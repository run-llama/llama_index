--- conflicted
+++ resolved
@@ -4,11 +4,8 @@
 
 ### Bug Fixes
 - Make sure context and system prompt is included in prompt for first chat for llama2 (#7597)
-<<<<<<< HEAD
 - Avoid negative chunk size error in refine process (#7607)
-=======
 - Fix relationships for small documents in hierarchical node parser (#7611)
->>>>>>> a9224729
 
 ### Breaking Changes
 - Update milvus vector store to support filters and dynamic schemas (#7286)
