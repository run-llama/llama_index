# ChangeLog

## Unreleased

### New Features
- Add node doc_id filtering to weaviate (#6467)
<<<<<<< HEAD
- New `TokenCountingCallback` to customize and track embedding, prompt, and completion token usage (#6440)

### Breaking/Deprecated API Changes
- Deprecated current token tracking (llm predicotr and embed model will no longer track tokens in the future, please use the `TokenCountingCallback` (#6440)
=======
- Add maximal marginal relevance to the Simple Vector Store, which can be enabled as a query mode (#6446)

### Bug Fixes / Nits
- `as_chat_engine` properly inherits the current service context (#6470)
>>>>>>> bfd56bee

## [v0.6.26] - 2023-06-14

### New Features
- Add OpenAIAgent and tutorial notebook for "build your own agent" (#6461)
- Add OpenAIPydanticProgram (#6462)

### Bug Fixes / Nits
- Fix citation engine import (#6456)

## [v0.6.25] - 2023-06-13

### New Features
- Added FLARE query engine (#6419).

## [v0.6.24] - 2023-06-12

### New Features
- Added better support for vector store with existing data (e.g. allow configurable text key) for Pinecone and Weaviate. (#6393)
- Support batched upsert for Pineone (#6393)
- Added initial [guidance](https://github.com/microsoft/guidance/) integration. Added `GuidancePydanticProgram` for generic structured output generation and `GuidanceQuestionGenerator` for generating sub-questions in `SubQuestionQueryEngine` (#6246).

## [v0.6.23] - 2023-06-11

### Bug Fixes / Nits
- Remove hardcoded chunk size for citation query engine (#6408)
- Mongo demo improvements (#6406)
- Fix notebook (#6418)
- Cleanup RetryQuery notebook (#6381)

## [v0.6.22] - 2023-06-10

### New Features
- Added `SQLJoinQueryEngine` (generalization of `SQLAutoVectorQueryEngine`) (#6265)
- Added support for graph stores under the hood, and initial support for Nebula KG. More docs coming soon! (#2581)
- Added guideline evaluator to allow llm to provide feedback based on user guidelines (#4664)
- Added support for MongoDB Vector stores to enable Atlas knnbeta search (#6379)
- Added new CitationQueryEngine for inline citations of sources in response text (#6239)

### Bug Fixes
- Fixed bug with `delete_ref_doc` not removing all metadata from the docstore (#6192)
- FIxed bug with loading existing QDrantVectorStore (#6230)

### Miscellaneous 
- Added changelog officially to github repo (#6191)

## [v0.6.21] - 2023-06-06

### New Features
- SimpleDirectoryReader has new `filename_as_id` flag to automatically set the doc_id (useful for `refresh_ref_docs()`)
- DocArray vector store integration
- Tair vector store integration
- Weights and Biases callback handler for tracing and versioning indexes
- Can initialize indexes directly from a vector store: `index = VectorStoreIndex.from_vector_store(vector_store=vector_store)`

### Bug Fixes
- Fixed multimodal notebook
- Updated/fixed the SQL tutorial in the docs
 
### Miscellaneous 
- Minor docs updates
- Added github pull-requset templates
- Added github issue-forms

## [v0.6.20] - 2023-06-04

### New Features
- Added new JSONQueryEngine that uses JSON schema to deliver more accurate JSON query answers
- Metadata support for redis vector-store
- Added Supabase vector store integration

### Bug Fixes
- Fixed typo in text-to-sql prompt

### Breaking/Deprecated API Changes
- Removed GPT prefix from indexes (old imports/names are still supported though)
 
### Miscellaneous 
- Major docs updates, brought important modules to the top level

## [v0.6.19] - 2023-06-02

### New Features
- Added agent tool abstraction for llama-hub data loaders
 
### Miscellaneous 
- Minor doc updates

## [v0.6.18] - 2023-06-02

### Miscellaneous 
- Added `Discover LlamaIndex` video series to the tutorials docs section
- Minor docs updates<|MERGE_RESOLUTION|>--- conflicted
+++ resolved
@@ -4,17 +4,14 @@
 
 ### New Features
 - Add node doc_id filtering to weaviate (#6467)
-<<<<<<< HEAD
 - New `TokenCountingCallback` to customize and track embedding, prompt, and completion token usage (#6440)
 
 ### Breaking/Deprecated API Changes
 - Deprecated current token tracking (llm predicotr and embed model will no longer track tokens in the future, please use the `TokenCountingCallback` (#6440)
-=======
 - Add maximal marginal relevance to the Simple Vector Store, which can be enabled as a query mode (#6446)
 
 ### Bug Fixes / Nits
 - `as_chat_engine` properly inherits the current service context (#6470)
->>>>>>> bfd56bee
 
 ## [v0.6.26] - 2023-06-14
 
