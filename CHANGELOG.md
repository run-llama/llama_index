--- conflicted
+++ resolved
@@ -29,14 +29,11 @@
 ### Bug Fixes / Nits
 
 - Add normalization to huggingface embeddings (#8145)
-<<<<<<< HEAD
 - Improve MyScale Hybrid Search (#8159)
-=======
 - Fixed duplicate `FORMAT_STR` being inside prompt (#8171)
 - Added: support for output_kwargs={'max_colwidth': xx} for PandasQueryEngine (#8110)
 - Minor fix in the description for an argument in cohere llm (#8163)
 - Fix Firestore client info (#8166)
->>>>>>> 9b798f81
 
 ## [0.8.45] - 2023-10-13
 
