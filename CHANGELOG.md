# ChangeLog


## Unreleased

### New Features
<<<<<<< HEAD
- Introduce `llama_index.llms` module, with new `LLM` interface, and `OpenAI`, `HuggingFaceLLM`, `LangChainLLM` implementations.

### Breaking/Deprecated API Changes
- Remove (previously deprecated) `llama_index.langchain_helpers.chain_wrapper` module. 
- Remove (previously deprecated) `llama_index.token_counter.token_counter` module. See [migration guide](/how_to/callbacks/token_counting_migration.html) for more details on new callback based token counting.
- Remove `ChatGPTLLMPredictor` and `HuggingFaceLLMPredictor`. See [migration guide](/how_to/customization/llms_migration_guide.html) for more details on replacements.
=======
- Added async support for "compact" and "refine" response modes (#6590)
- Introduce `llama_index.llms` module, with new `LLM` interface, and `OpenAI`, `HuggingFaceLLM`, `LangChainLLM` implementations. 

### Bug Fixes / Nits
- Improve metadata/node storage and retrieval for RedisVectorStore (#6678)
- Fixed node vs. document filtering in vector stores (#6677)

## [v0.6.37] - 2023-06-30

### New Features
- add context augmented openai agent (#6655)

## [v0.6.36] - 2023-06-29

### New Features
- Redis support for index stores and docstores (#6575)
- DuckDB + SQL query engine notebook (#6628)
- add notebook showcasing deplot data loader (#6638)

### Bug Fixes / Nits
- More robust JSON parsing from LLM for `SelectionOutputParser` (#6610)
- bring our loaders back in line with llama-hub (#6630)
- Remove usage of SQLStructStoreIndex in notebooks (#6585)
- MD reader: remove html tags and leave linebreaks alone (#6618)
- bump min langchain version to latest version (#6632)
- Fix metadata column name in postgres vector store (#6622)
- Postgres metadata fixes (#6626, #6634)
- fixed links to dataloaders in contribution.md (#6636)
- fix: typo in docs in creating custom_llm huggingface example (#6639)
- Updated SelectionOutputParser to handle JSON objects and arrays (#6610)
- Fixed docstring argument typo (#6652)

## [v0.6.35] - 2023-06-28
- refactor structured output + pydantic programs (#6604)
>>>>>>> 26d8a93f

### Bug Fixes / Nits
- Fix serialization for OpenSearch vector stores (#6612)
- patch docs relationships (#6606)
- Bug fix for ignoring directories while parsing git repo (#4196)
- updated Chroma notebook (#6572)
- Backport old node name (#6614)
- Add the ability to change chroma implementation (#6601)

## [v0.6.34] - 2023-06-26

### Patch Update (v0.6.34.post1)
- Patch imports for Document obj for backwards compatibility (#6597)

### New Features
- New `TextNode`/`Document` object classes based on pydantic (#6586)
- `TextNode`/`Document` objects support metadata customization (metadata templates, exclude metadata from LLM or embeddings) (#6586)
- Nodes no longer require flat metadata dictionaries, unless the vector store you use requires it (#6586)

### Bug Fixes / Nits
- use `NLTK_DATA` env var to control NLTK download location (#6579)
- [discord] save author as metadata in group_conversations.py (#6592)
- bs4 -> beautifulsoup4 in requirements (#6582)
- negate euclidean distance (#6564)
- add df output parser notebook link to docs (#6581)

### Breaking/Deprecated API Changes
- `Node` has been renamed to `TextNode` and is imported from `llama_index.schema` (#6586)
- `TextNode` and `Document` must be instansiated with kwargs: `Document(text=text)` (#6586)
- `TextNode` (fka `Node`) has a `id_` or `node_id` property, rather than `doc_id` (#6586)
- `TextNode` and `Document` have a metadata property, which replaces the extra_info property (#6586)
- `TextNode` no longer has a `node_info` property (start/end indexes are accessed directly with `start/end_char_idx` attributes) (#6586)

## [v0.6.33] - 2023-06-25

### New Features
- Add typesense vector store (#6561)
- add df output parser (#6576)

### Bug Fixes / Nits
- Track langchain dependency via bridge module. (#6573)

## [v0.6.32] - 2023-06-23

### New Features
- add object index  (#6548)
- add SQL Schema Node Mapping + SQLTableRetrieverQueryEngine + obj index fixes (#6569)
- sql refactor (NLSQLTableQueryEngine) (#6529)

### Bug Fixes / Nits
- Update vector_stores.md (#6562)
- Minor `BaseResponseBuilder` interface cleanup (#6557)
- Refactor TreeSummarize (#6550)


## [v0.6.31] - 2023-06-22

### Bug Fixes / Nits
- properly convert weaviate distance to score (#6545)
- refactor tree summarize and fix bug to not truncate context (#6550)
- fix custom KG retrieval notebook nits (#6551)

## [v0.6.30] - 2023-06-21

### New Features
- multi-selector support in router query engine (#6518)
- pydantic selector support in router query engine using OpenAI function calling API (#6518)
- streaming response support in `CondenseQuestionChatEngine` and `SimpleChatEngine` (#6524) 
- metadata filtering support in `QdrantVectorStore` (#6476)
- add `PGVectorStore` to support postgres with pgvector (#6190)

### Bug Fixes / Nits
- better error handling in the mbox reader (#6248)
- Fix blank similarity score when using weaviate (#6512)
- fix for sorted nodes in `PrevNextNodePostprocessor` (#6048)

### Breaking/Deprecated API Changes
- Refactor PandasQueryEngine to take in df directly, deprecate PandasIndex (#6527)

## [v0.6.29] - 2023-06-20

### New Features

- query planning tool with OpenAI Function API (#6520)
- docs: example of kg+vector index (#6497)
- Set context window sizes for Cohere and AI21(J2 model) (#6485)

### Bug Fixes / Nits
- add default input size for Cohere and AI21 (#6485)
- docs: replace comma with colon in dict object (#6439)
- extra space in prompt and error message update (#6443)
- [Issue 6417] Fix prompt_templates docs page (#6499)
- Rip out monkey patch and update model to context window mapping (#6490)

## [v0.6.28] - 2023-06-19

### New Features
- New OpenAI Agent + Query Engine Cookbook (#6496)
- allow recursive data extraction (pydantic program)  (#6503)

### Bug Fixes / Nits
- update mongo interface (#6501)
- fixes that we forgot to include for openai pydantic program (#6503) (#6504)
- Fix github pics in Airbyte notebook (#6493)

## [v0.6.27] - 2023-06-16

### New Features
- Add node doc_id filtering to weaviate (#6467)
- New `TokenCountingCallback` to customize and track embedding, prompt, and completion token usage (#6440)
- OpenAI Retrieval Function Agent (#6491)

### Breaking/Deprecated API Changes
- Deprecated current token tracking (llm predictor and embed model will no longer track tokens in the future, please use the `TokenCountingCallback` (#6440)
- Add maximal marginal relevance to the Simple Vector Store, which can be enabled as a query mode (#6446)

### Bug Fixes / Nits
- `as_chat_engine` properly inherits the current service context (#6470)
- Use namespace when deleting from pinecone (#6475)
- Fix paths when using fsspec on windows (#3778)
- Fix for using custom file readers in `SimpleDirectoryReader` (#6477)
- Edit MMR Notebook (#6486)
- FLARE fixes (#6484)

## [v0.6.26] - 2023-06-14

### New Features
- Add OpenAIAgent and tutorial notebook for "build your own agent" (#6461)
- Add OpenAIPydanticProgram (#6462)

### Bug Fixes / Nits
- Fix citation engine import (#6456)

## [v0.6.25] - 2023-06-13

### New Features
- Added FLARE query engine (#6419).

## [v0.6.24] - 2023-06-12

### New Features
- Added better support for vector store with existing data (e.g. allow configurable text key) for Pinecone and Weaviate. (#6393)
- Support batched upsert for Pineone (#6393)
- Added initial [guidance](https://github.com/microsoft/guidance/) integration. Added `GuidancePydanticProgram` for generic structured output generation and `GuidanceQuestionGenerator` for generating sub-questions in `SubQuestionQueryEngine` (#6246).

## [v0.6.23] - 2023-06-11

### Bug Fixes / Nits
- Remove hardcoded chunk size for citation query engine (#6408)
- Mongo demo improvements (#6406)
- Fix notebook (#6418)
- Cleanup RetryQuery notebook (#6381)

## [v0.6.22] - 2023-06-10

### New Features
- Added `SQLJoinQueryEngine` (generalization of `SQLAutoVectorQueryEngine`) (#6265)
- Added support for graph stores under the hood, and initial support for Nebula KG. More docs coming soon! (#2581)
- Added guideline evaluator to allow llm to provide feedback based on user guidelines (#4664)
- Added support for MongoDB Vector stores to enable Atlas knnbeta search (#6379)
- Added new CitationQueryEngine for inline citations of sources in response text (#6239)

### Bug Fixes
- Fixed bug with `delete_ref_doc` not removing all metadata from the docstore (#6192)
- FIxed bug with loading existing QDrantVectorStore (#6230)

### Miscellaneous 
- Added changelog officially to github repo (#6191)

## [v0.6.21] - 2023-06-06

### New Features
- SimpleDirectoryReader has new `filename_as_id` flag to automatically set the doc_id (useful for `refresh_ref_docs()`)
- DocArray vector store integration
- Tair vector store integration
- Weights and Biases callback handler for tracing and versioning indexes
- Can initialize indexes directly from a vector store: `index = VectorStoreIndex.from_vector_store(vector_store=vector_store)`

### Bug Fixes
- Fixed multimodal notebook
- Updated/fixed the SQL tutorial in the docs
 
### Miscellaneous 
- Minor docs updates
- Added github pull-requset templates
- Added github issue-forms

## [v0.6.20] - 2023-06-04

### New Features
- Added new JSONQueryEngine that uses JSON schema to deliver more accurate JSON query answers
- Metadata support for redis vector-store
- Added Supabase vector store integration

### Bug Fixes
- Fixed typo in text-to-sql prompt

### Breaking/Deprecated API Changes
- Removed GPT prefix from indexes (old imports/names are still supported though)
 
### Miscellaneous 
- Major docs updates, brought important modules to the top level

## [v0.6.19] - 2023-06-02

### New Features
- Added agent tool abstraction for llama-hub data loaders
 
### Miscellaneous 
- Minor doc updates

## [v0.6.18] - 2023-06-02

### Miscellaneous 
- Added `Discover LlamaIndex` video series to the tutorials docs section
- Minor docs updates<|MERGE_RESOLUTION|>--- conflicted
+++ resolved
@@ -4,16 +4,13 @@
 ## Unreleased
 
 ### New Features
-<<<<<<< HEAD
+- Added async support for "compact" and "refine" response modes (#6590)
 - Introduce `llama_index.llms` module, with new `LLM` interface, and `OpenAI`, `HuggingFaceLLM`, `LangChainLLM` implementations.
 
 ### Breaking/Deprecated API Changes
 - Remove (previously deprecated) `llama_index.langchain_helpers.chain_wrapper` module. 
 - Remove (previously deprecated) `llama_index.token_counter.token_counter` module. See [migration guide](/how_to/callbacks/token_counting_migration.html) for more details on new callback based token counting.
 - Remove `ChatGPTLLMPredictor` and `HuggingFaceLLMPredictor`. See [migration guide](/how_to/customization/llms_migration_guide.html) for more details on replacements.
-=======
-- Added async support for "compact" and "refine" response modes (#6590)
-- Introduce `llama_index.llms` module, with new `LLM` interface, and `OpenAI`, `HuggingFaceLLM`, `LangChainLLM` implementations. 
 
 ### Bug Fixes / Nits
 - Improve metadata/node storage and retrieval for RedisVectorStore (#6678)
@@ -46,7 +43,6 @@
 
 ## [v0.6.35] - 2023-06-28
 - refactor structured output + pydantic programs (#6604)
->>>>>>> 26d8a93f
 
 ### Bug Fixes / Nits
 - Fix serialization for OpenSearch vector stores (#6612)
