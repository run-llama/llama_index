--- conflicted
+++ resolved
@@ -4,11 +4,9 @@
 
 ### New Features
 
-<<<<<<< HEAD
-- Add DataStax Astra DB support (#8609)
-=======
 - Add `SingleStoreDB` integration (#7991)
 - Add support for ChromaDB PersistentClient (#8582)
+- Add DataStax Astra DB support (#8609)
 
 ### Bug Fixes / Nits
 
@@ -19,7 +17,6 @@
 - Retrieve actual content of all the triplets from KG (#8579)
 - Return the nodes found by Keywords when no relationship is found by embeddings in hybrid retriever_mode in `KnowledgeGraphIndex` (#8575)
 - Optimize content of retriever tool and minor bug fix (#8588)
->>>>>>> 7add7072
 
 ## [0.8.56] - 2023-10-30
 
