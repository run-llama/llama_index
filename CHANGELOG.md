--- conflicted
+++ resolved
@@ -2,10 +2,8 @@
 
 ## Unreleased
 
-<<<<<<< HEAD
 ### Bug Fixes/ Nits
 - Improved chat refine template (#6645)
-=======
 ### Breaking/Deprecated API Changes
 - Change `BaseOpenAIAgent` to use `llama_index.llms.OpenAI`. Adjust `chat_history` to use `List[ChatMessage]]` as type.
 - Remove (previously deprecated) `llama_index.langchain_helpers.chain_wrapper` module. 
@@ -33,7 +31,6 @@
 - Allow null values for the 'image' property in the ImageNode class and se… (#6661)
 - Fix broken links in docs (#6669)
 - update milvus to store node content (#6667)
->>>>>>> ebf7c1d1
 
 ## [v0.6.37] - 2023-06-30
 
