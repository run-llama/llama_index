# ChangeLog

## Unreleased

<<<<<<< HEAD
### Bug Fixes / Nits
- Fix `LocalAI` chat capability without `max_tokens` (#7942)
=======
### New Features
- Added support for pydantic object outputs with query engines (#7893)
- `ClarifaiEmbedding` class added for embedding support (#7940)
>>>>>>> 009e295d

## [0.8.38] - 2023-10-02

### New Features
- Updated `KeywordNodePostprocessor` to use spacy to support more languages (#7894)
- `LocalAI` supporting global or per-query `/chat/completions` vs `/completions` (#7921)
- Added notebook on using REBEL + Wikipedia filtering for knowledge graphs (#7919)
- Added support for `ElasticsearchEmbeddings` (#7914)

## [0.8.37] - 2023-09-30

### New Features
- Supporting `LocalAI` LLMs (#7913)
- Validations protecting against misconfigured chunk sizes (#7917)

### Bug Fixes / Nits
- Simplify NL SQL response to SQL parsing, with expanded NL SQL prompt (#7868)
- Improve vector store retrieval speed for vectordb integrations (#7876)
- Added replacing {{ and }}, and fixed JSON parsing recursion (#7888)
- Nice-ified JSON decoding error (#7891)
- Nice-ified SQL error from LLM not providing SQL (#7900)
- Nice-ified `ImportError` for `HuggingFaceLLM` (#7904)
- eval fixes: fix dataset response generation, add score to evaluators (#7915)

## [0.8.36] - 2023-09-27

### New Features
- add "build RAG from scratch notebook" - OSS/local  (#7864)

### Bug Fixes / Nits
- Fix elasticsearch hybrid scoring (#7852)
- Replace `get_color_mapping` and `print_text` Langchain dependency with internal implementation (#7845)
- Fix async streaming with azure (#7856)
- Avoid `NotImplementedError()` in sub question generator (#7855)
- Patch predibase initialization (#7859)
- Bumped min langchain version and changed prompt imports from langchain (#7862)

## [0.8.35] - 2023-09-27

### Bug Fixes / Nits
- Fix dropping textnodes in recursive retriever (#7840)
- share callback_manager between agent and its llm when callback_manager is None (#7844)
- fix pandas query engine  (#7847)


## [0.8.34] - 2023-09-26

### New Features

- Added `Konko` LLM support (#7775)
- Add before/after context sentence (#7821)
- EverlyAI integration with LlamaIndex through OpenAI library (#7820)
- add Arize Phoenix tracer to global handlers (#7835)

### Bug Fixes / Nits

- Normalize scores returned from ElasticSearch vector store (#7792)
- Fixed `refresh_ref_docs()` bug with order of operations (#7664)
- Delay postgresql connection for `PGVectorStore` until actually needed (#7793)
- Fix KeyError in delete method of `SimpleVectorStore` related to metadata filters (#7829)
- Fix KeyError in delete method of `SimpleVectorStore` related to metadata filters (#7831)
- Addressing PyYAML import error (#7784)
- ElasticsearchStore: Update User-Agent + Add example docker compose (#7832)
- `StorageContext.persist` supporting `Path` (#7783)
- Update ollama.py (#7839)
- fix bug for self.\_session_pool (#7834)

## [0.8.33] - 2023-09-25

### New Features

- add pairwise evaluator + benchmark auto-merging retriever (#7810)

### Bug Fixes / Nits

- Minor cleanup in embedding class (#7813)
- Misc updates to `OpenAIEmbedding` (#7811)

## [0.8.32] - 2023-09-24

### New Features

- Added native support for `HuggingFaceEmbedding`, `InstructorEmbedding`, and `OptimumEmbedding` (#7795)
- Added metadata filtering and hybrid search to MyScale vector store (#7780)
- Allowing custom text field name for Milvus (#7790)
- Add support for `vector_store_query_mode` to `VectorIndexAutoRetriever` (#7797)

### Bug Fixes / Nits

- Update `LanceDBVectorStore` to handle score and distance (#7754)
- Pass LLM to `memory_cls` in `CondenseQuestionChatEngine` (#7785)

## [0.8.31] - 2023-09-22

### New Features

- add pydantic metadata extractor (#7778)
- Allow users to set the embedding dimensions in azure cognitive vector store (#7734)
- Add semantic similarity evaluator (#7770)

### Bug Fixes / Nits

- 📝docs: Update Chatbot Tutorial and Notebook (#7767)
- Fixed response synthesizers with empty nodes (#7773)
- Fix `NotImplementedError` in auto vector retriever (#7764)
- Multiple kwargs values in "KnowledgeGraphQueryEngine" bug-fix (#7763)
- Allow setting azure cognitive search dimensionality (#7734)
- Pass service context to index for dataset generator (#7748)
- Fix output parsers for selector templates (#7774)
- Update Chatbot_SEC.ipynb (#7711)
- linter/typechecker-friendly improvements to cassandra test (#7771)
- Expose debug option of `PgVectorStore` (#7776)
- llms/openai: fix Azure OpenAI by considering `prompt_filter_results` field (#7755)

## [0.8.30] - 2023-09-21

### New Features

- Add support for `gpt-3.5-turbo-instruct` (#7729)
- Add support for `TimescaleVectorStore` (#7727)
- Added `LongContextReorder` for lost-in-the-middle issues (#7719)
- Add retrieval evals (#7738)

### Bug Fixes / Nits

- Added node post-processors to async context chat engine (#7731)
- Added unique index name for postgres tsv column (#7741)

## [0.8.29.post1] - 2023-09-18

### Bug Fixes / Nits

- Fix langchain import error for embeddings (#7714)

## [0.8.29] - 2023-09-18

### New Features

- Added metadata filtering to the base simple vector store (#7564)
- add low-level router guide (#7708)
- Add CustomQueryEngine class (#7703)

### Bug Fixes / Nits

- Fix context window metadata in lite-llm (#7696)

## [0.8.28] - 2023-09-16

### New Features

- Add CorrectnessEvaluator (#7661)
- Added support for `Ollama` LLMs (#7635)
- Added `HWPReader` (#7672)
- Simplified portkey LLM interface (#7669)
- Added async operation support to `ElasticsearchStore` vector store (#7613)
- Added support for `LiteLLM` (#7600)
- Added batch evaluation runner (#7692)

### Bug Fixes / Nits

- Avoid `NotImplementedError` for async langchain embeddings (#7668)
- Imrpoved reliability of LLM selectors (#7678)
- Fixed `query_wrapper_prompt` and `system_prompt` for output parsers and completion models (#7678)
- Fixed node attribute inheritance in citation query engine (#7675)

### Breaking Changes

- Refactor and update `BaseEvaluator` interface to be more consistent (#7661)
  - Use `evaluate` function for generic input
  - Use `evaluate_response` function with `Response` objects from llama index query engine
- Update existing evaluators with more explicit naming
  - `ResponseEvaluator` -> `FaithfulnessEvaluator`
  - `QueryResponseEvaluator` -> `RelevancyEvaluator`
  - old names are kept as class aliases for backwards compatibility

## [0.8.27] - 2023-09-14

### New Features

- add low-level tutorial section (#7673)

### Bug Fixes / Nits

- default delta should be a dict (#7665)
- better query wrapper logic on LLMPredictor (#7667)

## [0.8.26] - 2023-09-12

### New Features

- add non-linear embedding adapter (#7658)
- Add "finetune + RAG" evaluation to knowledge fine-tuning notebook (#7643)

### Bug Fixes / Nits

- Fixed chunk-overlap for sentence splitter (#7590)

## [0.8.25] - 2023-09-12

### New Features

- Added `AGENT_STEP` callback event type (#7652)

### Bug Fixes / Nits

- Allowed `simple` mode to work with `as_chat_engine()` (#7637)
- Fixed index error in azure streaming (#7646)
- Removed `pdb` from llama-cpp (#7651)

## [0.8.24] - 2023-09-11

## New Features

- guide: fine-tuning to memorize knowledge (#7626)
- added ability to customize prompt template for eval modules (#7626)

### Bug Fixes

- Properly detect `llama-cpp-python` version for loading the default GGML or GGUF `llama2-chat-13b` model (#7616)
- Pass in `summary_template` properly with `RetrieverQueryEngine.from_args()` (#7621)
- Fix span types in wandb callback (#7631)

## [0.8.23] - 2023-09-09

### Bug Fixes

- Make sure context and system prompt is included in prompt for first chat for llama2 (#7597)
- Avoid negative chunk size error in refine process (#7607)
- Fix relationships for small documents in hierarchical node parser (#7611)
- Update Anyscale Endpoints integration with full streaming and async support (#7602)
- Better support of passing credentials as LLM constructor args in `OpenAI`, `AzureOpenAI`, and `Anyscale` (#7602)

### Breaking Changes

- Update milvus vector store to support filters and dynamic schemas (#7286)
  - See the [updated notebook](https://gpt-index.readthedocs.io/en/stable/examples/vector_stores/MilvusIndexDemo.html) for usage
- Added NLTK to core dependencies to support the default sentence splitter (#7606)

## [0.8.22] - 2023-09-07

### New Features

- Added support for ElasticSearch Vector Store (#7543)

### Bug Fixes / Nits

- Fixed small `_index` bug in `ElasticSearchReader` (#7570)
- Fixed bug with prompt helper settings in global service contexts (#7576)
- Remove newlines from openai embeddings again (#7588)
- Fixed small bug with setting `query_wrapper_prompt` in the service context (#7585)

### Breaking/Deprecated API Changes

- Clean up vector store interface to use `BaseNode` instead of `NodeWithEmbedding`
  - For majority of users, this is a no-op change
  - For users directly operating with the `VectorStore` abstraction and manually constructing `NodeWithEmbedding` objects, this is a minor breaking change. Use `TextNode` with `embedding` set directly, instead of `NodeWithEmbedding`.

## [0.8.21] - 2023-09-06

### New Features

- add embedding adapter fine-tuning engine + guide (#7565)
- Added support for Azure Cognitive Search vector store (#7469)
- Support delete in supabase (#6951)
- Added support for Espilla vector store (#7539)
- Added support for AnyScale LLM (#7497)

### Bug Fixes / Nits

- Default to user-configurable top-k in `VectorIndexAutoRetriever` (#7556)
- Catch validation errors for structured responses (#7523)
- Fix streaming refine template (#7561)

## [0.8.20] - 2023-09-04

### New Features

- Added Portkey LLM integration (#7508)
- Support postgres/pgvector hybrid search (#7501)
- upgrade recursive retriever node reference notebook (#7537)

## [0.8.19] - 2023-09-03

### New Features

- replace list index with summary index (#7478)
- rename list index to summary index part 2 (#7531)

## [0.8.18] - 2023-09-03

### New Features

- add agent finetuning guide (#7526)

## [0.8.17] - 2023-09-02

### New Features

- Make (some) loaders serializable (#7498)
- add node references to recursive retrieval (#7522)

### Bug Fixes / Nits

- Raise informative error when metadata is too large during splitting (#7513)
- Allow langchain splitter in simple node parser (#7517)

## [0.8.16] - 2023-09-01

### Bug Fixes / Nits

- fix link to Marvin notebook in docs (#7504)
- Ensure metadata is not `None` in `SimpleWebPageReader` (#7499)
- Fixed KGIndex visualization (#7493)
- Improved empty response in KG Index (#7493)

## [0.8.15] - 2023-08-31

### New Features

- Added support for `MarvinEntityExtractor` metadata extractor (#7438)
- Added a url_metadata callback to SimpleWebPageReader (#7445)
- Expanded callback logging events (#7472)

### Bug Fixes / Nits

- Only convert newlines to spaces for text 001 embedding models in OpenAI (#7484)
- Fix `KnowledgeGraphRagRetriever` for non-nebula indexes (#7488)
- Support defined embedding dimension in `PGVectorStore` (#7491)
- Greatly improved similarity calculation speed for the base vector store (#7494)

## [0.8.14] - 2023-08-30

### New Features

- feat: non-kg heterogeneous graph support in Graph RAG (#7459)
- rag guide (#7480)

### Bug Fixes / Nits

- Improve openai fine-tuned model parsing (#7474)
- doing some code de-duplication (#7468)
- support both str and templates for query_wrapper_prompt in HF LLMs (#7473)

## [0.8.13] - 2023-08-29

### New Features

- Add embedding finetuning (#7452)
- Added support for RunGPT LLM (#7401)
- Integration guide and notebook with DeepEval (#7425)
- Added `VectorIndex` and `VectaraRetriever` as a managed index (#7440)
- Added support for `to_tool_list` to detect and use async functions (#7282)

## [0.8.12] - 2023-08-28

### New Features

- add openai finetuning class (#7442)
- Service Context to/from dict (#7395)
- add finetuning guide (#7429)

### Smaller Features / Nits / Bug Fixes

- Add example how to run FalkorDB docker (#7441)
- Update root.md to use get_response_synthesizer expected type. (#7437)
- Bugfix MonsterAPI Pydantic version v2/v1 support. Doc Update (#7432)

## [0.8.11.post3] - 2023-08-27

### New Features

- AutoMergingRetriever (#7420)

## [0.8.10.post1] - 2023-08-25

### New Features

- Added support for `MonsterLLM` using MonsterAPI (#7343)
- Support comments fields in NebulaGraphStore and int type VID (#7402)
- Added configurable endpoint for DynamoDB (#6777)
- Add structured answer filtering for Refine response synthesizer (#7317)

### Bug Fixes / Nits

- Use `utf-8` for json file reader (#7390)
- Fix entity extractor initialization (#7407)

## [0.8.9] - 2023-08-24

### New Features

- Added support for FalkorDB/RedisGraph graph store (#7346)
- Added directed sub-graph RAG (#7378)
- Added support for `BM25Retriever` (#7342)

### Bug Fixes / Nits

- Added `max_tokens` to `Xinference` LLM (#7372)
- Support cache dir creation in multithreaded apps (#7365)
- Ensure temperature is a float for openai (#7382)
- Remove duplicate subjects in knowledge graph retriever (#7378)
- Added support for both pydantic v1 and v2 to allow other apps to move forward (#7394)

### Breaking/Deprecated API Changes

- Refactor prompt template (#7319)
  - Use `BasePromptTemplate` for generic typing
  - Use `PromptTemplate`, `ChatPromptTemplate`, `SelectorPromptTemplate` as core implementations
  - Use `LangchainPromptTemplate` for compatibility with Langchain prompt templates
  - Fully replace specific prompt classes (e.g. `SummaryPrompt`) with generic `BasePromptTemplate` for typing in codebase.
  - Keep `Prompt` as an alias for `PromptTemplate` for backwards compatibility.
  - BREAKING CHANGE: remove support for `Prompt.from_langchain_prompt`, please use `template=LangchainPromptTemplate(lc_template)` instead.

## [0.8.8] - 2023-08-23

### New Features

- `OpenAIFineTuningHandler` for collecting LLM inputs/outputs for OpenAI fine tuning (#7367)

### Bug Fixes / Nits

- Add support for `claude-instant-1.2` (#7369)

## [0.8.7] - 2023-08-22

### New Features

- Support fine-tuned OpenAI models (#7364)
- Added support for Cassandra vector store (#6784)
- Support pydantic fields in tool functions (#7348)

### Bug Fixes / Nits

- Fix inifinite looping with forced function call in `OpenAIAgent` (#7363)

## [0.8.6] - 2023-08-22

### New Features

- auto vs. recursive retriever notebook (#7353)
- Reader and Vector Store for BagelDB with example notebooks (#7311)

### Bug Fixes / Nits

- Use service context for intermediate index in retry source query engine (#7341)
- temp fix for prompt helper + chat models (#7350)
- Properly skip unit-tests when packages not installed (#7351)

## [0.8.5.post2] - 2023-08-20

### New Features

- Added FireStore docstore/index store support (#7305)
- add recursive agent notebook (#7330)

### Bug Fixes / Nits

- Fix Azure pydantic error (#7329)
- fix callback trace ids (make them a context var) (#7331)

## [0.8.5.post1] - 2023-08-18

### New Features

- Awadb Vector Store (#7291)

### Bug Fixes / Nits

- Fix bug in OpenAI llm temperature type

## [0.8.5] - 2023-08-18

### New Features

- Expose a system prompt/query wrapper prompt in the service context for open-source LLMs (#6647)
- Changed default MyScale index format to `MSTG` (#7288)
- Added tracing to chat engines/agents (#7304)
- move LLM and embeddings to pydantic (#7289)

### Bug Fixes / Nits

- Fix sentence splitter bug (#7303)
- Fix sentence splitter infinite loop (#7295)

## [0.8.4] - 2023-08-17

### Bug Fixes / Nits

- Improve SQL Query parsing (#7283)
- Fix loading embed_model from global service context (#7284)
- Limit langchain version until we migrate to pydantic v2 (#7297)

## [0.8.3] - 2023-08-16

### New Features

- Added Knowledge Graph RAG Retriever (#7204)

### Bug Fixes / Nits

- accept `api_key` kwarg in OpenAI LLM class constructor (#7263)
- Fix to create separate queue instances for separate instances of `StreamingAgentChatResponse` (#7264)

## [0.8.2.post1] - 2023-08-14

### New Features

- Added support for Rockset as a vector store (#7111)

### Bug Fixes

- Fixed bug in service context definition that could disable LLM (#7261)

## [0.8.2] - 2023-08-14

### New Features

- Enable the LLM or embedding model to be disabled by setting to `None` in the service context (#7255)
- Resolve nearly any huggingface embedding model using the `embed_model="local:<model_name>"` syntax (#7255)
- Async tool-calling support (#7239)

### Bug Fixes / Nits

- Updated supabase kwargs for add and query (#7103)
- Small tweak to default prompts to allow for more general purpose queries (#7254)
- Make callback manager optional for `CustomLLM` + docs update (#7257)

## [0.8.1] - 2023-08-13

### New Features

- feat: add node_postprocessors to ContextChatEngine (#7232)
- add ensemble query engine tutorial (#7247)

### Smaller Features

- Allow EMPTY keys for Fastchat/local OpenAI API endpoints (#7224)

## [0.8.0] - 2023-08-11

### New Features

- Added "LLAMA_INDEX_CACHE_DIR" to control cached files (#7233)
- Default to pydantic selectors when possible (#7154, #7223)
- Remove the need for langchain wrappers on `embed_model` in the service context (#7157)
- Metadata extractors take an `LLM` object now, in addition to `LLMPredictor` (#7202)
- Added local mode + fallback to llama.cpp + llama2 (#7200)
- Added local fallback for embeddings to `BAAI/bge-small-en` (#7200)
- Added `SentenceWindowNodeParser` + `MetadataReplacementPostProcessor` (#7211)

### Breaking Changes

- Change default LLM to gpt-3.5-turbo from text-davinci-003 (#7223)
- Change prompts for compact/refine/tree_summarize to work better with gpt-3.5-turbo (#7150, #7179, #7223)
- Increase default LLM temperature to 0.1 (#7180)

## [0.7.24.post1] - 2023-08-11

### Other Changes

- Reverted #7223 changes to defaults (#7235)

## [0.7.24] - 2023-08-10

### New Features

- Default to pydantic selectors when possible (#7154, #7223)
- Remove the need for langchain wrappers on `embed_model` in the service context (#7157)
- Metadata extractors take an `LLM` object now, in addition to `LLMPredictor` (#7202)
- Added local mode + fallback to llama.cpp + llama2 (#7200)
- Added local fallback for embeddings to `BAAI/bge-small-en` (#7200)
- Added `SentenceWindowNodeParser` + `MetadataReplacementPostProcessor` (#7211)

### Breaking Changes

- Change default LLM to gpt-3.5-turbo from text-davinci-003 (#7223)
- Change prompts for compact/refine/tree_summarize to work better with gpt-3.5-turbo (#7150, #7179, #7223)
- Increase default LLM temperature to 0.1 (#7180)

### Other Changes

- docs: Improvements to Mendable Search (#7220)
- Refactor openai agent (#7077)

### Bug Fixes / Nits

- Use `1 - cosine_distance` for pgvector/postgres vector db (#7217)
- fix metadata formatting and extraction (#7216)
- fix(readers): Fix non-ASCII JSON Reader bug (#7086)
- Chore: change PgVectorStore variable name from `sim` to `distance` for clarity (#7226)

## [0.7.23] - 2023-08-10

### Bug Fixes / Nits

- Fixed metadata formatting with custom tempalates and inheritance (#7216)

## [0.7.23] - 2023-08-10

### New Features

- Add "one click observability" page to docs (#7183)
- Added Xorbits inference for local deployments (#7151)
- Added Zep vector store integration (#7203)
- feat/zep vectorstore (#7203)

### Bug Fixes / Nits

- Update the default `EntityExtractor` model (#7209)
- Make `ChatMemoryBuffer` pickleable (#7205)
- Refactored `BaseOpenAIAgent` (#7077)

## [0.7.22] - 2023-08-08

### New Features

- add ensemble retriever notebook (#7190)
- DOCS: added local llama2 notebook (#7146)

### Bug Fixes / Nits

- Fix for `AttributeError: 'OpenAIAgent' object has no attribute 'callback_manager'` by calling super constructor within `BaseOpenAIAgent`
- Remove backticks from nebula queries (#7192)

## [0.7.21] - 2023-08-07

### New Features

- Added an `EntityExtractor` for metadata extraction (#7163)

## [0.7.20] - 2023-08-06

### New Features

- add router module docs (#7171)
- add retriever router (#7166)

### New Features

- Added a `RouterRetriever` for routing queries to specific retrievers (#7166)

### Bug Fixes / Nits

- Fix for issue where having multiple concurrent streamed responses from `OpenAIAgent` would result in interleaving of tokens across each response stream. (#7164)
- fix llms callbacks issue (args[0] error) (#7165)

## [0.7.19] - 2023-08-04

### New Features

- Added metadata filtering to weaviate (#7130)
- Added token counting (and all callbacks) to agents and streaming (#7122)

## [0.7.18] - 2023-08-03

### New Features

- Added `to/from_string` and `to/from_dict` methods to memory objects (#7128)
- Include columns comments from db tables in table info for SQL queries (#7124)
- Add Neo4j support (#7122)

### Bug Fixes / Nits

- Added `Azure AD` validation support to the `AzureOpenAI` class (#7127)
- add `flush=True` when printing agent/chat engine response stream (#7129)
- Added `Azure AD` support to the `AzureOpenAI` class (#7127)
- Update LLM question generator prompt to mention JSON markdown (#7105)
- Fixed `astream_chat` in chat engines (#7139)

## [0.7.17] - 2023-08-02

### New Features

- Update `ReActAgent` to support memory modules (minor breaking change since the constructor takes `memory` instead of `chat_history`, but the main `from_tools` method remains backward compatible.) (#7116)
- Update `ReActAgent` to support streaming (#7119)
- Added Neo4j graph store and query engine integrations (#7122)
- add object streaming (#7117)

## [0.7.16] - 2023-07-30

### New Features

- Chat source nodes (#7078)

## [0.7.15] - 2023-07-29

### Bug Fixes / Nits

- anthropic api key customization (#7082)
- Fix broken link to API reference in Contributor Docs (#7080)
- Update vector store docs (#7076)
- Update comment (#7073)

## [0.7.14] - 2023-07-28

### New Features

- Added HotpotQADistractor benchmark evaluator (#7034)
- Add metadata filter and delete support for LanceDB (#7048)
- Use MetadataFilters in opensearch (#7005)
- Added support for `KuzuGraphStore` (#6970)
- Added `kg_triplet_extract_fn` to customize how KGs are built (#7068)

### Bug Fixes / Nits

- Fix string formatting in context chat engine (#7050)
- Fixed tracing for async events (#7052)
- Less strict triplet extraction for KGs (#7059)
- Add configurable limit to KG data retrieved (#7059)
- Nebula connection improvements (#7059)
- Bug fix in building source nodes for agent response (#7067)

## [0.7.13] - 2023-07-26

### New Features

- Support function calling api for AzureOpenAI (#7041)

### Bug Fixes / Nits

- tune prompt to get rid of KeyError in SubQ engine (#7039)
- Fix validation of Azure OpenAI keys (#7042)

## [0.7.12] - 2023-07-25

### New Features

- Added `kwargs` to `ComposableGraph` for the underlying query engines (#6990)
- Validate openai key on init (#6940)
- Added async embeddings and async RetrieverQueryEngine (#6587)
- Added async `aquery` and `async_add` to PGVectorStore (#7031)
- Added `.source_nodes` attribute to chat engine and agent responses (#7029)
- Added `OpenInferenceCallback` for storing generation data in OpenInference format (#6998)

### Bug Fixes / Nits

- Fix achat memory initialization for data agents (#7000)
- Add `print_response_stream()` to agengt/chat engine response class (#7018)

### Bug Fixes / Nits

- Fix achat memory initialization for data agents (#7000)
- Add `print_response_stream()` to agengt/chat engine response class (#7018)

## [v0.7.11.post1] - 2023-07-20

### New Features

- Default to pydantic question generation when possible for sub-question query engine (#6979)

### Bug Fixes / Nits

- Fix returned order of messages in large chat memory (#6979)

## [v0.7.11] - 2023-07-19

### New Features

- Added a `SentenceTransformerRerank` node post-processor for fast local re-ranking (#6934)
- Add numpy support for evaluating queries in pandas query engine (#6935)
- Add metadata filtering support for Postgres Vector Storage integration (#6968)
- Proper llama2 support for agents and query engines (#6969)

### Bug Fixes / Nits

- Added `model_name` to LLMMetadata (#6911)
- Fallback to retriever service context in query engines (#6911)
- Fixed `as_chat_engine()` ValueError with extra kwargs (#6971

## [v0.7.10.post1] - 2023-07-18

### New Features

- Add support for Replicate LLM (vicuna & llama 2!)

### Bug Fixes / Nits

- fix streaming for condense chat engine (#6958)

## [v0.7.10] - 2023-07-17

### New Features

- Add support for chroma v0.4.0 (#6937)
- Log embedding vectors to callback manager (#6962)

### Bug Fixes / Nits

- add more robust embedding timeouts (#6779)
- improved connection session management on postgres vector store (#6843)

## [v0.7.9] - 2023-07-15

### New Features

- specify `embed_model="local"` to use default local embbeddings in the service context (#6806)
- Add async `acall` endpoint to `BasePydanticProgram` (defaults to sync version). Implement for `OpenAIPydanticProgram`

### Bug Fixes / Nits

- fix null metadata for searching existing vector dbs (#6912)
- add module guide docs for `SimpleDirectoryReader` (#6916)
- make sure `CondenseQuestionChatEngine` streaming chat endpoints work even if not explicitly setting `streaming=True` in the underlying query engine.

## [v0.7.8] - 2023-07-13

### New Features

- Added embedding speed benchmark (#6876)
- Added BEIR retrieval benchmark (#6825)

### Bug Fixes / Nits

- remove toctrees from deprecated_terms (#6895)
- Relax typing dependencies (#6879)
- docs: modification to evaluation notebook (#6840)
- raise error if the model does not support functions (#6896)
- fix(bench embeddings): bug not taking into account string length (#6899)x

## [v0.7.7] - 2023-07-13

### New Features

- Improved milvus consistency support and output fields support (#6452)
- Added support for knowledge graph querying w/ cypyer+nebula (#6642)
- Added `Document.example()` to create documents for fast prototyping (#6739)
- Replace react chat engine to use native reactive agent (#6870)

### Bug Fixes / Nits

- chore: added a help message to makefile (#6861)

### Bug Fixes / Nits

- Fixed support for using SQLTableSchema context_str attribute (#6891)

## [v0.7.6] - 2023-07-12

### New Features

- Added sources to agent/chat engine responses (#6854)
- Added basic chat buffer memory to agents / chat engines (#6857)
- Adding load and search tool (#6871)
- Add simple agent benchmark (#6869)
- add agent docs (#6866)
- add react agent (#6865)

### Breaking/Deprecated API Changes

- Replace react chat engine with native react agent (#6870)
- Set default chat mode to "best": use openai agent when possible, otherwise use react agent (#6870)

### Bug Fixes / Nits

- Fixed support for legacy vector store metadata (#6867)
- fix chroma notebook in docs (#6872)
- update LC embeddings docs (#6868)

## [v0.7.5] - 2023-07-11

### New Features

- Add `Anthropic` LLM implementation (#6855)

### Bug Fixes / Nits

- Fix indexing error in `SentenceEmbeddingOptimizer` (#6850)
- fix doc for custom embedding model (#6851)
- fix(silent error): Add validation to `SimpleDirectoryReader` (#6819)
- Fix link in docs (#6833)
- Fixes Azure gpt-35-turbo model not recognized (#6828)
- Update Chatbot_SEC.ipynb (#6808)
- Rename leftover original name to LlamaIndex (#6792)
- patch nested traces of the same type (#6791)

## [v0.7.4] - 2023-07-08

### New Features

- `MetadataExtractor` - Documnent Metadata Augmentation via LLM-based feature extractors (#6764)

### Bug Fixes / Nits

- fixed passing in query bundle to node postprocessors (#6780)
- fixed error in callback manager with nested traces (#6791)

## [v0.7.3] - 2023-07-07

### New Features

- Sub question query engine returns source nodes of sub questions in the callback manager (#6745)
- trulens integration (#6741)
- Add sources to subquestion engine (#6745)

### Bug Fixes / Nits

- Added/Fixed streaming support to simple and condense chat engines (#6717)
- fixed `response_mode="no_text"` response synthesizer (#6755)
- fixed error setting `num_output` and `context_window` in service context (#6766)
- Fix missing as_query_engine() in tutorial (#6747)
- Fixed variable sql_query_engine in the notebook (#6778)
- fix required function fields (#6761)
- Remove usage of stop token in Prompt, SQL gen (#6782)

## [v0.7.2] - 2023-07-06

### New Features

- Support Azure OpenAI (#6718)
- Support prefix messages (e.g. system prompt) in chat engine and OpenAI agent (#6723)
- Added `CBEventType.SUB_QUESTIONS` event type for tracking sub question queries/responses (#6716)

### Bug Fixes / Nits

- Fix HF LLM output error (#6737)
- Add system message support for langchain message templates (#6743)
- Fixed applying node-postprocessors (#6749)
- Add missing `CustomLLM` import under `llama_index.llms` (#6752)
- fix(typo): `get_transformer_tokenizer_fn` (#6729)
- feat(formatting): `black[jupyter]` (#6732)
- fix(test): `test_optimizer_chinese` (#6730)

## [v0.7.1] - 2023-07-05

### New Features

- Streaming support for OpenAI agents (#6694)
- add recursive retriever + notebook example (#6682)

## [v0.7.0] - 2023-07-04

### New Features

- Index creation progress bars (#6583)

### Bug Fixes/ Nits

- Improved chat refine template (#6645)

### Breaking/Deprecated API Changes

- Change `BaseOpenAIAgent` to use `llama_index.llms.OpenAI`. Adjust `chat_history` to use `List[ChatMessage]]` as type.
- Remove (previously deprecated) `llama_index.langchain_helpers.chain_wrapper` module.
- Remove (previously deprecated) `llama_index.token_counter.token_counter` module. See [migration guide](/how_to/callbacks/token_counting_migration.html) for more details on new callback based token counting.
- Remove `ChatGPTLLMPredictor` and `HuggingFaceLLMPredictor`. See [migration guide](/how_to/customization/llms_migration_guide.html) for more details on replacements.
- Remove support for setting `cache` via `LLMPredictor` constructor.
- Update `BaseChatEngine` interface:
  - adjust `chat_history` to use `List[ChatMessage]]` as type
  - expose `chat_history` state as a property
  - support overriding `chat_history` in `chat` and `achat` endpoints
- Remove deprecated arguments for `PromptHelper`: `max_input_size`, `embedding_limit`, `max_chunk_overlap`
- Update all notebooks to use native openai integration (#6696)

## [v0.6.38] - 2023-07-02

### New Features

- add optional tqdm progress during index creation (#6583)
- Added async support for "compact" and "refine" response modes (#6590)
- [feature]add transformer tokenize functionalities for optimizer (chinese) (#6659)
- Add simple benchmark for vector store (#6670)
- Introduce `llama_index.llms` module, with new `LLM` interface, and `OpenAI`, `HuggingFaceLLM`, `LangChainLLM` implementations. (#6615)
- Evaporate pydantic program (#6666)

### Bug Fixes / Nits

- Improve metadata/node storage and retrieval for RedisVectorStore (#6678)
- Fixed node vs. document filtering in vector stores (#6677)
- add context retrieval agent notebook link to docs (#6660)
- Allow null values for the 'image' property in the ImageNode class and se… (#6661)
- Fix broken links in docs (#6669)
- update milvus to store node content (#6667)

## [v0.6.37] - 2023-06-30

### New Features

- add context augmented openai agent (#6655)

## [v0.6.36] - 2023-06-29

### New Features

- Redis support for index stores and docstores (#6575)
- DuckDB + SQL query engine notebook (#6628)
- add notebook showcasing deplot data loader (#6638)

### Bug Fixes / Nits

- More robust JSON parsing from LLM for `SelectionOutputParser` (#6610)
- bring our loaders back in line with llama-hub (#6630)
- Remove usage of SQLStructStoreIndex in notebooks (#6585)
- MD reader: remove html tags and leave linebreaks alone (#6618)
- bump min langchain version to latest version (#6632)
- Fix metadata column name in postgres vector store (#6622)
- Postgres metadata fixes (#6626, #6634)
- fixed links to dataloaders in contribution.md (#6636)
- fix: typo in docs in creating custom_llm huggingface example (#6639)
- Updated SelectionOutputParser to handle JSON objects and arrays (#6610)
- Fixed docstring argument typo (#6652)

## [v0.6.35] - 2023-06-28

- refactor structured output + pydantic programs (#6604)

### Bug Fixes / Nits

- Fix serialization for OpenSearch vector stores (#6612)
- patch docs relationships (#6606)
- Bug fix for ignoring directories while parsing git repo (#4196)
- updated Chroma notebook (#6572)
- Backport old node name (#6614)
- Add the ability to change chroma implementation (#6601)

## [v0.6.34] - 2023-06-26

### Patch Update (v0.6.34.post1)

- Patch imports for Document obj for backwards compatibility (#6597)

### New Features

- New `TextNode`/`Document` object classes based on pydantic (#6586)
- `TextNode`/`Document` objects support metadata customization (metadata templates, exclude metadata from LLM or embeddings) (#6586)
- Nodes no longer require flat metadata dictionaries, unless the vector store you use requires it (#6586)

### Bug Fixes / Nits

- use `NLTK_DATA` env var to control NLTK download location (#6579)
- [discord] save author as metadata in group_conversations.py (#6592)
- bs4 -> beautifulsoup4 in requirements (#6582)
- negate euclidean distance (#6564)
- add df output parser notebook link to docs (#6581)

### Breaking/Deprecated API Changes

- `Node` has been renamed to `TextNode` and is imported from `llama_index.schema` (#6586)
- `TextNode` and `Document` must be instansiated with kwargs: `Document(text=text)` (#6586)
- `TextNode` (fka `Node`) has a `id_` or `node_id` property, rather than `doc_id` (#6586)
- `TextNode` and `Document` have a metadata property, which replaces the extra_info property (#6586)
- `TextNode` no longer has a `node_info` property (start/end indexes are accessed directly with `start/end_char_idx` attributes) (#6586)

## [v0.6.33] - 2023-06-25

### New Features

- Add typesense vector store (#6561)
- add df output parser (#6576)

### Bug Fixes / Nits

- Track langchain dependency via bridge module. (#6573)

## [v0.6.32] - 2023-06-23

### New Features

- add object index (#6548)
- add SQL Schema Node Mapping + SQLTableRetrieverQueryEngine + obj index fixes (#6569)
- sql refactor (NLSQLTableQueryEngine) (#6529)

### Bug Fixes / Nits

- Update vector_stores.md (#6562)
- Minor `BaseResponseBuilder` interface cleanup (#6557)
- Refactor TreeSummarize (#6550)

## [v0.6.31] - 2023-06-22

### Bug Fixes / Nits

- properly convert weaviate distance to score (#6545)
- refactor tree summarize and fix bug to not truncate context (#6550)
- fix custom KG retrieval notebook nits (#6551)

## [v0.6.30] - 2023-06-21

### New Features

- multi-selector support in router query engine (#6518)
- pydantic selector support in router query engine using OpenAI function calling API (#6518)
- streaming response support in `CondenseQuestionChatEngine` and `SimpleChatEngine` (#6524)
- metadata filtering support in `QdrantVectorStore` (#6476)
- add `PGVectorStore` to support postgres with pgvector (#6190)

### Bug Fixes / Nits

- better error handling in the mbox reader (#6248)
- Fix blank similarity score when using weaviate (#6512)
- fix for sorted nodes in `PrevNextNodePostprocessor` (#6048)

### Breaking/Deprecated API Changes

- Refactor PandasQueryEngine to take in df directly, deprecate PandasIndex (#6527)

## [v0.6.29] - 2023-06-20

### New Features

- query planning tool with OpenAI Function API (#6520)
- docs: example of kg+vector index (#6497)
- Set context window sizes for Cohere and AI21(J2 model) (#6485)

### Bug Fixes / Nits

- add default input size for Cohere and AI21 (#6485)
- docs: replace comma with colon in dict object (#6439)
- extra space in prompt and error message update (#6443)
- [Issue 6417] Fix prompt_templates docs page (#6499)
- Rip out monkey patch and update model to context window mapping (#6490)

## [v0.6.28] - 2023-06-19

### New Features

- New OpenAI Agent + Query Engine Cookbook (#6496)
- allow recursive data extraction (pydantic program) (#6503)

### Bug Fixes / Nits

- update mongo interface (#6501)
- fixes that we forgot to include for openai pydantic program (#6503) (#6504)
- Fix github pics in Airbyte notebook (#6493)

## [v0.6.27] - 2023-06-16

### New Features

- Add node doc_id filtering to weaviate (#6467)
- New `TokenCountingCallback` to customize and track embedding, prompt, and completion token usage (#6440)
- OpenAI Retrieval Function Agent (#6491)

### Breaking/Deprecated API Changes

- Deprecated current token tracking (llm predictor and embed model will no longer track tokens in the future, please use the `TokenCountingCallback` (#6440)
- Add maximal marginal relevance to the Simple Vector Store, which can be enabled as a query mode (#6446)

### Bug Fixes / Nits

- `as_chat_engine` properly inherits the current service context (#6470)
- Use namespace when deleting from pinecone (#6475)
- Fix paths when using fsspec on windows (#3778)
- Fix for using custom file readers in `SimpleDirectoryReader` (#6477)
- Edit MMR Notebook (#6486)
- FLARE fixes (#6484)

## [v0.6.26] - 2023-06-14

### New Features

- Add OpenAIAgent and tutorial notebook for "build your own agent" (#6461)
- Add OpenAIPydanticProgram (#6462)

### Bug Fixes / Nits

- Fix citation engine import (#6456)

## [v0.6.25] - 2023-06-13

### New Features

- Added FLARE query engine (#6419).

## [v0.6.24] - 2023-06-12

### New Features

- Added better support for vector store with existing data (e.g. allow configurable text key) for Pinecone and Weaviate. (#6393)
- Support batched upsert for Pineone (#6393)
- Added initial [guidance](https://github.com/microsoft/guidance/) integration. Added `GuidancePydanticProgram` for generic structured output generation and `GuidanceQuestionGenerator` for generating sub-questions in `SubQuestionQueryEngine` (#6246).

## [v0.6.23] - 2023-06-11

### Bug Fixes / Nits

- Remove hardcoded chunk size for citation query engine (#6408)
- Mongo demo improvements (#6406)
- Fix notebook (#6418)
- Cleanup RetryQuery notebook (#6381)

## [v0.6.22] - 2023-06-10

### New Features

- Added `SQLJoinQueryEngine` (generalization of `SQLAutoVectorQueryEngine`) (#6265)
- Added support for graph stores under the hood, and initial support for Nebula KG. More docs coming soon! (#2581)
- Added guideline evaluator to allow llm to provide feedback based on user guidelines (#4664)
- Added support for MongoDB Vector stores to enable Atlas knnbeta search (#6379)
- Added new CitationQueryEngine for inline citations of sources in response text (#6239)

### Bug Fixes

- Fixed bug with `delete_ref_doc` not removing all metadata from the docstore (#6192)
- FIxed bug with loading existing QDrantVectorStore (#6230)

### Miscellaneous

- Added changelog officially to github repo (#6191)

## [v0.6.21] - 2023-06-06

### New Features

- SimpleDirectoryReader has new `filename_as_id` flag to automatically set the doc_id (useful for `refresh_ref_docs()`)
- DocArray vector store integration
- Tair vector store integration
- Weights and Biases callback handler for tracing and versioning indexes
- Can initialize indexes directly from a vector store: `index = VectorStoreIndex.from_vector_store(vector_store=vector_store)`

### Bug Fixes

- Fixed multimodal notebook
- Updated/fixed the SQL tutorial in the docs

### Miscellaneous

- Minor docs updates
- Added github pull-requset templates
- Added github issue-forms

## [v0.6.20] - 2023-06-04

### New Features

- Added new JSONQueryEngine that uses JSON schema to deliver more accurate JSON query answers
- Metadata support for redis vector-store
- Added Supabase vector store integration

### Bug Fixes

- Fixed typo in text-to-sql prompt

### Breaking/Deprecated API Changes

- Removed GPT prefix from indexes (old imports/names are still supported though)

### Miscellaneous

- Major docs updates, brought important modules to the top level

## [v0.6.19] - 2023-06-02

### New Features

- Added agent tool abstraction for llama-hub data loaders

### Miscellaneous

- Minor doc updates

## [v0.6.18] - 2023-06-02

### Miscellaneous

- Added `Discover LlamaIndex` video series to the tutorials docs section
- Minor docs updates<|MERGE_RESOLUTION|>--- conflicted
+++ resolved
@@ -2,14 +2,12 @@
 
 ## Unreleased
 
-<<<<<<< HEAD
-### Bug Fixes / Nits
-- Fix `LocalAI` chat capability without `max_tokens` (#7942)
-=======
 ### New Features
 - Added support for pydantic object outputs with query engines (#7893)
 - `ClarifaiEmbedding` class added for embedding support (#7940)
->>>>>>> 009e295d
+
+### Bug Fixes / Nits
+- Fix `LocalAI` chat capability without `max_tokens` (#7942)
 
 ## [0.8.38] - 2023-10-02
 
