--- conflicted
+++ resolved
@@ -145,9 +145,5 @@
 Pipfile
 Pipfile.lock
 
-<<<<<<< HEAD
-# pyrightconfig
-=======
 # pyright
->>>>>>> f8dc93b7
 pyrightconfig.json