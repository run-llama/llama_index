--- conflicted
+++ resolved
@@ -105,11 +105,7 @@
 
     def persist(
         self,
-<<<<<<< HEAD
-        persist_dir: str,
-=======
         persist_path: str,
->>>>>>> 2603321c
     ) -> None:
         """Save to file.
 
@@ -121,19 +117,11 @@
         """
         import faiss
 
-<<<<<<< HEAD
-        dirpath = os.path.dirname(persist_dir)
-        if not os.path.exists(dirpath):
-            os.makedirs(dirpath)
-
-        faiss.write_index(self._faiss_index, persist_dir)
-=======
         dirpath = os.path.dirname(persist_path)
         if not os.path.exists(dirpath):
             os.makedirs(dirpath)
 
         faiss.write_index(self._faiss_index, persist_path)
->>>>>>> 2603321c
 
     def delete(self, doc_id: str, **delete_kwargs: Any) -> None:
         """Delete a document.
