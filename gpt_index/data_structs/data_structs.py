"""File for core data structures."""

import random
import sys
from dataclasses import dataclass, field
from typing import Any, Dict, List, Optional, Set

from dataclasses_json import DataClassJsonMixin

from gpt_index.schema import BaseDocument
from gpt_index.utils import get_new_int_id


@dataclass
class IndexStruct(BaseDocument, DataClassJsonMixin):
    """A base data struct for a GPT index."""

    # NOTE: the text field, inherited from BaseDocument,
    # represents a summary of the content of the index struct.
    # primarily used for composing indices with other indices

    # NOTE: the doc_id field, inherited from BaseDocument,
    # represents a unique identifier for the index struct
    # that will be put in the docstore.
    # Not all index_structs need to have a doc_id. Only index_structs that
    # represent a complete data structure (e.g. IndexGraph, IndexList),
    # and are used to compose a higher level index, will have a doc_id.


@dataclass
class Node(IndexStruct):
    """A generic node of data.

    Base struct used in most indices.

    """

    def __post_init__(self) -> None:
        """Post init."""
        # NOTE: for Node objects, the text field is required
        if self.text is None:
            raise ValueError("text field not set.")

    # used for GPTTreeIndex
    index: int = 0
    child_indices: Set[int] = field(default_factory=set)

    # embeddings
    embedding: Optional[List[float]] = None

    # reference document id
    ref_doc_id: Optional[str] = None

    # extra node info
    node_info: Optional[Dict[str, Any]] = None

    def get_text(self) -> str:
        """Get text."""
        text = super().get_text()
        result_text = (
            text if self.extra_info_str is None else f"{self.extra_info_str}\n\n{text}"
        )
        return result_text

    @classmethod
    def get_type(cls) -> str:
        """Get type."""
        # TODO: consolidate with IndexStructType
        return "node"


@dataclass
class IndexGraph(IndexStruct):
    """A graph representing the tree-structured index."""

    all_nodes: Dict[int, Node] = field(default_factory=dict)
    root_nodes: Dict[int, Node] = field(default_factory=dict)

    @property
    def size(self) -> int:
        """Get the size of the graph."""
        return len(self.all_nodes)

    def get_children(self, parent_node: Optional[Node]) -> Dict[int, Node]:
        """Get nodes given indices."""
        if parent_node is None:
            return self.root_nodes
        else:
            return {i: self.all_nodes[i] for i in parent_node.child_indices}

    def insert_under_parent(self, node: Node, parent_node: Optional[Node]) -> None:
        """Insert under parent node."""
        if node.index in self.all_nodes:
            raise ValueError(
                "Cannot insert a new node with the same index as an existing node."
            )
        if parent_node is None:
            self.root_nodes[node.index] = node
        else:
            parent_node.child_indices.add(node.index)

        self.all_nodes[node.index] = node

    @classmethod
    def get_type(cls) -> str:
        """Get type."""
        return "tree"


@dataclass
class KeywordTable(IndexStruct):
    """A table of keywords mapping keywords to text chunks."""

    table: Dict[str, Set[int]] = field(default_factory=dict)
    text_chunks: Dict[int, Node] = field(default_factory=dict)

    def _get_index(self) -> int:
        """Get the next index for the text chunk."""
        # randomly generate until we get a unique index
        while True:
            idx = random.randint(0, sys.maxsize)
            if idx not in self.text_chunks:
                break
        return idx

    def add_node(self, keywords: List[str], node: Node) -> int:
        """Add text to table."""
        cur_idx = self._get_index()
        for keyword in keywords:
            if keyword not in self.table:
                self.table[keyword] = set()
            self.table[keyword].add(cur_idx)
        self.text_chunks[cur_idx] = node
        return cur_idx

    def get_texts(self, keyword: str) -> List[str]:
        """Get texts given keyword."""
        if keyword not in self.table:
            raise ValueError("Keyword not found in table.")
        return [self.text_chunks[idx].get_text() for idx in self.table[keyword]]

    @property
    def keywords(self) -> Set[str]:
        """Get all keywords in the table."""
        return set(self.table.keys())

    @property
    def size(self) -> int:
        """Get the size of the table."""
        return len(self.table)

    @classmethod
    def get_type(cls) -> str:
        """Get type."""
        return "keyword_table"


@dataclass
class IndexList(IndexStruct):
    """A list of documents."""

    nodes: List[Node] = field(default_factory=list)

    def add_node(self, node: Node) -> None:
        """Add text to table, return current position in list."""
        # don't worry about child indices for now, nodes are all in order
        self.nodes.append(node)

    @classmethod
    def get_type(cls) -> str:
        """Get type."""
        return "list"


@dataclass
class BaseIndexDict(IndexStruct):
    """A simple dictionary of documents."""

    nodes_dict: Dict[int, Node] = field(default_factory=dict)
    id_map: Dict[str, int] = field(default_factory=dict)

    def add_node(
        self,
        node: Node,
        text_id: Optional[str] = None,
    ) -> str:
        """Add text to table, return current position in list."""
        int_id = get_new_int_id(set(self.nodes_dict.keys()))
        if text_id in self.id_map:
            raise ValueError("text_id cannot already exist in index.")
        elif text_id is not None and not isinstance(text_id, str):
            raise ValueError("text_id must be a string.")
        elif text_id is None:
            text_id = str(int_id)
        self.id_map[text_id] = int_id

        # don't worry about child indices for now, nodes are all in order
        self.nodes_dict[int_id] = node
        return text_id

    def get_nodes(self, text_ids: List[str]) -> List[Node]:
        """Get nodes."""
        nodes = []
        for text_id in text_ids:
            if text_id not in self.id_map:
                raise ValueError("text_id not found in id_map")
            elif not isinstance(text_id, str):
                raise ValueError("text_id must be a string.")
            int_id = self.id_map[text_id]
            if int_id not in self.nodes_dict:
                raise ValueError("int_id not found in nodes_dict")
            nodes.append(self.nodes_dict[int_id])
        return nodes

    def get_node(self, text_id: str) -> Node:
        """Get node."""
        return self.get_nodes([text_id])[0]

    @classmethod
    def get_type(cls) -> str:
        """Get type."""
        return "dict"


# TODO: this should be specific to FAISS
@dataclass
class IndexDict(BaseIndexDict):
    """A dictionary of documents.

    Note: this index structure is specifically used with the Faiss index.

    """

    @classmethod
    def get_type(cls) -> str:
        """Get type."""
        return "dict"


@dataclass
class SimpleIndexDict(BaseIndexDict):
    """A simple dictionary of documents.

    This index structure also contains an internal in-memory
    embedding dict.

    """

    embedding_dict: Dict[str, List[float]] = field(default_factory=dict)

    def add_to_embedding_dict(self, text_id: str, embedding: List[float]) -> None:
        """Add embedding to dict."""
        if text_id not in self.id_map:
            raise ValueError("text_id not found in id_map")
        elif not isinstance(text_id, str):
            raise ValueError("text_id must be a string.")
        self.embedding_dict[text_id] = embedding

    @classmethod
    def get_type(cls) -> str:
        """Get type."""
        return "simple_dict"


@dataclass
class WeaviateIndexStruct(IndexStruct):
    """A helper index struct for Weaviate.

    In Weaviate, docs are stored in Weaviate directly.
    This index struct helps to store the class prefix

    """

    class_prefix: Optional[str] = None

    def __post_init__(self) -> None:
        """Post init."""
        if self.class_prefix is None:
            raise ValueError("class_prefix must be provided.")

    def get_class_prefix(self) -> str:
        """Get class prefix."""
        if self.class_prefix is None:
            raise ValueError("class_prefix must be provided.")
        return self.class_prefix

    @classmethod
    def get_type(cls) -> str:
        """Get type."""
        return "weaviate"


@dataclass
class PineconeIndexStruct(IndexStruct):
    """An index struct for Pinecone.

    Docs are stored in Pinecone directly.

    """

<<<<<<< HEAD

@dataclass
class QdrantIndexStruct(IndexStruct):
    """And index struct for Qdrant

    Docs are stored in Qdrant directly

    """
=======
    @classmethod
    def get_type(cls) -> str:
        """Get type."""
        return "pinecone"
>>>>>>> 0609e97e
<|MERGE_RESOLUTION|>--- conflicted
+++ resolved
@@ -298,7 +298,11 @@
 
     """
 
-<<<<<<< HEAD
+    @classmethod
+    def get_type(cls) -> str:
+        """Get type."""
+        return "pinecone"
+
 
 @dataclass
 class QdrantIndexStruct(IndexStruct):
@@ -307,9 +311,8 @@
     Docs are stored in Qdrant directly
 
     """
-=======
-    @classmethod
-    def get_type(cls) -> str:
-        """Get type."""
-        return "pinecone"
->>>>>>> 0609e97e
+
+    @classmethod
+    def get_type(cls) -> str:
+        """Get type."""
+        return "qdrant"