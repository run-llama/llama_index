"""General utils functions."""

<<<<<<< HEAD
import random
=======
>>>>>>> 9e8e316b
import sys
import uuid
from typing import Any, Callable, List, Optional, Set

import nltk
from transformers import GPT2TokenizerFast


class GlobalsHelper:
    """Helper to retrieve globals.

    Helpful for global caching of certain variables that can be expensive to load.
    (e.g. tokenization)

    """

    _tokenizer: Optional[Callable[[str], List]] = None
    _stopwords: Optional[List[str]] = None

    @property
    def tokenizer(self) -> Callable[[str], List]:
        """Get tokenizer."""
        if self._tokenizer is None:
            # if python version >= 3.9, then use tiktoken
            # else use GPT2TokenizerFast
            if sys.version_info >= (3, 9):
                tiktoken_import_err = (
                    "`tiktoken` package not found, please run `pip install tiktoken`"
                )
                try:
                    import tiktoken
                except ImportError:
                    raise ValueError(tiktoken_import_err)
                enc = tiktoken.get_encoding("gpt2")
                self._tokenizer = enc.encode
            else:
                tokenizer = GPT2TokenizerFast.from_pretrained("gpt2")

                def tokenizer_fn(text: str) -> List:
                    return tokenizer(text)["input_ids"]

                self._tokenizer = tokenizer_fn
        return self._tokenizer

    @property
    def stopwords(self) -> List[str]:
        """Get stopwords."""
        if self._stopwords is None:
            try:
                from nltk.corpus import stopwords
            except ImportError:
                raise ValueError(
                    "`nltk` package not found, please run `pip install nltk`"
                )
            nltk.download("stopwords")
            self._stopwords = stopwords.words("english")
        return self._stopwords


globals_helper = GlobalsHelper()


def get_new_id(d: Set) -> str:
    """Get a new ID."""
    while True:
        new_id = str(uuid.uuid4())
        if new_id not in d:
            break
    return new_id


<<<<<<< HEAD
def get_new_int_id(d: Set) -> int:
    """Get a new integer ID."""
    while True:
        new_id = random.randint(0, sys.maxsize)
        if new_id not in d:
            break
    return new_id
=======
def llm_token_counter(method_name_str: str) -> Callable:
    """
    Use this as a decorator for methods in index/query classes that make calls to LLMs.

    At the moment, this decorator can only be used on class instance methods with a
    `_llm_predictor` attribute.

    Do not use this on abstract methods.

    For example, consider the class below:
        .. code-block:: python
            class GPTTreeIndexBuilder:
            ...
            @llm_token_counter("build_from_text")
            def build_from_text(self, documents: Sequence[BaseDocument]) -> IndexGraph:
                ...

    If you run `build_from_text()`, it will print the output in the form below:

    ```
    [build_from_text] Total token usage: <some-number> tokens
    ```
    """

    def wrap(f: Callable) -> Callable:
        def wrapped_llm_predict(_self: Any, *args: Any, **kwargs: Any) -> Any:
            start_token_ct = _self._llm_predictor.total_tokens_used
            f_return_val = f(_self, *args, **kwargs)
            net_tokens = _self._llm_predictor.total_tokens_used - start_token_ct
            print(f"> [{method_name_str}] Total token usage: {net_tokens} tokens")

            return f_return_val

        return wrapped_llm_predict

    return wrap
>>>>>>> 9e8e316b
<|MERGE_RESOLUTION|>--- conflicted
+++ resolved
@@ -1,9 +1,6 @@
 """General utils functions."""
 
-<<<<<<< HEAD
 import random
-=======
->>>>>>> 9e8e316b
 import sys
 import uuid
 from typing import Any, Callable, List, Optional, Set
@@ -75,7 +72,6 @@
     return new_id
 
 
-<<<<<<< HEAD
 def get_new_int_id(d: Set) -> int:
     """Get a new integer ID."""
     while True:
@@ -83,7 +79,8 @@
         if new_id not in d:
             break
     return new_id
-=======
+
+
 def llm_token_counter(method_name_str: str) -> Callable:
     """
     Use this as a decorator for methods in index/query classes that make calls to LLMs.
@@ -119,5 +116,4 @@
 
         return wrapped_llm_predict
 
-    return wrap
->>>>>>> 9e8e316b
+    return wrap