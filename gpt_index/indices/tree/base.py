--- conflicted
+++ resolved
@@ -92,7 +92,6 @@
         # instantiate all_nodes from initial text chunks
         start_token_ct = self._llm_predictor.total_tokens_used
         root_nodes = self._build_index_from_nodes(all_nodes, all_nodes)
-<<<<<<< HEAD
         end_token_ct = self._llm_predictor.total_tokens_used
         print(
             (
@@ -100,10 +99,7 @@
                 f"{end_token_ct - start_token_ct} tokens"
             )
         )
-        return IndexGraph(all_nodes, root_nodes)
-=======
         return IndexGraph(all_nodes=all_nodes, root_nodes=root_nodes)
->>>>>>> c22d865a
 
     def _build_index_from_nodes(
         self, cur_nodes: Dict[int, Node], all_nodes: Dict[int, Node]
