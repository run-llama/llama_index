"""Keyword-table based index.

Similar to a "hash table" in concept. GPT Index first tries
to extract keywords from the source text, and stores the
keywords as keys per item. It similarly extracts keywords
from the query text. Then, it tries to match those keywords to
existing keywords in the table.

"""

from abc import abstractmethod
from typing import Any, Optional, Sequence, Set

from gpt_index.indices.base import (
    DEFAULT_MODE,
    DOCUMENTS_INPUT,
    BaseGPTIndex,
    BaseGPTIndexQuery,
)
from gpt_index.indices.data_structs import KeywordTable
from gpt_index.indices.keyword_table.utils import extract_keywords_given_response
from gpt_index.indices.query.keyword_table.query import (
    BaseGPTKeywordTableQuery,
    GPTKeywordTableGPTQuery,
    GPTKeywordTableRAKEQuery,
    GPTKeywordTableSimpleQuery,
)
from gpt_index.indices.utils import truncate_text
from gpt_index.langchain_helpers.chain_wrapper import LLMPredictor
from gpt_index.langchain_helpers.text_splitter import TokenTextSplitter
from gpt_index.prompts.base import Prompt
from gpt_index.prompts.default_prompts import (
    DEFAULT_KEYWORD_EXTRACT_TEMPLATE,
    DEFAULT_QUERY_KEYWORD_EXTRACT_TEMPLATE,
)
from gpt_index.schema import BaseDocument
from gpt_index.utils import llm_token_counter

DQKET = DEFAULT_QUERY_KEYWORD_EXTRACT_TEMPLATE


class BaseGPTKeywordTableIndex(BaseGPTIndex[KeywordTable]):
    """Base GPT Index."""

    index_struct_cls = KeywordTable

    def __init__(
        self,
        documents: Optional[Sequence[DOCUMENTS_INPUT]] = None,
        index_struct: Optional[KeywordTable] = None,
        keyword_extract_template: Optional[Prompt] = None,
        max_keywords_per_query: int = 10,
        max_keywords_per_chunk: int = 10,
        llm_predictor: Optional[LLMPredictor] = None,
        **kwargs: Any,
    ) -> None:
        """Initialize params."""
        # need to set parameters before building index in base class.
        self.keyword_extract_template = (
            keyword_extract_template or DEFAULT_KEYWORD_EXTRACT_TEMPLATE
        )
        self.max_keywords_per_query = max_keywords_per_query
        self.max_keywords_per_chunk = max_keywords_per_chunk
        super().__init__(
            documents=documents,
            index_struct=index_struct,
            llm_predictor=llm_predictor,
            **kwargs,
        )
        self._text_splitter = self._prompt_helper.get_text_splitter_given_prompt(
            self.keyword_extract_template, 1
        )

    def _mode_to_query(self, mode: str, **query_kwargs: Any) -> BaseGPTIndexQuery:
        """Query mode to class."""
        if mode == DEFAULT_MODE:
            query_kwargs.update(
                {
                    "max_keywords_per_query": self.max_keywords_per_query,
                    "keyword_extract_template": self.keyword_extract_template,
                }
            )
            query: BaseGPTKeywordTableQuery = GPTKeywordTableGPTQuery(
                self.index_struct, **query_kwargs
            )
        elif mode == "simple":
            query = GPTKeywordTableSimpleQuery(self.index_struct, **query_kwargs)
        elif mode == "rake":
            query = GPTKeywordTableRAKEQuery(self.index_struct, **query_kwargs)
        else:
            raise ValueError(f"Invalid query mode: {mode}.")
        return query

    @abstractmethod
    def _extract_keywords(self, text: str) -> Set[str]:
        """Extract keywords from text."""

    def _add_document_to_index(
        self,
        index_struct: KeywordTable,
        document: BaseDocument,
        text_splitter: TokenTextSplitter,
    ) -> None:
        """Add document to index."""
        text_chunks = text_splitter.split_text(document.get_text())
        for i, text_chunk in enumerate(text_chunks):
            keywords = self._extract_keywords(text_chunk)
            fmt_text_chunk = truncate_text(text_chunk, 50)
            text_chunk_id = index_struct.add_text(
                list(keywords), text_chunk, document.get_doc_id()
            )
            print(
                f"> Processing chunk {i} of {len(text_chunks)}, id {text_chunk_id}: "
                f"{fmt_text_chunk}"
            )
            print(f"> Keywords: {keywords}")

    @llm_token_counter("build_index_from_documents")
    def build_index_from_documents(
        self, documents: Sequence[BaseDocument]
    ) -> KeywordTable:
        """Build the index from documents."""
        text_splitter = self._prompt_helper.get_text_splitter_given_prompt(
            self.keyword_extract_template, 1
        )
        # do simple concatenation
        index_struct = KeywordTable(table={})
        start_token_ct = self._llm_predictor.total_tokens_used
        for d in documents:
<<<<<<< HEAD
            self._add_document_to_index(index_struct, d)
        end_token_ct = self._llm_predictor.total_tokens_used
        print(
            (
                "> Total token usage from index building: "
                f"{end_token_ct - start_token_ct} tokens"
            )
        )
=======
            self._add_document_to_index(index_struct, d, text_splitter)

>>>>>>> afc7c94e
        return index_struct

    def _insert(self, document: BaseDocument, **insert_kwargs: Any) -> None:
        """Insert a document."""
<<<<<<< HEAD
        text_chunks = self.text_splitter.split_text(document.get_text())
        start_token_ct = self._llm_predictor.total_tokens_used
=======
        text_chunks = self._text_splitter.split_text(document.get_text())
>>>>>>> afc7c94e
        for i, text_chunk in enumerate(text_chunks):
            keywords = self._extract_keywords(text_chunk)
            fmt_text_chunk = truncate_text(text_chunk, 50)
            text_chunk_id = self._index_struct.add_text(
                list(keywords), text_chunk, document.get_doc_id()
            )
            print(
                f"> Processing chunk {i} of {len(text_chunks)}, id {text_chunk_id}: "
                f"{fmt_text_chunk}"
            )
            print(f"> Keywords: {keywords}")
        end_token_ct = self._llm_predictor.total_tokens_used
        print(
            (
                "> Total token usage from index insertion: "
                f"{end_token_ct - start_token_ct} tokens"
            )
        )

    def delete(self, document: BaseDocument) -> None:
        """Delete a document."""
        raise NotImplementedError("Delete not implemented for keyword table index.")


class GPTKeywordTableIndex(BaseGPTKeywordTableIndex):
    """GPT Keyword Table Index.

    Uses GPT to build keyword table.

    """

    def _extract_keywords(self, text: str) -> Set[str]:
        """Extract keywords from text."""
        response, _ = self._llm_predictor.predict(
            self.keyword_extract_template,
            max_keywords=self.max_keywords_per_chunk,
            text=text,
        )
        keywords = extract_keywords_given_response(response)
        return keywords<|MERGE_RESOLUTION|>--- conflicted
+++ resolved
@@ -125,31 +125,14 @@
         )
         # do simple concatenation
         index_struct = KeywordTable(table={})
-        start_token_ct = self._llm_predictor.total_tokens_used
         for d in documents:
-<<<<<<< HEAD
-            self._add_document_to_index(index_struct, d)
-        end_token_ct = self._llm_predictor.total_tokens_used
-        print(
-            (
-                "> Total token usage from index building: "
-                f"{end_token_ct - start_token_ct} tokens"
-            )
-        )
-=======
             self._add_document_to_index(index_struct, d, text_splitter)
 
->>>>>>> afc7c94e
         return index_struct
 
     def _insert(self, document: BaseDocument, **insert_kwargs: Any) -> None:
         """Insert a document."""
-<<<<<<< HEAD
-        text_chunks = self.text_splitter.split_text(document.get_text())
-        start_token_ct = self._llm_predictor.total_tokens_used
-=======
         text_chunks = self._text_splitter.split_text(document.get_text())
->>>>>>> afc7c94e
         for i, text_chunk in enumerate(text_chunks):
             keywords = self._extract_keywords(text_chunk)
             fmt_text_chunk = truncate_text(text_chunk, 50)
@@ -161,13 +144,6 @@
                 f"{fmt_text_chunk}"
             )
             print(f"> Keywords: {keywords}")
-        end_token_ct = self._llm_predictor.total_tokens_used
-        print(
-            (
-                "> Total token usage from index insertion: "
-                f"{end_token_ct - start_token_ct} tokens"
-            )
-        )
 
     def delete(self, document: BaseDocument) -> None:
         """Delete a document."""
