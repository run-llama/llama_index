"""Base index classes."""
import json
import logging
from abc import ABC, abstractmethod
from typing import Any, Dict, Generic, List, Optional, Sequence, Type, TypeVar, Union

from gpt_index.constants import DOCSTORE_KEY, INDEX_STRUCT_KEY
from gpt_index.data_structs.data_structs_v2 import V2IndexStruct
from gpt_index.data_structs.node_v2 import IndexNode, Node
from gpt_index.docstore import DocumentStore
from gpt_index.indices.query.base import BaseGPTIndexQuery
from gpt_index.indices.query.query_runner import QueryRunner
from gpt_index.indices.query.query_transform.base import BaseQueryTransform
from gpt_index.indices.query.schema import QueryBundle, QueryConfig, QueryMode
from gpt_index.indices.service_context import ServiceContext
from gpt_index.readers.schema.base import Document
from gpt_index.response.schema import RESPONSE_TYPE, Response
from gpt_index.token_counter.token_counter import llm_token_counter

IS = TypeVar("IS", bound=V2IndexStruct)

logger = logging.getLogger(__name__)


# map from mode to query class
QueryMap = Dict[str, Type[BaseGPTIndexQuery]]


class BaseGPTIndex(Generic[IS], ABC):

    """Base LlamaIndex.

    Args:
        llm_predictor (LLMPredictor): Optional LLMPredictor object. If not provided,
            will use the default LLMPredictor (text-davinci-003)
        prompt_helper (PromptHelper): Optional PromptHelper object. If not provided,
            will use the default PromptHelper.
        chunk_size_limit (Optional[int]): Optional chunk size limit. If not provided,
            will use the default chunk size limit (4096 max input size).
        include_extra_info (bool): Optional bool. If True, extra info (i.e. metadata)
            of each Document will be prepended to its text to help with queries.
            Default is True.

    """

    index_struct_cls: Type[IS]

    def __init__(
        self,
        nodes: Optional[Sequence[Node]] = None,
        index_struct: Optional[IS] = None,
        docstore: Optional[DocumentStore] = None,
        service_context: Optional[ServiceContext] = None,
    ) -> None:
        """Initialize with parameters."""
        if index_struct is None and nodes is None:
            raise ValueError("One of documents or index_struct must be provided.")
        if index_struct is not None and nodes is not None:
            raise ValueError("Only one of documents or index_struct can be provided.")
        # This is to explicitly make sure that the old UX is not used
        if nodes is not None and len(nodes) >= 1 and not isinstance(nodes[0], Node):
            if isinstance(nodes[0], Document):
                raise ValueError(
                    "The constructor now takes in a list of Node objects. "
                    "Since you are passing in a list of Document objects, "
                    "please use `from_documents` instead."
                )
            else:
                raise ValueError("nodes must be a list of Node objects.")

        self._service_context = service_context or ServiceContext.from_defaults()
        self._docstore = docstore or DocumentStore()

        if index_struct is None:
            assert nodes is not None
            self._docstore.add_documents(nodes)
            index_struct = self.build_index_from_nodes(nodes)
            # if not isinstance(index_struct, self.index_struct_cls):
            #     raise ValueError(
            #         f"index_struct must be of type {self.index_struct_cls} "
            #         f"but got {type(index_struct)}"
            #     )
        self._index_struct = index_struct

    @classmethod
    def from_documents(
        cls,
        documents: Sequence[Document],
        docstore: Optional[DocumentStore] = None,
        service_context: Optional[ServiceContext] = None,
        **kwargs: Any,
    ) -> "BaseGPTIndex":
<<<<<<< HEAD
        """Create index from documents.

        Args:
            documents (Optional[Sequence[BaseDocument]]): List of documents to
                build the index from.

        """
        node_parser = node_parser or SimpleNodeParser()
=======
        """Create index from documents."""
        service_context = service_context or ServiceContext.from_defaults()
>>>>>>> 0f24dabe
        docstore = docstore or DocumentStore()

        for doc in documents:
            docstore.set_document_hash(doc.get_doc_id(), doc.get_doc_hash())

        nodes = service_context.node_parser.get_nodes_from_documents(documents)

        return cls(
            nodes=nodes,
            docstore=docstore,
            service_context=service_context,
            **kwargs,
        )

    @classmethod
    def from_indices(
        cls,
        children_indices: Sequence["BaseGPTIndex"],
        index_summaries: Optional[Sequence[str]] = None,
        **kwargs: Any,
    ) -> "ComposableGraph":  # type: ignore
        """Create composable graph using this index class as the root.

        NOTE: this is mostly syntactic sugar,
        roughly equivalent to directly calling `ComposableGraph.from_indices`.
        """
        # NOTE: lazy import
        from gpt_index.indices.composability.graph import ComposableGraph

        if index_summaries is None:
            # TODO: automatically set summaries
            index_summaries = ["stub" for _ in children_indices]

        if len(children_indices) != len(index_summaries):
            raise ValueError("indices and index_summaries must have same length!")

        index_nodes = []
        for index, summary in zip(children_indices, index_summaries):
            assert isinstance(index.index_struct, V2IndexStruct)
            index_node = IndexNode(
                text=summary,
                index_id=index.index_struct.index_id,
            )
            index_nodes.append(index_node)

        root_index = cls(
            nodes=index_nodes,
            **kwargs,
        )
        all_indices: List["BaseGPTIndex"] = children_indices + [root_index]  # type: ignore
        return ComposableGraph.from_indices(
            all_index_structs={
                index.index_struct.index_id: index.index_struct for index in all_indices
            },
            root_id=root_index.index_struct.index_id,
            docstores=[index.docstore for index in all_indices],
            service_context=root_index.service_context,
        )

    @property
    def index_struct(self) -> IS:
        """Get the index struct."""
        return self._index_struct

    @property
    def docstore(self) -> DocumentStore:
        """Get the docstore corresponding to the index."""
        return self._docstore

    @property
    def service_context(self) -> ServiceContext:
        return self._service_context

    @abstractmethod
    def _build_index_from_nodes(self, nodes: Sequence[Node]) -> IS:
        """Build the index from nodes."""

    @llm_token_counter("build_index_from_nodes")
    def build_index_from_nodes(self, nodes: Sequence[Node]) -> IS:
        """Build the index from nodes."""
        return self._build_index_from_nodes(nodes)

    @abstractmethod
    def _insert(self, nodes: Sequence[Node], **insert_kwargs: Any) -> None:
        """Insert nodes."""

    @llm_token_counter("insert")
    def insert(self, document: Document, **insert_kwargs: Any) -> None:
        """Insert a document.

        Args:
            document (Union[BaseDocument, BaseGPTIndex]): document to insert

        """
        nodes = self.service_context.node_parser.get_nodes_from_documents([document])
        self.docstore.add_documents(nodes)
        self._insert(nodes, **insert_kwargs)

    @abstractmethod
    def _delete(self, doc_id: str, **delete_kwargs: Any) -> None:
        """Delete a document."""

    def delete(self, doc_id: str, **delete_kwargs: Any) -> None:
        """Delete a document from the index.

        All nodes in the index related to the index will be deleted.

        Args:
            doc_id (str): document id

        """
        logger.debug(f"> Deleting document: {doc_id}")
        self._delete(doc_id, **delete_kwargs)

    def update(self, document: Document, **update_kwargs: Any) -> None:
        """Update a document.

        This is equivalent to deleting the document and then inserting it again.

        Args:
            document (Union[BaseDocument, BaseGPTIndex]): document to update
            insert_kwargs (Dict): kwargs to pass to insert
            delete_kwargs (Dict): kwargs to pass to delete

        """
        self.delete(document.get_doc_id(), **update_kwargs.pop("delete_kwargs", {}))
        self.insert(document, **update_kwargs.pop("insert_kwargs", {}))

    def refresh(
        self, documents: Sequence[Document], **update_kwargs: Any
    ) -> List[bool]:
        """Refresh an index with documents that have changed.

        This allows users to save LLM and Embedding model calls, while only
        updating documents that have any changes in text or extra_info. It
        will also insert any documents that previously were not stored.
        """
        refreshed_documents = [False] * len(documents)
        for i, document in enumerate(documents):
            existing_doc_hash = self._docstore.get_document_hash(document.get_doc_id())
            if existing_doc_hash != document.get_doc_hash():
                self.update(document, **update_kwargs)
                refreshed_documents[i] = True
            elif existing_doc_hash is None:
                self.insert(document, **update_kwargs.pop("insert_kwargs", {}))
                refreshed_documents[i] = True

        return refreshed_documents

    def _preprocess_query(self, mode: QueryMode, query_kwargs: Dict) -> None:
        """Preprocess query.

        This allows subclasses to pass in additional query kwargs
        to query, for instance arguments that are shared between the
        index and the query class. By default, this does nothing.
        This also allows subclasses to do validation.

        """
        pass

    def query(
        self,
        query_str: Union[str, QueryBundle],
        mode: str = QueryMode.DEFAULT,
        query_transform: Optional[BaseQueryTransform] = None,
        use_async: bool = False,
        **query_kwargs: Any,
    ) -> RESPONSE_TYPE:
        """Answer a query.

        When `query` is called, we query the index with the given `mode` and
        `query_kwargs`. The `mode` determines the type of query to run, and
        `query_kwargs` are parameters that are specific to the query type.

        For a comprehensive documentation of available `mode` and `query_kwargs` to
        query a given index, please visit :ref:`Ref-Query`.


        """
        mode_enum = QueryMode(mode)
        self._preprocess_query(mode_enum, query_kwargs)
        # TODO: pass in query config directly
        query_config = QueryConfig(
            index_struct_type=self._index_struct.get_type(),
            query_mode=mode_enum,
            query_kwargs=query_kwargs,
        )
        query_runner = QueryRunner(
            index_struct=self._index_struct,
            service_context=self._service_context,
            docstore=self._docstore,
            query_configs=[query_config],
            query_transform=query_transform,
            recursive=False,
            use_async=use_async,
        )
        return query_runner.query(query_str)

    async def aquery(
        self,
        query_str: Union[str, QueryBundle],
        mode: str = QueryMode.DEFAULT,
        query_transform: Optional[BaseQueryTransform] = None,
        **query_kwargs: Any,
    ) -> RESPONSE_TYPE:
        """Asynchronously answer a query.

        When `query` is called, we query the index with the given `mode` and
        `query_kwargs`. The `mode` determines the type of query to run, and
        `query_kwargs` are parameters that are specific to the query type.

        For a comprehensive documentation of available `mode` and `query_kwargs` to
        query a given index, please visit :ref:`Ref-Query`.


        """
        # TODO: currently we don't have async versions of all
        # underlying functions. Setting use_async=True
        # will cause async nesting errors because we assume
        # it's called in a synchronous setting.
        use_async = False

        mode_enum = QueryMode(mode)
        self._preprocess_query(mode_enum, query_kwargs)
        # TODO: pass in query config directly
        query_config = QueryConfig(
            index_struct_type=self._index_struct.get_type(),
            query_mode=mode_enum,
            query_kwargs=query_kwargs,
        )
        query_runner = QueryRunner(
            self._index_struct,
            self._service_context,
            self._docstore,
            query_configs=[query_config],
            query_transform=query_transform,
            recursive=False,
            use_async=use_async,
        )
        return await query_runner.aquery(query_str)

    @classmethod
    @abstractmethod
    def get_query_map(cls) -> QueryMap:
        """Get query map."""

    @classmethod
    def load_from_dict(
        cls, result_dict: Dict[str, Any], **kwargs: Any
    ) -> "BaseGPTIndex":
        """Load index from dict."""
        # NOTE: lazy load registry
        from gpt_index.indices.registry import load_index_struct_from_dict

        index_struct = load_index_struct_from_dict(result_dict[INDEX_STRUCT_KEY])
        assert isinstance(index_struct, cls.index_struct_cls)
        docstore = DocumentStore.load_from_dict(result_dict[DOCSTORE_KEY])
        return cls(index_struct=index_struct, docstore=docstore, **kwargs)

    @classmethod
    def load_from_string(cls, index_string: str, **kwargs: Any) -> "BaseGPTIndex":
        """Load index from string (in JSON-format).

        This method loads the index from a JSON string. The index data
        structure itself is preserved completely. If the index is defined over
        subindices, those subindices will also be preserved (and subindices of
        those subindices, etc.).

        NOTE: load_from_string should not be used for indices composed on top
        of other indices. Please define a `ComposableGraph` and use
        `save_to_string` and `load_from_string` on that instead.

        Args:
            index_string (str): The index string (in JSON-format).

        Returns:
            BaseGPTIndex: The loaded index.

        """
        result_dict = json.loads(index_string)
        return cls.load_from_dict(result_dict, **kwargs)

    @classmethod
    def load_from_disk(cls, save_path: str, **kwargs: Any) -> "BaseGPTIndex":
        """Load index from disk.

        This method loads the index from a JSON file stored on disk. The index data
        structure itself is preserved completely. If the index is defined over
        subindices, those subindices will also be preserved (and subindices of
        those subindices, etc.).

        NOTE: load_from_disk should not be used for indices composed on top
        of other indices. Please define a `ComposableGraph` and use
        `save_to_disk` and `load_from_disk` on that instead.

        Args:
            save_path (str): The save_path of the file.

        Returns:
            BaseGPTIndex: The loaded index.

        """
        with open(save_path, "r") as f:
            file_contents = f.read()
            return cls.load_from_string(file_contents, **kwargs)

    def save_to_dict(self, **save_kwargs: Any) -> dict:
        """Save to dict."""
        out_dict: Dict[str, Any] = {
            INDEX_STRUCT_KEY: self.index_struct.to_dict(),
            DOCSTORE_KEY: self.docstore.serialize_to_dict(),
        }
        return out_dict

    def save_to_string(self, **save_kwargs: Any) -> str:
        """Save to string.

        This method stores the index into a JSON string.

        NOTE: save_to_string should not be used for indices composed on top
        of other indices. Please define a `ComposableGraph` and use
        `save_to_string` and `load_from_string` on that instead.

        Returns:
            str: The JSON string of the index.

        """
        out_dict = self.save_to_dict(**save_kwargs)
        return json.dumps(out_dict, **save_kwargs)

    def save_to_disk(
        self, save_path: str, encoding: str = "ascii", **save_kwargs: Any
    ) -> None:
        """Save to file.

        This method stores the index into a JSON file stored on disk.

        NOTE: save_to_disk should not be used for indices composed on top
        of other indices. Please define a `ComposableGraph` and use
        `save_to_disk` and `load_from_disk` on that instead.

        Args:
            save_path (str): The save_path of the file.
            encoding (str): The encoding of the file.

        """
        index_string = self.save_to_string(**save_kwargs)
        with open(save_path, "wt", encoding=encoding) as f:
            f.write(index_string)<|MERGE_RESOLUTION|>--- conflicted
+++ resolved
@@ -90,7 +90,6 @@
         service_context: Optional[ServiceContext] = None,
         **kwargs: Any,
     ) -> "BaseGPTIndex":
-<<<<<<< HEAD
         """Create index from documents.
 
         Args:
@@ -98,11 +97,7 @@
                 build the index from.
 
         """
-        node_parser = node_parser or SimpleNodeParser()
-=======
-        """Create index from documents."""
         service_context = service_context or ServiceContext.from_defaults()
->>>>>>> 0f24dabe
         docstore = docstore or DocumentStore()
 
         for doc in documents:
