--- conflicted
+++ resolved
@@ -19,14 +19,8 @@
     IdentityQueryTransform,
 )
 from gpt_index.indices.query.schema import QueryBundle, QueryConfig, QueryMode
-<<<<<<< HEAD
-from gpt_index.indices.registry import INDEX_STRUT_TYPE_TO_QUERY_MAP
-from gpt_index.langchain_helpers.chain_wrapper import LLMPredictor
-from gpt_index.response.schema import Response
-=======
 from gpt_index.indices.service_context import ServiceContext
 from gpt_index.response.schema import RESPONSE_TYPE, Response
->>>>>>> 42040310
 
 # TMP: refactor query config type
 QUERY_CONFIG_TYPE = Union[Dict, QueryConfig]
@@ -98,12 +92,9 @@
         self._index_struct = index_struct
         self._service_context = service_context
         self._docstore = docstore
-<<<<<<< HEAD
-=======
 
         # query configurations and transformation
         self._query_config_map = _get_query_config_map(query_configs)
->>>>>>> 42040310
         self._query_transform = query_transform or IdentityQueryTransform()
         self._query_combiner = query_combiner
 
@@ -165,15 +156,9 @@
         config = self._query_config_map.get(index_struct)
         mode = config.query_mode
 
-<<<<<<< HEAD
+        from gpt_index.indices.registry import INDEX_STRUT_TYPE_TO_QUERY_MAP
+
         query_cls = INDEX_STRUT_TYPE_TO_QUERY_MAP[index_struct_type][mode]
-        # if recursive, pass self as query_runner to each individual query
-        query_runner = self
-=======
-        from gpt_index.indices.registry import INDEX_STRUT_TYPE_TO_QUERY_MAP
-
-        query_cls = INDEX_STRUT_TYPE_TO_QUERY_MAP[index_struct_type][mode]
->>>>>>> 42040310
         query_kwargs = self._get_query_kwargs(config)
         query_obj = query_cls(
             index_struct=index_struct,
