"""Base query classes."""

import logging
from abc import abstractmethod
from dataclasses import dataclass
from typing import Any, Dict, Generator, Generic, List, Optional, Tuple, TypeVar, cast

from langchain.input import print_text
<<<<<<< HEAD
=======

>>>>>>> e09c6a97
from gpt_index.data_structs.data_structs import IndexStruct, Node
from gpt_index.docstore import DocumentStore
from gpt_index.embeddings.base import BaseEmbedding
from gpt_index.embeddings.openai import OpenAIEmbedding
from gpt_index.indices.postprocessor.node import (
    BaseNodePostprocessor,
    KeywordNodePostprocessor,
    SimilarityPostprocessor,
)
from gpt_index.indices.prompt_helper import PromptHelper
from gpt_index.indices.query.embedding_utils import SimilarityTracker
from gpt_index.indices.query.schema import QueryBundle
from gpt_index.indices.response.builder import (
    RESPONSE_TEXT_TYPE,
    ResponseBuilder,
    ResponseMode,
    TextChunk,
)
from gpt_index.langchain_helpers.chain_wrapper import LLMPredictor
from gpt_index.optimization.optimizer import BaseTokenUsageOptimizer
from gpt_index.prompts.default_prompt_selectors import DEFAULT_REFINE_PROMPT_SEL
from gpt_index.prompts.default_prompts import DEFAULT_TEXT_QA_PROMPT
from gpt_index.prompts.prompts import QuestionAnswerPrompt, RefinePrompt
from gpt_index.response.schema import RESPONSE_TYPE, Response, StreamingResponse
from gpt_index.token_counter.token_counter import llm_token_counter
from gpt_index.utils import truncate_text

IS = TypeVar("IS", bound=IndexStruct)


def _get_initial_node_postprocessors(
    required_keywords: Optional[List[str]] = None,
    exclude_keywords: Optional[List[str]] = None,
    similarity_cutoff: Optional[float] = None,
) -> List[BaseNodePostprocessor]:
    """Get initial node postprocessors.

    This function is to help support deprecated keyword arguments.

    """
    postprocessors: List[BaseNodePostprocessor] = []
    if required_keywords is not None or exclude_keywords is not None:
        required_keywords = required_keywords or []
        exclude_keywords = exclude_keywords or []
        keyword_postprocessor = KeywordNodePostprocessor(
            required_keywords=required_keywords, exclude_keywords=exclude_keywords
        )
        postprocessors.append(keyword_postprocessor)

    if similarity_cutoff is not None:
        similarity_postprocessor = SimilarityPostprocessor(
            similarity_cutoff=similarity_cutoff
        )
        postprocessors.append(similarity_postprocessor)
    return postprocessors


@dataclass
class BaseQueryRunner:
    """Base query runner."""

    @abstractmethod
    def query(self, query_bundle: QueryBundle, index_struct: IndexStruct) -> Response:
        """Schedule a query."""
        raise NotImplementedError("Not implemented yet.")


class BaseGPTIndexQuery(Generic[IS]):
    """Base LlamaIndex Query.

    Helper class that is used to query an index. Can be called within `query`
    method of a BaseGPTIndex object, or instantiated independently.

    Args:
        llm_predictor (LLMPredictor): Optional LLMPredictor object. If not provided,
            will use the default LLMPredictor (text-davinci-003)
        prompt_helper (PromptHelper): Optional PromptHelper object. If not provided,
            will use the default PromptHelper.
        required_keywords (List[str]): Optional list of keywords that must be present
            in nodes. Can be used to query most indices (tree index is an exception).
        exclude_keywords (List[str]): Optional list of keywords that must not be
            present in nodes. Can be used to query most indices (tree index is an
            exception).
        response_mode (ResponseMode): Optional ResponseMode. If not provided, will
            use the default ResponseMode.
        text_qa_template (QuestionAnswerPrompt): Optional QuestionAnswerPrompt object.
            If not provided, will use the default QuestionAnswerPrompt.
        refine_template (RefinePrompt): Optional RefinePrompt object. If not provided,
            will use the default RefinePrompt.
        include_summary (bool): Optional bool. If True, will also use the summary
            text of the index when generating a response (the summary text can be set
            through `index.set_text("<text>")`).
        similarity_cutoff (float): Optional float. If set, will filter out nodes with
            similarity below this cutoff threshold when computing the response
        streaming (bool): Optional bool. If True, will return a StreamingResponse
            object. If False, will return a Response object.

    """

    def __init__(
        self,
        index_struct: IS,
        # TODO: pass from superclass
        llm_predictor: Optional[LLMPredictor] = None,
        prompt_helper: Optional[PromptHelper] = None,
        embed_model: Optional[BaseEmbedding] = None,
        docstore: Optional[DocumentStore] = None,
        query_runner: Optional[BaseQueryRunner] = None,
        # TODO: deprecated
        required_keywords: Optional[List[str]] = None,
        # TODO: deprecated
        exclude_keywords: Optional[List[str]] = None,
        response_mode: ResponseMode = ResponseMode.DEFAULT,
        text_qa_template: Optional[QuestionAnswerPrompt] = None,
        refine_template: Optional[RefinePrompt] = None,
        include_summary: bool = False,
        response_kwargs: Optional[Dict] = None,
        # TODO: deprecated
        similarity_cutoff: Optional[float] = None,
        use_async: bool = True,
        recursive: bool = False,
        streaming: bool = False,
        doc_ids: Optional[List[str]] = None,
        optimizer: Optional[BaseTokenUsageOptimizer] = None,
        node_postprocessors: Optional[List[BaseNodePostprocessor]] = None,
        verbose: bool = False,
    ) -> None:
        """Initialize with parameters."""
        if index_struct is None:
            raise ValueError("index_struct must be provided.")
        self._validate_index_struct(index_struct)
        self._index_struct = index_struct
        self._llm_predictor = llm_predictor or LLMPredictor()
        # NOTE: the embed_model isn't used in all indices
        self._embed_model = embed_model or OpenAIEmbedding()
        self._docstore = docstore
        self._query_runner = query_runner
        # TODO: make this a required param
        if prompt_helper is None:
            raise ValueError("prompt_helper must be provided.")
        self._prompt_helper = cast(PromptHelper, prompt_helper)

        # TODO: deprecated
        self._required_keywords = required_keywords
        # TODO: deprecated
        self._exclude_keywords = exclude_keywords
        self._response_mode = ResponseMode(response_mode)

        self.text_qa_template = text_qa_template or DEFAULT_TEXT_QA_PROMPT
        self.refine_template = refine_template or DEFAULT_REFINE_PROMPT_SEL
        self._include_summary = include_summary

        self._response_kwargs = response_kwargs or {}
        self._use_async = use_async
        self.response_builder = ResponseBuilder(
            self._prompt_helper,
            self._llm_predictor,
            self.text_qa_template,
            self.refine_template,
            use_async=use_async,
            streaming=streaming,
        )

        # TODO: deprecated
        self.similarity_cutoff = similarity_cutoff

        self._recursive = recursive
        self._streaming = streaming
        self._doc_ids = doc_ids
        self._optimizer = optimizer

        # set default postprocessors
        init_node_preprocessors = _get_initial_node_postprocessors(
            required_keywords=required_keywords,
            exclude_keywords=exclude_keywords,
            similarity_cutoff=similarity_cutoff,
        )
        node_postprocessors = node_postprocessors or []
        self.node_preprocessors: List[BaseNodePostprocessor] = (
            init_node_preprocessors + node_postprocessors
        )
        self._verbose = verbose

    def _get_text_from_node(
        self,
        query_bundle: QueryBundle,
        node: Node,
        level: Optional[int] = None,
    ) -> Tuple[TextChunk, Optional[Response]]:
        """Query a given node.

        If node references a given document, then return the document.
        If node references a given index, then query the index.

        """
        level_str = "" if level is None else f"[Level {level}]"
        fmt_text_chunk = truncate_text(node.get_text(), 50)
        logging.debug(f">{level_str} Searching in chunk: {fmt_text_chunk}")

        is_index_struct = False
        # if recursive and self._query_runner is not None,
        # assume we want to do a recursive
        # query. In order to not perform a recursive query, make sure
        # _query_runner is None.
        if (
            self._recursive
            and self._query_runner is not None
            and node.ref_doc_id is not None
            and self._docstore is not None
        ):
            doc = self._docstore.get_document(node.ref_doc_id, raise_error=False)
            # NOTE: old version of the docstore contain both documents and index_struct,
            # whereas new versions of the docstore only contain the index struct
            if doc is not None and isinstance(doc, IndexStruct):
                is_index_struct = True

        if is_index_struct:
            query_runner = cast(BaseQueryRunner, self._query_runner)
            response = query_runner.query(query_bundle, cast(IndexStruct, doc))
            fmt_response = truncate_text(str(response), 200)
            if self._verbose:
<<<<<<< HEAD
                print_text(f">{level_str} Got response: {fmt_response}\n")
            return TextChunk(str(response), is_answer=True), response
        else:
            response = node.get_text()
            fmt_response = truncate_text(response, 200)
            if self._verbose:
                print_text(f">{level_str} Got response: {fmt_response}\n")
            return TextChunk(response), None
=======
                print_text(f">{level_str} Got response: {fmt_response}\n", color="blue")
            return TextChunk(str(response), is_answer=True), response
        else:
            response_txt = node.get_text()
            fmt_response = truncate_text(response_txt, 200)
            if self._verbose:
                print_text(f">{level_str} Got response: {fmt_response}\n", color="blue")
            return TextChunk(response_txt), None
>>>>>>> e09c6a97

    @property
    def index_struct(self) -> IS:
        """Get the index struct."""
        return self._index_struct

    def _validate_index_struct(self, index_struct: IS) -> None:
        """Validate the index struct."""
        pass

    def _give_response_for_nodes(self, query_str: str) -> RESPONSE_TEXT_TYPE:
        """Give response for nodes."""
        response = self.response_builder.get_response(
            query_str,
            mode=self._response_mode,
            **self._response_kwargs,
        )
        return response

    async def _agive_response_for_nodes(self, query_str: str) -> RESPONSE_TEXT_TYPE:
        """Give response for nodes."""
        response = await self.response_builder.aget_response(
            query_str,
            mode=self._response_mode,
            **self._response_kwargs,
        )
        return response

    def get_nodes_and_similarities_for_response(
        self, query_bundle: QueryBundle
    ) -> List[Tuple[Node, Optional[float]]]:
        """Get list of tuples of node and similarity for response.

        First part of the tuple is the node.
        Second part of tuple is the distance from query to the node.
        If not applicable, it's None.
        """
        similarity_tracker = SimilarityTracker()
        nodes = self._get_nodes_for_response(
            query_bundle, similarity_tracker=similarity_tracker
        )

        postprocess_info = {"similarity_tracker": similarity_tracker}
        for node_processor in self.node_preprocessors:
            nodes = node_processor.postprocess_nodes(nodes, postprocess_info)

        # TODO: create a `display` method to allow subclasses to print the Node
        return similarity_tracker.get_zipped_nodes(nodes)

    @abstractmethod
    def _get_nodes_for_response(
        self,
        query_bundle: QueryBundle,
        similarity_tracker: Optional[SimilarityTracker] = None,
    ) -> List[Node]:
        """Get nodes for response."""

    def _get_extra_info_for_response(
        self,
        nodes: List[Node],
    ) -> Optional[Dict[str, Any]]:
        """Get extra info for response."""
        return None

    def _prepare_response_builder(
        self,
        response_builder: ResponseBuilder,
        query_bundle: QueryBundle,
        tuples: List[Tuple[Node, Optional[float]]],
    ) -> None:
        """Prepare response builder and return values for query time."""
        response_builder.reset()
        for node, similarity in tuples:
            text, response = self._get_text_from_node(query_bundle, node)
            response_builder.add_node_as_source(node, similarity=similarity)
            if response is not None:
                # these are source nodes from within this node (when it's an index)
                for source_node in response.source_nodes:
                    response_builder.add_source_node(source_node)
            if self._optimizer is not None:
                response_builder.add_text_chunks(
                    [TextChunk(text=self._optimizer.optimize(query_bundle, text.text))]
                )
            else:
                response_builder.add_text_chunks([text])

    def _prepare_response_output(
        self,
        response_str: Optional[RESPONSE_TEXT_TYPE],
        tuples: List[Tuple[Node, Optional[float]]],
    ) -> RESPONSE_TYPE:
        """Prepare response object from response string."""
        response_extra_info = self._get_extra_info_for_response(
            [node for node, _ in tuples]
        )

        if response_str is None or isinstance(response_str, str):
            return Response(
                response_str,
                source_nodes=self.response_builder.get_sources(),
                extra_info=response_extra_info,
            )
        elif response_str is None or isinstance(response_str, Generator):
            return StreamingResponse(
                response_str,
                source_nodes=self.response_builder.get_sources(),
                extra_info=response_extra_info,
            )
        else:
            raise ValueError("Response must be a string or a generator.")

    def _query(self, query_bundle: QueryBundle) -> RESPONSE_TYPE:
        """Answer a query."""
        # TODO: remove _query and just use query
        tuples = self.get_nodes_and_similarities_for_response(query_bundle)

        # prepare response builder
        self._prepare_response_builder(self.response_builder, query_bundle, tuples)

        if self._response_mode != ResponseMode.NO_TEXT:
            response_str = self._give_response_for_nodes(query_bundle.query_str)
        else:
            response_str = None

        return self._prepare_response_output(response_str, tuples)

    async def _aquery(self, query_bundle: QueryBundle) -> RESPONSE_TYPE:
        """Answer a query asynchronously."""
        # TODO: remove _query and just use query
        tuples = self.get_nodes_and_similarities_for_response(query_bundle)

        # prepare response builder
        self._prepare_response_builder(self.response_builder, query_bundle, tuples)

        if self._response_mode != ResponseMode.NO_TEXT:
            response_str = await self._agive_response_for_nodes(query_bundle.query_str)
        else:
            response_str = None

        return self._prepare_response_output(response_str, tuples)

    @llm_token_counter("query")
    def query(self, query_bundle: QueryBundle) -> RESPONSE_TYPE:
        """Answer a query."""
        response = self._query(query_bundle)
        # if include_summary is True, then include summary text in answer
        # summary text is set through `set_text` on the underlying index.
        # TODO: refactor response builder to be in the __init__
        if self._response_mode != ResponseMode.NO_TEXT and self._include_summary:
            response_builder = ResponseBuilder(
                self._prompt_helper,
                self._llm_predictor,
                self.text_qa_template,
                self.refine_template,
                texts=[TextChunk(self._index_struct.get_text())],
                streaming=self._streaming,
            )
            if isinstance(response, Response):
                # NOTE: use create and refine for now (default response mode)
                response_str = response_builder.get_response(
                    query_bundle.query_str,
                    mode=self._response_mode,
                    prev_response=response.response,
                )
                response.response = cast(str, response_str)
            elif isinstance(response, StreamingResponse):
                response_gen = response_builder.get_response(
                    query_bundle.query_str,
                    mode=self._response_mode,
                    prev_response=str(response.response_gen),
                )
                response.response_gen = cast(Generator, response_gen)
            else:
                raise ValueError("Response must be a string or a generator.")

        return response

    @llm_token_counter("query")
    async def aquery(self, query_bundle: QueryBundle) -> RESPONSE_TYPE:
        """Answer a query."""
        response = await self._aquery(query_bundle)
        # if include_summary is True, then include summary text in answer
        # summary text is set through `set_text` on the underlying index.
        # TODO: refactor response builder to be in the __init__
        if self._response_mode != ResponseMode.NO_TEXT and self._include_summary:
            response_builder = ResponseBuilder(
                self._prompt_helper,
                self._llm_predictor,
                self.text_qa_template,
                self.refine_template,
                texts=[TextChunk(self._index_struct.get_text())],
                streaming=self._streaming,
            )
            if isinstance(response, Response):
                # NOTE: use create and refine for now (default response mode)
                response_str = await response_builder.aget_response(
                    query_bundle.query_str,
                    mode=self._response_mode,
                    prev_response=response.response,
                )
                response.response = cast(str, response_str)
            elif isinstance(response, StreamingResponse):
                response_gen = await response_builder.aget_response(
                    query_bundle.query_str,
                    mode=self._response_mode,
                    prev_response=str(response.response_gen),
                )
                response.response_gen = cast(Generator, response_gen)
            else:
                raise ValueError("Response must be a string or a generator.")

        return response<|MERGE_RESOLUTION|>--- conflicted
+++ resolved
@@ -6,10 +6,6 @@
 from typing import Any, Dict, Generator, Generic, List, Optional, Tuple, TypeVar, cast
 
 from langchain.input import print_text
-<<<<<<< HEAD
-=======
-
->>>>>>> e09c6a97
 from gpt_index.data_structs.data_structs import IndexStruct, Node
 from gpt_index.docstore import DocumentStore
 from gpt_index.embeddings.base import BaseEmbedding
@@ -231,16 +227,6 @@
             response = query_runner.query(query_bundle, cast(IndexStruct, doc))
             fmt_response = truncate_text(str(response), 200)
             if self._verbose:
-<<<<<<< HEAD
-                print_text(f">{level_str} Got response: {fmt_response}\n")
-            return TextChunk(str(response), is_answer=True), response
-        else:
-            response = node.get_text()
-            fmt_response = truncate_text(response, 200)
-            if self._verbose:
-                print_text(f">{level_str} Got response: {fmt_response}\n")
-            return TextChunk(response), None
-=======
                 print_text(f">{level_str} Got response: {fmt_response}\n", color="blue")
             return TextChunk(str(response), is_answer=True), response
         else:
@@ -249,7 +235,6 @@
             if self._verbose:
                 print_text(f">{level_str} Got response: {fmt_response}\n", color="blue")
             return TextChunk(response_txt), None
->>>>>>> e09c6a97
 
     @property
     def index_struct(self) -> IS:
