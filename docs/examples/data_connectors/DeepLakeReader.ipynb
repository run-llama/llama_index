--- conflicted
+++ resolved
@@ -1,174 +1,4 @@
 {
-<<<<<<< HEAD
-    "cells": [
-        {
-            "cell_type": "markdown",
-            "metadata": {},
-            "source": [
-                "<a href=\"https://colab.research.google.com/github/jerryjliu/llama_index/blob/main/docs/examples/data_connectors/DeepLakeReader.ipynb\" target=\"_parent\"><img src=\"https://colab.research.google.com/assets/colab-badge.svg\" alt=\"Open In Colab\"/></a>"
-            ]
-        },
-        {
-            "attachments": {},
-            "cell_type": "markdown",
-            "metadata": {},
-            "source": [
-                "# DeepLake Reader"
-            ]
-        },
-        {
-            "cell_type": "markdown",
-            "metadata": {},
-            "source": [
-                "If you're opening this Notebook on colab, you will probably need to install LlamaIndex 🦙."
-            ]
-        },
-        {
-            "cell_type": "code",
-            "execution_count": null,
-            "metadata": {},
-            "outputs": [],
-            "source": [
-                "!pip install llama-index"
-            ]
-        },
-        {
-            "cell_type": "code",
-            "execution_count": 4,
-            "metadata": {},
-            "outputs": [],
-            "source": [
-                "import getpass\n",
-                "import os\n",
-                "import random\n",
-                "import textwrap\n",
-                "\n",
-                "from llama_index import VectorStoreIndex\n",
-                "from llama_index.readers.deeplake import DeepLakeReader\n",
-                "\n",
-                "\n",
-                "os.environ[\"OPENAI_API_KEY\"] = getpass.getpass(\"open ai api key: \")"
-            ]
-        },
-        {
-            "cell_type": "code",
-            "execution_count": 5,
-            "metadata": {},
-            "outputs": [
-                {
-                    "name": "stderr",
-                    "output_type": "stream",
-                    "text": [
-                        "/Users/adilkhansarsen/Documents/work/LlamaIndex/llama_index/GPTIndex/lib/python3.9/site-packages/deeplake/util/warnings.py:7: UserWarning: Checking out dataset in read only mode as another machine has locked this version for writing.\n",
-                        "  warnings.warn(*args, **kwargs)\n",
-                        "\n",
-                        "-"
-                    ]
-                },
-                {
-                    "name": "stdout",
-                    "output_type": "stream",
-                    "text": [
-                        "This dataset can be visualized in Jupyter Notebook by ds.visualize() or at https://app.activeloop.ai/activeloop/paul_graham_essay\n",
-                        "\n"
-                    ]
-                },
-                {
-                    "name": "stderr",
-                    "output_type": "stream",
-                    "text": [
-                        "\\"
-                    ]
-                },
-                {
-                    "name": "stdout",
-                    "output_type": "stream",
-                    "text": [
-                        "hub://activeloop/paul_graham_essay loaded successfully.\n",
-                        "\n"
-                    ]
-                },
-                {
-                    "name": "stderr",
-                    "output_type": "stream",
-                    "text": [
-                        " \r"
-                    ]
-                }
-            ],
-            "source": [
-                "reader = DeepLakeReader()\n",
-                "query_vector = [random.random() for _ in range(1536)]\n",
-                "documents = reader.load_data(\n",
-                "    query_vector=query_vector,\n",
-                "    dataset_path=\"hub://activeloop/paul_graham_essay\",\n",
-                "    limit=5,\n",
-                ")"
-            ]
-        },
-        {
-            "cell_type": "code",
-            "execution_count": 6,
-            "metadata": {},
-            "outputs": [
-                {
-                    "name": "stderr",
-                    "output_type": "stream",
-                    "text": [
-                        "INFO:llama_index.token_counter.token_counter:> [build_index_from_nodes] Total LLM token usage: 0 tokens\n",
-                        "INFO:llama_index.token_counter.token_counter:> [build_index_from_nodes] Total embedding token usage: 14220 tokens\n",
-                        "INFO:llama_index.token_counter.token_counter:> [query] Total LLM token usage: 3975 tokens\n",
-                        "INFO:llama_index.token_counter.token_counter:> [query] Total embedding token usage: 9 tokens\n"
-                    ]
-                },
-                {
-                    "name": "stdout",
-                    "output_type": "stream",
-                    "text": [
-                        " A hard moment for the author was when he realized that the AI programs of the time were not going\n",
-                        "to be able to understand natural language and bridge the gap between what they could do and actually\n",
-                        "understanding natural language. He had expected college to help him understand the ultimate truths,\n",
-                        "but instead he found that the other fields took up so much of the space of ideas that there wasn't\n",
-                        "much left for these supposed ultimate truths. He also found himself in a situation where the\n",
-                        "students and faculty had an arrangement that didn't require either to learn or teach anything, and\n",
-                        "he was the only one painting the nude model. He was also painting still lives in his bedroom at\n",
-                        "night on scraps of canvas due to his financial situation.\n"
-                    ]
-                }
-            ],
-            "source": [
-                "index = VectorStoreIndex.from_documents(documents)\n",
-                "query_engine = index.as_query_engine()\n",
-                "response = query_engine.query(\"What was a hard moment for the author?\")\n",
-                "print(textwrap.fill(str(response), 100))"
-            ]
-        }
-    ],
-    "metadata": {
-        "kernelspec": {
-            "display_name": "Python 3.9.6 ('GPTIndex': venv)",
-            "language": "python",
-            "name": "python3"
-        },
-        "language_info": {
-            "codemirror_mode": {
-                "name": "ipython",
-                "version": 3
-            },
-            "file_extension": ".py",
-            "mimetype": "text/x-python",
-            "name": "python",
-            "nbconvert_exporter": "python",
-            "pygments_lexer": "ipython3",
-            "version": "3.9.6"
-        },
-        "orig_nbformat": 4,
-        "vscode": {
-            "interpreter": {
-                "hash": "6e44765f40d39e4c6e3d7a9b35e5b42b8711c1c0fb3c237b84fa62e4b3e35e04"
-            }
-        }
-=======
  "cells": [
   {
    "attachments": {},
@@ -210,7 +40,6 @@
       "\n",
       "-"
      ]
->>>>>>> 91649e1d
     },
     {
      "name": "stdout",
