--- conflicted
+++ resolved
@@ -4,12 +4,9 @@
 import json
 import uuid
 from functools import partial
-<<<<<<< HEAD
-=======
 from itertools import chain
 import time
 from threading import Thread
->>>>>>> 393a13e2
 from typing import (
     Any,
     AsyncGenerator,
@@ -65,18 +62,14 @@
 from llama_index.core.settings import Settings
 from llama_index.core.tools import BaseTool, ToolOutput, adapt_to_async_tool
 from llama_index.core.tools.types import AsyncBaseTool
-<<<<<<< HEAD
 from llama_index.core.types import Thread
 from llama_index.core.utils import print_text
-
-dispatcher = get_dispatcher(__name__)
-=======
 from llama_index.core.utils import aprint_text, print_text, unit_generator
 import numpy as np
 
+dispatcher = get_dispatcher(__name__)
 LOW_CONFIDENCE_RESPONSE = "I cannot find an answer I am confident in given the data. Could you please rephrase the question or consult a member of your data team to ensure the question can be answered based on your data?"
 CONFIDENCE_THRESHOLD = 98
->>>>>>> 393a13e2
 
 
 def add_user_step_to_reasoning(
@@ -136,14 +129,11 @@
         callback_manager: Optional[CallbackManager] = None,
         verbose: bool = False,
         tool_retriever: Optional[ObjectRetriever[BaseTool]] = None,
-<<<<<<< HEAD
         handle_reasoning_failure_fn: Optional[
             Callable[[CallbackManager, Exception], ToolOutput]
         ] = None,
-=======
         response_hook: Optional[Callable] = None,
         check_confidence: bool = False,
->>>>>>> 393a13e2
     ) -> None:
         self._llm = llm
         self.callback_manager = callback_manager or llm.callback_manager
@@ -151,16 +141,13 @@
         self._react_chat_formatter = react_chat_formatter or ReActChatFormatter()
         self._output_parser = output_parser or ReActOutputParser()
         self._verbose = verbose
-<<<<<<< HEAD
         self._handle_reasoning_failure_fn = (
             handle_reasoning_failure_fn
             or tell_llm_about_failure_in_extract_reasoning_step
         )
-=======
         self.response_hook = response_hook
         self.check_confidence = check_confidence
         self.confident: bool = True
->>>>>>> 393a13e2
 
         if len(tools) > 0 and tool_retriever is not None:
             raise ValueError("Cannot specify both tools and tool_retriever")
@@ -183,20 +170,13 @@
         output_parser: Optional[ReActOutputParser] = None,
         callback_manager: Optional[CallbackManager] = None,
         verbose: bool = False,
-<<<<<<< HEAD
         handle_reasoning_failure_fn: Optional[
             Callable[[CallbackManager, Exception], ToolOutput]
         ] = None,
-        **kwargs: Any,
+        response_hook: Optional[Callable] = None,
+        **kwargs: Any,        
     ) -> "ReActAgentWorker":
-        """Convenience constructor method from set of BaseTools (Optional).
-=======
-        response_hook: Optional[Callable] = None,
-        **kwargs: Any,
-    ) -> "ReActAgentWorker":
-        """
-        Convenience constructor method from set of of BaseTools (Optional).
->>>>>>> 393a13e2
+        """Convenience constructor method from set of of BaseTools (Optional).
 
         NOTE: kwargs should have been exhausted by this point. In other words
         the various upstream components such as BaseSynthesizer (response synthesizer)
@@ -218,11 +198,8 @@
             output_parser=output_parser,
             callback_manager=callback_manager,
             verbose=verbose,
-<<<<<<< HEAD
             handle_reasoning_failure_fn=handle_reasoning_failure_fn,
-=======
             response_hook=response_hook,
->>>>>>> 393a13e2
         )
 
     def _get_prompts(self) -> PromptDictType:
@@ -319,7 +296,6 @@
         }
         tool = None
 
-<<<<<<< HEAD
         try:
             _, current_reasoning, is_done = self._extract_reasoning_step(
                 output, is_streaming
@@ -374,45 +350,14 @@
                 else False
             ),
         )
-=======
-        # call tool with input
-        reasoning_step = cast(ActionReasoningStep, current_reasoning[-1])
-        tool = tools_dict[reasoning_step.action]
-        with self.callback_manager.event(
-            CBEventType.FUNCTION_CALL,
-            payload={
-                EventPayload.FUNCTION_CALL: reasoning_step.action_input,
-                EventPayload.TOOL: tool.metadata,
-            },
-        ) as event:
-            # Pass the tool metadata back
-            if tool.metadata.callback:
-                tool.metadata.callback(kwargs=tool.metadata.kwargs)
-
-            # Call the tool
-            tool_output = tool.call(**reasoning_step.action_input)
-            event.on_end(payload={EventPayload.FUNCTION_OUTPUT: str(tool_output)})
-
-        task.extra_state["sources"].append(tool_output)
-        observation_step = ObservationReasoningStep(observation=str(tool_output))
->>>>>>> 393a13e2
         current_reasoning.append(observation_step)
 
         if self._verbose:
-<<<<<<< HEAD
-            print_text(f"{observation_step.get_content()}\n", color="blue")
+            print_text(f"{observation_step.get_content()}\n", color="blue", response_hook=self.response_hook,)
         return (
             current_reasoning,
             tool.metadata.return_direct and not tool_output.is_error if tool else False,
         )
-=======
-            print_text(
-                f"{observation_step.get_content()}\n",
-                color="blue",
-                response_hook=self.response_hook,
-            )
-        return current_reasoning, False
->>>>>>> 393a13e2
 
     async def _aprocess_actions(
         self,
@@ -468,7 +413,6 @@
             else:
                 tool_output = self._handle_nonexistent_tool_name(reasoning_step)
 
-<<<<<<< HEAD
         task.extra_state["sources"].append(tool_output)
 
         observation_step = ObservationReasoningStep(
@@ -492,19 +436,12 @@
     ) -> ToolOutput:
         # We still emit a `tool_output` object to the task, so that the LLM can know
         # it has hallucinated in the next reasoning step.
-=======
-        # call tool with input
-        reasoning_step = cast(ActionReasoningStep, current_reasoning[-1])
-        tool = tools_dict[reasoning_step.action]
-
->>>>>>> 393a13e2
         with self.callback_manager.event(
             CBEventType.FUNCTION_CALL,
             payload={
                 EventPayload.FUNCTION_CALL: reasoning_step.action_input,
             },
         ) as event:
-<<<<<<< HEAD
             # TODO(L10N): This should be localized.
             content = f"Error: No such tool named `{reasoning_step.action}`."
             tool_output = ToolOutput(
@@ -516,28 +453,6 @@
             )
             event.on_end(payload={EventPayload.FUNCTION_OUTPUT: str(tool_output)})
         return tool_output
-=======
-            import time
-
-            start_time = time.time()
-            tool_output = await tool.acall(**reasoning_step.action_input)
-            end_time = time.time()
-            elapsed_time = end_time - start_time
-            # print(f'USED TOOL for action {reasoning_step.action}. Took {elapsed_time} seconds')
-            event.on_end(payload={EventPayload.FUNCTION_OUTPUT: str(tool_output)})
-
-        task.extra_state["sources"].append(tool_output)
-
-        observation_step = ObservationReasoningStep(observation=str(tool_output))
-        current_reasoning.append(observation_step)
-        if self._verbose:
-            await aprint_text(
-                f"{observation_step.get_content()}\n",
-                color="blue",
-                response_hook=self.response_hook,
-            )
-        return current_reasoning, False
->>>>>>> 393a13e2
 
     def _get_response(
         self,
@@ -586,16 +501,10 @@
             next_steps=new_steps,
         )
 
-<<<<<<< HEAD
     def _infer_stream_chunk_is_final(
         self, chunk: ChatResponse, missed_chunks_storage: list
     ) -> bool:
         """Infers if a chunk from a live stream is the start of the final
-=======
-    def _infer_stream_chunk_is_final(self, chunk: ChatResponse) -> bool:
-        """
-        Infers if a chunk from a live stream is the start of the final
->>>>>>> 393a13e2
         reasoning step. (i.e., and should eventually become
         ResponseReasoningStep — not part of this function's logic tho.).
 
