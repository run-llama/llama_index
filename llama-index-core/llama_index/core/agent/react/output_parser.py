"""ReAct output parser."""


import re
from typing import Tuple

from llama_index.core.agent.react.types import (
    ActionReasoningStep,
    BaseReasoningStep,
    ResponseReasoningStep,
)
from llama_index.core.output_parsers.utils import extract_json_str
from llama_index.core.types import BaseOutputParser

COULD_NOT_PARSE_TXT = "Could not parse output:"
EXPECTED_OUTPUT_INSTRUCTIONS = """\
We expect the output to be in one of the following formats:
1. If the agent need to use a tool to answer the question:
    ```
    Thought: <thought>
    Action: <action>
    Action Input: <action_input>
    ```
NOTE: Action Input should be a dictionary with the key as the function parameter name \
and the value as the argument to pass to the function parameter. 
2. If the agent can answer the question without any tools:
    ```
    Thought: <thought>
    Answer: <answer>
    ```"""
def extract_tool_use(input_text: str) -> Tuple[str, str, str]:
    pattern = (
        r"\s*Thought: (.*?)\n+Action: ([^\n\(\) ]+).*?\n+Action Input: .*?(\{.*\})"
    )

    match = re.search(pattern, input_text, re.DOTALL)
    if not match:
        raise ValueError(f"Could not extract tool use from input text: {input_text}")

    thought = match.group(1).strip()
    action = match.group(2).strip()
    action_input = match.group(3).strip()
    return thought, action, action_input


def action_input_parser(json_str: str) -> dict:
    processed_string = re.sub(r"(?<!\w)\'|\'(?!\w)", '"', json_str)
    pattern = r'"(\w+)":\s*"([^"]*)"'
    matches = re.findall(pattern, processed_string)
    return dict(matches)


def extract_final_response(input_text: str) -> Tuple[str, str]:
    pattern = r"\s*Thought:(.*?)Answer:(.*?)(?:$)"

    match = re.search(pattern, input_text, re.DOTALL)
    if not match:
        raise ValueError(
            f"Could not extract final answer from input text: {input_text}"
        )

    thought = match.group(1).strip()
    answer = match.group(2).strip()
    return thought, answer


def parse_action_reasoning_step(output: str) -> ActionReasoningStep:
    """
    Parse an action reasoning step from the LLM output.
    """
    # Weaker LLMs may generate ReActAgent steps whose Action Input are horrible JSON strings.
    # `dirtyjson` is more lenient than `json` in parsing JSON strings.
    import dirtyjson as json

    thought, action, action_input = extract_tool_use(output)
    json_str = extract_json_str(action_input)
    # First we try json, if this fails we use ast
    try:
        action_input_dict = json.loads(json_str)
    except Exception:
        action_input_dict = action_input_parser(json_str)
    return ActionReasoningStep(
        thought=thought, action=action, action_input=action_input_dict
    )


class ReActOutputParser(BaseOutputParser):
    """ReAct Output parser."""

    def parse(self, output: str, is_streaming: bool = False) -> BaseReasoningStep:
<<<<<<< HEAD
        f"""Parse output from ReAct agent.

        {EXPECTED_OUTPUT_INSTRUCTIONS}
=======
        """
        Parse output from ReAct agent.

        We expect the output to be in one of the following formats:
        1. If the agent need to use a tool to answer the question:
            ```
            Thought: <thought>
            Action: <action>
            Action Input: <action_input>
            ```
        2. If the agent can answer the question without any tools:
            ```
            Thought: <thought>
            Answer: <answer>
            ```
>>>>>>> df48f1d8
        """
        if "Thought:" not in output:
            if "Action:" in output or "Action Input:" in output:
                raise ValueError(f"{COULD_NOT_PARSE_TXT} {output}")
            # NOTE: handle the case where the agent directly outputs the answer
            # instead of following the thought-answer format
            return ResponseReasoningStep(
                thought="(Implicit) I can answer without any more tools!",
                response=output,
                is_streaming=is_streaming,
            )
        if "Answer:" in output:
            thought, answer = extract_final_response(output)
            return ResponseReasoningStep(
                thought=thought, response=answer, is_streaming=is_streaming
            )

        if "Action:" in output:
            return parse_action_reasoning_step(output)
        
        raise ValueError(f"{COULD_NOT_PARSE_TXT} {output}")

    def format(self, output: str) -> str:
        """Format a query with structured output formatting instructions."""
        raise NotImplementedError<|MERGE_RESOLUTION|>--- conflicted
+++ resolved
@@ -88,27 +88,10 @@
     """ReAct Output parser."""
 
     def parse(self, output: str, is_streaming: bool = False) -> BaseReasoningStep:
-<<<<<<< HEAD
-        f"""Parse output from ReAct agent.
+        """Parse output from ReAct agent.
+        """
 
         {EXPECTED_OUTPUT_INSTRUCTIONS}
-=======
-        """
-        Parse output from ReAct agent.
-
-        We expect the output to be in one of the following formats:
-        1. If the agent need to use a tool to answer the question:
-            ```
-            Thought: <thought>
-            Action: <action>
-            Action Input: <action_input>
-            ```
-        2. If the agent can answer the question without any tools:
-            ```
-            Thought: <thought>
-            Answer: <answer>
-            ```
->>>>>>> df48f1d8
         """
         if "Thought:" not in output:
             if "Action:" in output or "Action Input:" in output:
