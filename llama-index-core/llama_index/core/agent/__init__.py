--- conflicted
+++ resolved
@@ -1,8 +1,3 @@
-<<<<<<< HEAD
-# agent runner + agent worker
-from llama_index.core.agent.custom.simple import CustomSimpleAgentWorker
-from llama_index.core.agent.react.base import ReActAgent
-=======
 # workflow agents + utils
 from llama_index.core.agent.workflow.function_agent import FunctionAgent
 from llama_index.core.agent.workflow.multi_agent_workflow import AgentWorkflow
@@ -17,7 +12,6 @@
     ToolCall,
     ToolCallResult,
 )
->>>>>>> cf7b1ed3
 from llama_index.core.agent.react.formatter import ReActChatFormatter
 from llama_index.core.agent.react.output_parser import ReActOutputParser
 from llama_index.core.chat_engine.types import AgentChatResponse
@@ -30,14 +24,6 @@
     "CodeActAgent",
     "ReActAgent",
     "ReActOutputParser",
-<<<<<<< HEAD
-    "CustomSimpleAgentWorker",
-    "ReActChatFormatter",
-    "FunctionCallingAgentWorker",
-    "FunctionCallingAgent",
-    # beta
-    "MultimodalReActAgentWorker",
-=======
     "ReActChatFormatter",
     # Event types
     "AgentInput",
@@ -46,7 +32,6 @@
     "AgentOutput",
     "ToolCall",
     "ToolCallResult",
->>>>>>> cf7b1ed3
     # schema-related
     "AgentChatResponse",
 ]