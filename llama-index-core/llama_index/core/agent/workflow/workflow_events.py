--- conflicted
+++ resolved
@@ -1,24 +1,23 @@
-<<<<<<< HEAD
+import logging
+import warnings
 from typing import Any, Optional, Dict, Type
 
 from llama_index.core.bridge.pydantic import (
-    BaseModel,
     Field,
     model_serializer,
     ValidationError,
+    BaseModel,
 )
-=======
-import logging
-from typing import Any, Optional
-
-from llama_index.core.bridge.pydantic import Field, model_serializer, ValidationError
->>>>>>> 7a1cc1c2
 from llama_index.core.tools import ToolSelection, ToolOutput
 from llama_index.core.llms import ChatMessage
 from llama_index.core.workflow import Event, StartEvent
 
 
 logger = logging.getLogger(__name__)
+
+
+class PydanticConversionWarning(Warning):
+    """Warning raised when the conversion from a dictionary to a Pydantic model fails"""
 
 
 class AgentInput(Event):
@@ -49,17 +48,21 @@
     """LLM output."""
 
     response: ChatMessage
-    structured_response: Optional[Dict[str, Any]] = Field(default=None)
     tool_calls: list[ToolSelection]
     raw: Optional[Any] = Field(default=None, exclude=True)
+    structured_response: Optional[Dict[str, Any]] = Field(default=None)
     current_agent_name: str
 
     def get_pydantic_model(self, model: Type[BaseModel]) -> Optional[BaseModel]:
-        if not self.structured_response:
-            return None
+        if self.structured_response is None:
+            return self.structured_response
         try:
             return model.model_validate(self.structured_response)
-        except ValidationError:
+        except ValidationError as e:
+            warnings.warn(
+                f"Conversion of structured response to Pydantic model failed because:\n\n{e.title}\n\nPlease check the model you provided.",
+                PydanticConversionWarning,
+            )
             return None
 
     def __str__(self) -> str:
