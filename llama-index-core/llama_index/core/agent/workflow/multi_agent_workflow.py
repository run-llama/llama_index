--- conflicted
+++ resolved
@@ -5,6 +5,7 @@
     BaseWorkflowAgent,
     DEFAULT_AGENT_NAME,
     DEFAULT_AGENT_DESCRIPTION,
+    DEFAULT_MAX_ITERATIONS,
 )
 from llama_index.core.agent.workflow.function_agent import FunctionAgent
 from llama_index.core.agent.workflow.prompts import (
@@ -48,27 +49,6 @@
 from llama_index.core.settings import Settings
 
 
-<<<<<<< HEAD
-DEFAULT_HANDOFF_PROMPT = """Useful for handing off to another agent.
-If you are currently not equipped to handle the user's request, or another agent is better suited to handle the request, please hand off to the appropriate agent.
-
-Currently available agents:
-{agent_info}
-"""
-
-DEFAULT_STATE_PROMPT = """Current state:
-{state}
-
-Current message:
-{msg}
-"""
-
-DEFAULT_HANDOFF_OUTPUT_PROMPT = "Agent {to_agent} is now handling the request due to the following reason: {reason}.\nPlease continue with the current request."
-DEFAULT_MAX_ITERATIONS = 20
-
-
-=======
->>>>>>> ddeb2221
 async def handoff(ctx: Context, to_agent: str, reason: str) -> str:
     """Handoff control of that chat to the given agent."""
     agents: list[str] = await ctx.store.get("agents")
@@ -91,20 +71,6 @@
     return handoff_output_prompt.format(to_agent=to_agent, reason=reason)
 
 
-<<<<<<< HEAD
-class AgentWorkflowStartEvent(StartEvent):
-    @model_serializer()
-    def serialize_start_event(self) -> dict:
-        """Serialize the start event and exclude the memory."""
-        return {
-            "user_msg": self.user_msg,
-            "chat_history": self.chat_history,
-            "max_iterations": self.max_iterations,
-        }
-
-
-=======
->>>>>>> ddeb2221
 class AgentWorkflowMeta(WorkflowMeta, ABCMeta):
     """Metaclass for AgentWorkflow that inherits from WorkflowMeta."""
 
