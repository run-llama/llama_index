from abc import ABCMeta
import json
import inspect
import warnings
from typing import Any, Callable, Dict, List, Optional, Sequence, Union, Type, cast
from pydantic import BaseModel

from llama_index.core.agent.utils import messages_to_xml_format
from llama_index.core.agent.workflow.base_agent import (
    BaseWorkflowAgent,
    DEFAULT_AGENT_NAME,
    DEFAULT_AGENT_DESCRIPTION,
    DEFAULT_MAX_ITERATIONS,
)
from llama_index.core.agent.workflow.function_agent import FunctionAgent
from llama_index.core.agent.workflow.prompts import (
    DEFAULT_HANDOFF_PROMPT,
    DEFAULT_HANDOFF_OUTPUT_PROMPT,
    DEFAULT_STATE_PROMPT,
)
from llama_index.core.agent.workflow.react_agent import ReActAgent
from llama_index.core.agent.workflow.workflow_events import (
    ToolCall,
    ToolCallResult,
    AgentInput,
    AgentSetup,
    AgentOutput,
    AgentWorkflowStartEvent,
)
from llama_index.core.llms import ChatMessage, TextBlock
from llama_index.core.llms.llm import LLM
from llama_index.core.memory import BaseMemory, ChatMemoryBuffer
from llama_index.core.prompts import BasePromptTemplate, PromptTemplate
from llama_index.core.prompts.mixin import PromptMixin, PromptMixinType, PromptDictType
from llama_index.core.tools import (
    BaseTool,
    AsyncBaseTool,
    FunctionTool,
    ToolOutput,
    ToolSelection,
    adapt_to_async_tool,
)
from llama_index.core.workflow import (
    Context,
    StartEvent,
    StopEvent,
    Workflow,
    step,
    WorkflowRuntimeError,
)
from llama_index.core.workflow.checkpointer import CheckpointCallback
from llama_index.core.workflow.handler import WorkflowHandler
from llama_index.core.workflow.workflow import WorkflowMeta
from llama_index.core.settings import Settings


async def handoff(ctx: Context, to_agent: str, reason: str) -> str:
    """Handoff control of that chat to the given agent."""
    agents: list[str] = await ctx.store.get("agents")
    current_agent_name: str = await ctx.store.get("current_agent_name")
    can_handoff_to: dict[str, list[str]] = await ctx.store.get("can_handoff_to")
    if to_agent not in agents:
        valid_agents = ", ".join([x for x in agents if x != current_agent_name])
        return f"Agent {to_agent} not found. Please select a valid agent to hand off to. Valid agents: {valid_agents}"

    if can_handoff_to.get(
        current_agent_name, []
    ) is not None and to_agent not in can_handoff_to.get(current_agent_name, []):
        return f"Agent {to_agent} cannot hand off to {current_agent_name}. Please select a valid agent to hand off to."

    await ctx.store.set("next_agent", to_agent)
    handoff_output_prompt = await ctx.store.get(
        "handoff_output_prompt", default=DEFAULT_HANDOFF_OUTPUT_PROMPT
    )

    return handoff_output_prompt.format(to_agent=to_agent, reason=reason)


class AgentWorkflowMeta(WorkflowMeta, ABCMeta):
    """Metaclass for AgentWorkflow that inherits from WorkflowMeta."""


class AgentWorkflow(Workflow, PromptMixin, metaclass=AgentWorkflowMeta):
    """A workflow for managing multiple agents with handoffs."""

    def __init__(
        self,
        agents: List[BaseWorkflowAgent],
        initial_state: Optional[Dict] = None,
        root_agent: Optional[str] = None,
        handoff_prompt: Optional[Union[str, BasePromptTemplate]] = None,
        handoff_output_prompt: Optional[Union[str, BasePromptTemplate]] = None,
        state_prompt: Optional[Union[str, BasePromptTemplate]] = None,
        timeout: Optional[float] = None,
        output_cls: Optional[Type[BaseModel]] = None,
        structured_output_fn: Optional[
            Callable[[List[ChatMessage]], Dict[str, Any]]
        ] = None,
        **workflow_kwargs: Any,
    ):
        super().__init__(timeout=timeout, **workflow_kwargs)
        if not agents:
            raise ValueError("At least one agent must be provided")

        # Raise an error if any agent has no name or no description
        if len(agents) > 1 and any(
            agent.name == DEFAULT_AGENT_NAME for agent in agents
        ):
            raise ValueError("All agents must have a name in a multi-agent workflow")

        if len(agents) > 1 and any(
            agent.description == DEFAULT_AGENT_DESCRIPTION for agent in agents
        ):
            raise ValueError(
                "All agents must have a description in a multi-agent workflow"
            )

        if any(agent.initial_state for agent in agents):
            raise ValueError(
                "Initial state is not supported per-agent in AgentWorkflow"
            )

        self.agents = {cfg.name: cfg for cfg in agents}
        if len(agents) == 1:
            root_agent = agents[0].name
        elif root_agent is None:
            raise ValueError("Exactly one root agent must be provided")
        else:
            root_agent = root_agent

        if root_agent not in self.agents:
            raise ValueError(f"Root agent {root_agent} not found in provided agents")

        self.root_agent = root_agent
        self.initial_state = initial_state or {}

        handoff_prompt = handoff_prompt or DEFAULT_HANDOFF_PROMPT
        if isinstance(handoff_prompt, str):
            handoff_prompt = PromptTemplate(handoff_prompt)
            if "{agent_info}" not in handoff_prompt.get_template():
                raise ValueError("Handoff prompt must contain {agent_info}")
        self.handoff_prompt = handoff_prompt

        handoff_output_prompt = handoff_output_prompt or DEFAULT_HANDOFF_OUTPUT_PROMPT
        if isinstance(handoff_output_prompt, str):
            handoff_output_prompt = PromptTemplate(handoff_output_prompt)
            if (
                "{to_agent}" not in handoff_output_prompt.get_template()
                or "{reason}" not in handoff_output_prompt.get_template()
            ):
                raise ValueError(
                    "Handoff output prompt must contain {to_agent} and {reason}"
                )
        self.handoff_output_prompt = handoff_output_prompt

        state_prompt = state_prompt or DEFAULT_STATE_PROMPT
        if isinstance(state_prompt, str):
            state_prompt = PromptTemplate(state_prompt)
            if (
                "{state}" not in state_prompt.get_template()
                or "{msg}" not in state_prompt.get_template()
            ):
                raise ValueError("State prompt must contain {state} and {msg}")
        self.state_prompt = state_prompt

        self.output_cls = output_cls
        self.structured_output_fn = structured_output_fn
        if output_cls is not None and structured_output_fn is not None:
            self.structured_output_fn = None

    def _get_prompts(self) -> PromptDictType:
        """Get prompts."""
        return {
            "handoff_prompt": self.handoff_prompt,
            "handoff_output_prompt": self.handoff_output_prompt,
            "state_prompt": self.state_prompt,
        }

    def _get_prompt_modules(self) -> PromptMixinType:
        """Get prompt sub-modules."""
        return {agent.name: agent for agent in self.agents.values()}

    def _update_prompts(self, prompts_dict: PromptDictType) -> None:
        """Update prompts."""
        if "handoff_prompt" in prompts_dict:
            self.handoff_prompt = prompts_dict["handoff_prompt"]
        if "handoff_output_prompt" in prompts_dict:
            self.handoff_output_prompt = prompts_dict["handoff_output_prompt"]
        if "state_prompt" in prompts_dict:
            self.state_prompt = prompts_dict["state_prompt"]

    def _ensure_tools_are_async(
        self, tools: Sequence[BaseTool]
    ) -> Sequence[AsyncBaseTool]:
        """Ensure all tools are async."""
        return [adapt_to_async_tool(tool) for tool in tools]

    def _get_handoff_tool(
        self, current_agent: BaseWorkflowAgent
    ) -> Optional[AsyncBaseTool]:
        """Creates a handoff tool for the given agent."""
        # Do not create a handoff tool if there is only one agent
        if len(self.agents) == 1:
            return None

        agent_info = {cfg.name: cfg.description for cfg in self.agents.values()}

        # Filter out agents that the current agent cannot handoff to
        configs_to_remove = []
        for name in agent_info:
            if name == current_agent.name:
                configs_to_remove.append(name)
            elif (
                current_agent.can_handoff_to is not None
                and name not in current_agent.can_handoff_to
            ):
                configs_to_remove.append(name)

        for name in configs_to_remove:
            agent_info.pop(name)

        if not agent_info:
            return None

        fn_tool_prompt = self.handoff_prompt.format(agent_info=str(agent_info))
        return FunctionTool.from_defaults(
            async_fn=handoff, description=fn_tool_prompt, return_direct=True
        )

    async def get_tools(
        self, agent_name: str, input_str: Optional[str] = None
    ) -> Sequence[AsyncBaseTool]:
        """Get tools for the given agent."""
        agent_tools = self.agents[agent_name].tools or []
        tools = [*agent_tools]
        retriever = self.agents[agent_name].tool_retriever
        if retriever is not None:
            retrieved_tools = await retriever.aretrieve(input_str or "")
            tools.extend(retrieved_tools)

        if (
            self.agents[agent_name].can_handoff_to
            or self.agents[agent_name].can_handoff_to is None
        ):
            handoff_tool = self._get_handoff_tool(self.agents[agent_name])
            if handoff_tool:
                tools.append(handoff_tool)

        return self._ensure_tools_are_async(cast(List[BaseTool], tools))

    async def _init_context(self, ctx: Context, ev: StartEvent) -> None:
        """Initialize the context once, if needed."""
        if not await ctx.store.get("memory", default=None):
            default_memory = ev.get("memory", default=None)
            default_memory = default_memory or ChatMemoryBuffer.from_defaults(
                llm=self.agents[self.root_agent].llm or Settings.llm
            )
            await ctx.store.set("memory", default_memory)
        if not await ctx.store.get("agents", default=None):
            await ctx.store.set("agents", list(self.agents.keys()))
        if not await ctx.store.get("can_handoff_to", default=None):
            await ctx.store.set(
                "can_handoff_to",
                {
                    agent: agent_cfg.can_handoff_to
                    for agent, agent_cfg in self.agents.items()
                },
            )
        if not await ctx.store.get("state", default=None):
            await ctx.store.set("state", self.initial_state)
        if not await ctx.store.get("current_agent_name", default=None):
            await ctx.store.set("current_agent_name", self.root_agent)
        if not await ctx.store.get("handoff_output_prompt", default=None):
            await ctx.store.set(
                "handoff_output_prompt", self.handoff_output_prompt.get_template()
            )
        if not await ctx.store.get("max_iterations", default=None):
            max_iterations = (
                ev.get("max_iterations", default=None) or DEFAULT_MAX_ITERATIONS
            )
            await ctx.store.set("max_iterations", max_iterations)

        # Reset the number of iterations
        await ctx.store.set("num_iterations", 0)

        # always set to false initially
        await ctx.store.set("formatted_input_with_state", False)

    async def _call_tool(
        self,
        ctx: Context,
        tool: AsyncBaseTool,
        tool_input: dict,
    ) -> ToolOutput:
        """Call the given tool with the given input."""
        try:
            if (
                isinstance(tool, FunctionTool)
                and tool.requires_context
                and tool.ctx_param_name is not None
            ):
                new_tool_input = {**tool_input}
                new_tool_input[tool.ctx_param_name] = ctx
                tool_output = await tool.acall(**new_tool_input)
            else:
                tool_output = await tool.acall(**tool_input)
        except Exception as e:
            tool_output = ToolOutput(
                content=str(e),
                tool_name=tool.metadata.get_name(),
                raw_input=tool_input,
                raw_output=str(e),
                is_error=True,
            )

        return tool_output

    @step
    async def init_run(self, ctx: Context, ev: AgentWorkflowStartEvent) -> AgentInput:
        """Sets up the workflow and validates inputs."""
        await self._init_context(ctx, ev)

        user_msg: Optional[Union[str, ChatMessage]] = ev.get("user_msg")
        chat_history: Optional[List[ChatMessage]] = ev.get("chat_history", [])

        # Convert string user_msg to ChatMessage
        if isinstance(user_msg, str):
            user_msg = ChatMessage(role="user", content=user_msg)

        # Add messages to memory
        memory: BaseMemory = await ctx.store.get("memory")

        # First set chat history if it exists
        if chat_history:
            await memory.aset(chat_history)

        # Then add user message if it exists
        if user_msg:
            await memory.aput(user_msg)
            content_str = "\n".join(
                [
                    block.text
                    for block in user_msg.blocks
                    if isinstance(block, TextBlock)
                ]
            )
            await ctx.store.set("user_msg_str", content_str)
        elif chat_history:
            # If no user message, use the last message from chat history as user_msg_str
            content_str = "\n".join(
                [
                    block.text
                    for block in chat_history[-1].blocks
                    if isinstance(block, TextBlock)
                ]
            )
            await ctx.store.set("user_msg_str", content_str)
        else:
            raise ValueError("Must provide either user_msg or chat_history")

        # Get all messages from memory
        input_messages = await memory.aget()

        # send to the current agent
        current_agent_name: str = await ctx.store.get("current_agent_name")
        return AgentInput(input=input_messages, current_agent_name=current_agent_name)

    @step
    async def setup_agent(self, ctx: Context, ev: AgentInput) -> AgentSetup:
        """Main agent handling logic."""
        current_agent_name = ev.current_agent_name
        agent = self.agents[current_agent_name]
        llm_input = [*ev.input]

        if agent.system_prompt:
            llm_input = [
                ChatMessage(role="system", content=agent.system_prompt),
                *llm_input,
            ]

        state = await ctx.store.get("state", default=None)
        formatted_input_with_state = await ctx.store.get(
            "formatted_input_with_state", default=False
        )
        if state and not formatted_input_with_state:
            # update last message with current state
            for block in llm_input[-1].blocks[::-1]:
                if isinstance(block, TextBlock):
                    block.text = self.state_prompt.format(state=state, msg=block.text)
                    break
            await ctx.store.set("formatted_input_with_state", True)

        return AgentSetup(
            input=llm_input,
            current_agent_name=ev.current_agent_name,
        )

    @step
    async def run_agent_step(self, ctx: Context, ev: AgentSetup) -> AgentOutput:
        """Run the agent."""
        memory: BaseMemory = await ctx.store.get("memory")
        agent = self.agents[ev.current_agent_name]
        user_msg_str = await ctx.store.get("user_msg_str")
        tools = await self.get_tools(ev.current_agent_name, user_msg_str or "")

        agent_output = await agent.take_step(
            ctx,
            ev.input,
            tools,
            memory,
        )

        ctx.write_event_to_stream(agent_output)
        return agent_output

    @step
    async def parse_agent_output(
        self, ctx: Context, ev: AgentOutput
    ) -> Union[StopEvent, AgentInput, ToolCall, None]:
        max_iterations = await ctx.store.get(
            "max_iterations", default=DEFAULT_MAX_ITERATIONS
        )
        num_iterations = await ctx.store.get("num_iterations", default=0)
        num_iterations += 1
        await ctx.store.set("num_iterations", num_iterations)

        if num_iterations >= max_iterations:
            raise WorkflowRuntimeError(
                f"Max iterations of {max_iterations} reached! Either something went wrong, or you can "
                "increase the max iterations with `.run(.., max_iterations=...)`"
            )

        memory: BaseMemory = await ctx.store.get("memory")

        if ev.retry_messages:
            # Retry with the given messages to let the LLM fix potential errors
            history = await memory.aget()
            user_msg_str = await ctx.store.get("user_msg_str")
            agent_name: str = await ctx.store.get("current_agent_name")

            return AgentInput(
                input=[
                    *history,
                    ChatMessage(role="user", content=user_msg_str),
                    *ev.retry_messages,
                ],
                current_agent_name=agent_name,
            )

        if not ev.tool_calls:
            agent = self.agents[ev.current_agent_name]
<<<<<<< HEAD
=======
            memory: BaseMemory = await ctx.store.get("memory")
            messages = await memory.aget()
>>>>>>> 6095658d
            output = await agent.finalize(ctx, ev, memory)

            cur_tool_calls: List[ToolCallResult] = await ctx.store.get(
                "current_tool_calls", default=[]
            )
            output.tool_calls.extend(cur_tool_calls)  # type: ignore
            await ctx.store.set("current_tool_calls", [])

            if self.structured_output_fn is not None:
                try:
                    if inspect.iscoroutinefunction(self.structured_output_fn):
                        output.structured_response = await self.structured_output_fn(
                            messages
                        )
                    else:
                        output.structured_response = self.structured_output_fn(messages)
                except Exception as e:
                    warnings.warn(
                        message=f"An error occurred while producing the structured output from your agent: {e}."
                    )
            if self.output_cls is not None:
                try:
                    xml_message = messages_to_xml_format(messages)
                    structured_response = await agent.llm.as_structured_llm(
                        self.output_cls
                    ).achat(messages=[xml_message], tool_required=True)
                    output.structured_response = json.loads(
                        structured_response.message.content
                    )
                except Exception as e:
                    warnings.warn(
                        message=f"An error occurred while producing the structured output from your agent: {e}."
                    )

            return StopEvent(result=output)

        await ctx.store.set("num_tool_calls", len(ev.tool_calls))

        for tool_call in ev.tool_calls:
            ctx.send_event(
                ToolCall(
                    tool_name=tool_call.tool_name,
                    tool_kwargs=tool_call.tool_kwargs,
                    tool_id=tool_call.tool_id,
                )
            )

        return None

    @step
    async def call_tool(self, ctx: Context, ev: ToolCall) -> ToolCallResult:
        """Calls the tool and handles the result."""
        ctx.write_event_to_stream(
            ToolCall(
                tool_name=ev.tool_name,
                tool_kwargs=ev.tool_kwargs,
                tool_id=ev.tool_id,
            )
        )

        current_agent_name = await ctx.store.get("current_agent_name")
        tools = await self.get_tools(current_agent_name, ev.tool_name)
        tools_by_name = {tool.metadata.name: tool for tool in tools}
        if ev.tool_name not in tools_by_name:
            tool = None
            result = ToolOutput(
                content=f"Tool {ev.tool_name} not found. Please select a tool that is available.",
                tool_name=ev.tool_name,
                raw_input=ev.tool_kwargs,
                raw_output=None,
                is_error=True,
            )
        else:
            tool = tools_by_name[ev.tool_name]
            result = await self._call_tool(ctx, tool, ev.tool_kwargs)

        result_ev = ToolCallResult(
            tool_name=ev.tool_name,
            tool_kwargs=ev.tool_kwargs,
            tool_id=ev.tool_id,
            tool_output=result,
            return_direct=tool.metadata.return_direct if tool else False,
        )

        ctx.write_event_to_stream(result_ev)
        return result_ev

    @step
    async def aggregate_tool_results(
        self, ctx: Context, ev: ToolCallResult
    ) -> Union[AgentInput, StopEvent, None]:
        """Aggregate tool results and return the next agent input."""
        num_tool_calls = await ctx.store.get("num_tool_calls", default=0)
        if num_tool_calls == 0:
            raise ValueError("No tool calls found, cannot aggregate results.")

        tool_call_results: list[ToolCallResult] = ctx.collect_events(  # type: ignore
            ev, expected=[ToolCallResult] * num_tool_calls
        )
        if not tool_call_results:
            return None

        memory: BaseMemory = await ctx.store.get("memory")
        agent_name: str = await ctx.store.get("current_agent_name")
        agent: BaseWorkflowAgent = self.agents[agent_name]

        # track tool calls made during a .run() call
        cur_tool_calls: List[ToolCallResult] = await ctx.store.get(
            "current_tool_calls", default=[]
        )
        cur_tool_calls.extend(tool_call_results)
        await ctx.store.set("current_tool_calls", cur_tool_calls)

        await agent.handle_tool_call_results(ctx, tool_call_results, memory)

        # set the next agent, if needed
        # the handoff tool sets this
        next_agent_name = await ctx.store.get("next_agent", default=None)
        if next_agent_name:
            await ctx.store.set("current_agent_name", next_agent_name)
            await ctx.store.set("next_agent", None)

        if any(
            tool_call_result.return_direct for tool_call_result in tool_call_results
        ):
            # if any tool calls return directly, take the first one
            return_direct_tool = next(
                tool_call_result
                for tool_call_result in tool_call_results
                if tool_call_result.return_direct
            )

            # always finalize the agent, even if we're just handing off
            result = AgentOutput(
                response=ChatMessage(
                    role="assistant",
                    content=return_direct_tool.tool_output.content or "",
                ),
                tool_calls=[
                    ToolSelection(
                        tool_id=t.tool_id,
                        tool_name=t.tool_name,
                        tool_kwargs=t.tool_kwargs,
                    )
                    for t in cur_tool_calls
                ],
                raw=return_direct_tool.tool_output.raw_output,
                current_agent_name=agent.name,
            )
            result = await agent.finalize(ctx, result, memory)

            # we don't want to stop the system if we're just handing off
            if return_direct_tool.tool_name != "handoff":
                await ctx.store.set("current_tool_calls", [])
                return StopEvent(result=result)

        user_msg_str = await ctx.store.get("user_msg_str")
        input_messages = await memory.aget(input=user_msg_str)

        # get this again, in case it changed
        agent_name = await ctx.store.get("current_agent_name")
        agent = self.agents[agent_name]

        return AgentInput(input=input_messages, current_agent_name=agent.name)

    def run(
        self,
        user_msg: Optional[Union[str, ChatMessage]] = None,
        chat_history: Optional[List[ChatMessage]] = None,
        memory: Optional[BaseMemory] = None,
        ctx: Optional[Context] = None,
        stepwise: bool = False,
        checkpoint_callback: Optional[CheckpointCallback] = None,
        max_iterations: Optional[int] = None,
        **kwargs: Any,
    ) -> WorkflowHandler:
        # Detect if hitl is needed
        if ctx is not None and ctx.is_running:
            return super().run(
                ctx=ctx,
                stepwise=stepwise,
                checkpoint_callback=checkpoint_callback,
                **kwargs,
            )
        else:
            return super().run(
                start_event=AgentWorkflowStartEvent(
                    user_msg=user_msg,
                    chat_history=chat_history,
                    memory=memory,
                    max_iterations=max_iterations,
                    **kwargs,
                ),
                ctx=ctx,
                stepwise=stepwise,
                checkpoint_callback=checkpoint_callback,
            )

    @classmethod
    def from_tools_or_functions(
        cls,
        tools_or_functions: List[Union[BaseTool, Callable]],
        llm: Optional[LLM] = None,
        system_prompt: Optional[str] = None,
        state_prompt: Optional[Union[str, BasePromptTemplate]] = None,
        initial_state: Optional[dict] = None,
        timeout: Optional[float] = None,
        verbose: bool = False,
    ) -> "AgentWorkflow":
        """
        Initializes an AgentWorkflow from a list of tools or functions.

        The workflow will be initialized with a single agent that uses the provided tools or functions.

        If the LLM is a function calling model, the workflow will use the FunctionAgent.
        Otherwise, it will use the ReActAgent.
        """
        llm = llm or Settings.llm
        agent_cls = (
            FunctionAgent if llm.metadata.is_function_calling_model else ReActAgent
        )

        tools = [
            FunctionTool.from_defaults(fn=tool)
            if not isinstance(tool, BaseTool)
            else tool
            for tool in tools_or_functions
        ]
        return cls(
            agents=[
                agent_cls(
                    name="Agent",
                    description="A single agent that uses the provided tools or functions.",
                    tools=tools,
                    llm=llm,
                    system_prompt=system_prompt,
                )
            ],
            state_prompt=state_prompt,
            initial_state=initial_state,
            timeout=timeout,
            verbose=verbose,
        )<|MERGE_RESOLUTION|>--- conflicted
+++ resolved
@@ -449,11 +449,8 @@
 
         if not ev.tool_calls:
             agent = self.agents[ev.current_agent_name]
-<<<<<<< HEAD
-=======
             memory: BaseMemory = await ctx.store.get("memory")
             messages = await memory.aget()
->>>>>>> 6095658d
             output = await agent.finalize(ctx, ev, memory)
 
             cur_tool_calls: List[ToolCallResult] = await ctx.store.get(
