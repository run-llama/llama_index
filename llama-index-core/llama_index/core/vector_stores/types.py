"""Vector store index types."""

from abc import ABC, abstractmethod
from dataclasses import dataclass
from enum import Enum
from typing import (
    Any,
    Dict,
    List,
    Optional,
    Protocol,
    Sequence,
    Union,
    runtime_checkable,
)

import fsspec
from deprecated import deprecated
from llama_index.core.bridge.pydantic import (
    BaseModel,
    ConfigDict,
    StrictFloat,
    StrictInt,
    StrictStr,
)
from llama_index.core.schema import BaseComponent, BaseNode, TextNode

DEFAULT_PERSIST_DIR = "./storage"
DEFAULT_PERSIST_FNAME = "vector_store.json"


# legacy: kept for backward compatibility
NodeWithEmbedding = TextNode


@dataclass
class VectorStoreQueryResult:
    """Vector store query result."""

    nodes: Optional[Sequence[BaseNode]] = None
    similarities: Optional[List[float]] = None
    ids: Optional[List[str]] = None


class VectorStoreQueryMode(str, Enum):
    """Vector store query mode."""

    DEFAULT = "default"
    SPARSE = "sparse"
    HYBRID = "hybrid"
    TEXT_SEARCH = "text_search"
    SEMANTIC_HYBRID = "semantic_hybrid"

    # fit learners
    SVM = "svm"
    LOGISTIC_REGRESSION = "logistic_regression"
    LINEAR_REGRESSION = "linear_regression"

    # maximum marginal relevance
    MMR = "mmr"


class FilterOperator(str, Enum):
    """Vector store filter operator."""

    # TODO add more operators
    EQ = "=="  # default operator (string, int, float)
    GT = ">"  # greater than (int, float)
    LT = "<"  # less than (int, float)
    NE = "!="  # not equal to (string, int, float)
    GTE = ">="  # greater than or equal to (int, float)
    LTE = "<="  # less than or equal to (int, float)
    IN = "in"  # In array (string or number)
    NIN = "nin"  # Not in array (string or number)
    ANY = "any"  # Contains any (array of strings)
    ALL = "all"  # Contains all (array of strings)
    TEXT_MATCH = "text_match"  # full text match (allows you to search for a specific substring, token or phrase within the text field)
    TEXT_MATCH_INSENSITIVE = (
        "text_match_insensitive"  # full text match (case insensitive)
    )
    CONTAINS = "contains"  # metadata array contains value (string or number)
    IS_EMPTY = "is_empty"  # the field is not exist or empty (null or empty array)


class FilterCondition(str, Enum):
    """Vector store filter conditions to combine different filters."""

    # TODO add more conditions
    AND = "and"
    OR = "or"
    NOT = "not"  # negates the filter condition


class MetadataFilter(BaseModel):
<<<<<<< HEAD
    r"""Comprehensive metadata filter for vector stores to support more operators.
=======
    """
    Comprehensive metadata filter for vector stores to support more operators.
>>>>>>> 393a13e2

    Value uses Strict* types, as int, float and str are compatible types and were all
    converted to string before.

    See: https://docs.pydantic.dev/latest/usage/types/#strict-types
    """

    key: str
    value: Optional[
        Union[
            StrictInt,
            StrictFloat,
            StrictStr,
            List[StrictStr],
            List[StrictFloat],
            List[StrictInt],
        ]
    ]
    operator: FilterOperator = FilterOperator.EQ

    @classmethod
    def from_dict(
        cls,
        filter_dict: Dict,
    ) -> "MetadataFilter":
        """
        Create MetadataFilter from dictionary.

        Args:
            filter_dict: Dict with key, value and operator.

        """
        return MetadataFilter.model_validate(filter_dict)


# # TODO: Deprecate ExactMatchFilter and use MetadataFilter instead
# # Keep class for now so that AutoRetriever can still work with old vector stores
# class ExactMatchFilter(BaseModel):
#     key: str
#     value: Union[StrictInt, StrictFloat, StrictStr]

# set ExactMatchFilter to MetadataFilter
ExactMatchFilter = MetadataFilter


class MetadataFilters(BaseModel):
    """Metadata filters for vector stores."""

    # Exact match filters and Advanced filters with operators like >, <, >=, <=, !=, etc.
    filters: List[Union[MetadataFilter, ExactMatchFilter, "MetadataFilters"]]
    # and/or such conditions for combining different filters
    condition: Optional[FilterCondition] = FilterCondition.AND

    @classmethod
    @deprecated(
        "`from_dict()` is deprecated. "
        "Please use `MetadataFilters(filters=.., condition='and')` directly instead."
    )
    def from_dict(cls, filter_dict: Dict) -> "MetadataFilters":
        """Create MetadataFilters from json."""
        filters = []
        for k, v in filter_dict.items():
            filter = MetadataFilter(key=k, value=v, operator=FilterOperator.EQ)
            filters.append(filter)
        return cls(filters=filters)

    @classmethod
    def from_dicts(
        cls,
        filter_dicts: List[Dict],
        condition: Optional[FilterCondition] = FilterCondition.AND,
    ) -> "MetadataFilters":
        """
        Create MetadataFilters from dicts.

        This takes in a list of individual MetadataFilter objects, along
        with the condition.

        Args:
            filter_dicts: List of dicts, each dict is a MetadataFilter.
            condition: FilterCondition to combine different filters.

        """
        return cls(
            filters=[
                MetadataFilter.from_dict(filter_dict) for filter_dict in filter_dicts
            ],
            condition=condition,
        )

    def legacy_filters(self) -> List[MetadataFilter]:
        """Convert MetadataFilters to legacy ExactMatchFilters."""
        filters = []
        for filter in self.filters:
<<<<<<< HEAD
            if (
                isinstance(filter, MetadataFilters)
                or filter.operator != FilterOperator.EQ
            ):
=======
            if filter.operator not in (FilterOperator.EQ, FilterOperator.IN):
>>>>>>> 393a13e2
                raise ValueError(
                    "Vector Store only supports exact match or in filters. "
                    "Please use ExactMatchFilter or FilterOperator.EQ instead."
                )
            filters.append(
                MetadataFilter(
                    key=filter.key, value=filter.value, operator=filter.operator
                )
            )
        return filters


class VectorStoreQuerySpec(BaseModel):
    """
    Schema for a structured request for vector store
    (i.e. to be converted to a VectorStoreQuery).

    Currently only used by VectorIndexAutoRetriever.
    """

    query: str
    filters: List[MetadataFilter]
    top_k: Optional[int] = None


class MetadataInfo(BaseModel):
    """
    Information about a metadata filter supported by a vector store.

    Currently only used by VectorIndexAutoRetriever.
    """

    name: str
    type: str
    description: str


class VectorStoreInfo(BaseModel):
    """
    Information about a vector store (content and supported metadata filters).

    Currently only used by VectorIndexAutoRetriever.
    """

    metadata_info: List[MetadataInfo]
    content_info: str


@dataclass
class VectorStoreQuery:
    """Vector store query."""

    query_embedding: Optional[List[float]] = None
    similarity_top_k: int = 1
    doc_ids: Optional[List[str]] = None
    node_ids: Optional[List[str]] = None
    query_str: Optional[str] = None
    output_fields: Optional[List[str]] = None
    embedding_field: Optional[str] = None

    mode: VectorStoreQueryMode = VectorStoreQueryMode.DEFAULT

    # NOTE: only for hybrid search (0 for bm25, 1 for vector search)
    alpha: Optional[float] = None

    # metadata filters
    filters: Optional[MetadataFilters] = None

    # only for mmr
    mmr_threshold: Optional[float] = None

    # NOTE: currently only used by postgres hybrid search
    sparse_top_k: Optional[int] = None
    # NOTE: return top k results from hybrid search. similarity_top_k is used for dense search top k
    hybrid_top_k: Optional[int] = None


@runtime_checkable
class VectorStore(Protocol):
    """Abstract vector store protocol."""

    stores_text: bool
    is_embedding_query: bool = True

    @property
    def client(self) -> Any:
        """Get client."""
        ...

    def add(
        self,
        nodes: List[BaseNode],
        **add_kwargs: Any,
    ) -> List[str]:
        """Add nodes with embedding to vector store."""
        ...

    async def async_add(
        self,
        nodes: List[BaseNode],
        **kwargs: Any,
    ) -> List[str]:
        """
        Asynchronously add nodes with embedding to vector store.
        NOTE: this is not implemented for all vector stores. If not implemented,
        it will just call add synchronously.
        """
        return self.add(nodes)

    def delete(self, ref_doc_id: str, **delete_kwargs: Any) -> None:
        """
        Delete nodes using with ref_doc_id."""
        ...

    async def adelete(self, ref_doc_id: str, **delete_kwargs: Any) -> None:
        """
        Delete nodes using with ref_doc_id.
        NOTE: this is not implemented for all vector stores. If not implemented,
        it will just call delete synchronously.
        """
        self.delete(ref_doc_id, **delete_kwargs)

    def query(self, query: VectorStoreQuery, **kwargs: Any) -> VectorStoreQueryResult:
        """Query vector store."""
        ...

    async def aquery(
        self, query: VectorStoreQuery, **kwargs: Any
    ) -> VectorStoreQueryResult:
        """
        Asynchronously query vector store.
        NOTE: this is not implemented for all vector stores. If not implemented,
        it will just call query synchronously.
        """
        return self.query(query, **kwargs)

    def persist(
        self, persist_path: str, fs: Optional[fsspec.AbstractFileSystem] = None
    ) -> None:
        return None


# TODO: Temp copy of VectorStore for pydantic, can't mix with runtime_checkable
class BasePydanticVectorStore(BaseComponent, ABC):
    """Abstract vector store protocol."""

    model_config = ConfigDict(arbitrary_types_allowed=True)
    stores_text: bool
    is_embedding_query: bool = True

    @property
    @abstractmethod
    def client(self) -> Any:
        """Get client."""

    def get_nodes(
        self,
        node_ids: Optional[List[str]] = None,
        filters: Optional[MetadataFilters] = None,
    ) -> List[BaseNode]:
        """Get nodes from vector store."""
        raise NotImplementedError("get_nodes not implemented")

    async def aget_nodes(
        self,
        node_ids: Optional[List[str]] = None,
        filters: Optional[MetadataFilters] = None,
    ) -> List[BaseNode]:
        """Asynchronously get nodes from vector store."""
        return self.get_nodes(node_ids, filters)

    @abstractmethod
    def add(
        self,
        nodes: Sequence[BaseNode],
        **kwargs: Any,
    ) -> List[str]:
        """Add nodes to vector store."""

    async def async_add(
        self,
        nodes: Sequence[BaseNode],
        **kwargs: Any,
    ) -> List[str]:
        """
        Asynchronously add nodes to vector store.
        NOTE: this is not implemented for all vector stores. If not implemented,
        it will just call add synchronously.
        """
        return self.add(nodes, **kwargs)

    @abstractmethod
    def delete(self, ref_doc_id: str, **delete_kwargs: Any) -> None:
        """
        Delete nodes using with ref_doc_id."""

    async def adelete(self, ref_doc_id: str, **delete_kwargs: Any) -> None:
        """
        Delete nodes using with ref_doc_id.
        NOTE: this is not implemented for all vector stores. If not implemented,
        it will just call delete synchronously.
        """
        self.delete(ref_doc_id, **delete_kwargs)

    def delete_nodes(
        self,
        node_ids: Optional[List[str]] = None,
        filters: Optional[MetadataFilters] = None,
        **delete_kwargs: Any,
    ) -> None:
        """Delete nodes from vector store."""
        raise NotImplementedError("delete_nodes not implemented")

    async def adelete_nodes(
        self,
        node_ids: Optional[List[str]] = None,
        filters: Optional[MetadataFilters] = None,
        **delete_kwargs: Any,
    ) -> None:
        """Asynchronously delete nodes from vector store."""
        self.delete_nodes(node_ids, filters)

    def clear(self) -> None:
        """Clear all nodes from configured vector store."""
        raise NotImplementedError("clear not implemented")

    async def aclear(self) -> None:
        """Asynchronously clear all nodes from configured vector store."""
        self.clear()

    @abstractmethod
    def query(self, query: VectorStoreQuery, **kwargs: Any) -> VectorStoreQueryResult:
        """Query vector store."""

    async def aquery(
        self, query: VectorStoreQuery, **kwargs: Any
    ) -> VectorStoreQueryResult:
        """
        Asynchronously query vector store.
        NOTE: this is not implemented for all vector stores. If not implemented,
        it will just call query synchronously.
        """
        return self.query(query, **kwargs)

    def persist(
        self, persist_path: str, fs: Optional[fsspec.AbstractFileSystem] = None
    ) -> None:
        return None<|MERGE_RESOLUTION|>--- conflicted
+++ resolved
@@ -92,12 +92,7 @@
 
 
 class MetadataFilter(BaseModel):
-<<<<<<< HEAD
     r"""Comprehensive metadata filter for vector stores to support more operators.
-=======
-    """
-    Comprehensive metadata filter for vector stores to support more operators.
->>>>>>> 393a13e2
 
     Value uses Strict* types, as int, float and str are compatible types and were all
     converted to string before.
@@ -192,14 +187,7 @@
         """Convert MetadataFilters to legacy ExactMatchFilters."""
         filters = []
         for filter in self.filters:
-<<<<<<< HEAD
-            if (
-                isinstance(filter, MetadataFilters)
-                or filter.operator != FilterOperator.EQ
-            ):
-=======
-            if filter.operator not in (FilterOperator.EQ, FilterOperator.IN):
->>>>>>> 393a13e2
+            if filter.operator not in (FilterOperator.EQ, FilterOperator.IN) or isinstance(filter, MetadataFilters):
                 raise ValueError(
                     "Vector Store only supports exact match or in filters. "
                     "Please use ExactMatchFilter or FilterOperator.EQ instead."
