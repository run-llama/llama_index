"""Simple vector store index."""

import json
import logging
import os
from dataclasses import dataclass, field
from typing import Any, Callable, Dict, List, Mapping, Optional, Sequence, cast

import fsspec
from dataclasses_json import DataClassJsonMixin
from llama_index.core.bridge.pydantic import Field, PrivateAttr
from llama_index.core.indices.query.embedding_utils import (
    get_top_k_embeddings,
    get_top_k_embeddings_learner,
    get_top_k_mmr_embeddings,
)
from llama_index.core.schema import BaseNode
from llama_index.core.utils import concat_dirs
from llama_index.core.vector_stores.types import (
    DEFAULT_PERSIST_DIR,
    DEFAULT_PERSIST_FNAME,
    BasePydanticVectorStore,
    MetadataFilters,
    FilterCondition,
    FilterOperator,
    VectorStoreQuery,
    VectorStoreQueryMode,
    VectorStoreQueryResult,
)
from llama_index.core.vector_stores.utils import node_to_metadata_dict

logger = logging.getLogger(__name__)

LEARNER_MODES = {
    VectorStoreQueryMode.SVM,
    VectorStoreQueryMode.LINEAR_REGRESSION,
    VectorStoreQueryMode.LOGISTIC_REGRESSION,
}

MMR_MODE = VectorStoreQueryMode.MMR

NAMESPACE_SEP = "__"
DEFAULT_VECTOR_STORE = "default"


def _build_metadata_filter_fn(
    metadata_lookup_fn: Callable[[str], Mapping[str, Any]],
    metadata_filters: Optional[MetadataFilters] = None,
) -> Callable[[str], bool]:
    """Build metadata filter function."""
    filter_list = metadata_filters.filters if metadata_filters else []
    if not filter_list or not metadata_filters:
        return lambda _: True

    filter_condition = cast(MetadataFilters, metadata_filters.condition)

    def filter_fn(node_id: str) -> bool:
        def _process_filter_match(
            operator: FilterOperator, value: Any, metadata_value: Any
        ) -> bool:
            if metadata_value is None:
                return False
            if operator == FilterOperator.EQ:
                return metadata_value == value
            if operator == FilterOperator.NE:
                return metadata_value != value
            if operator == FilterOperator.GT:
                return metadata_value > value
            if operator == FilterOperator.GTE:
                return metadata_value >= value
            if operator == FilterOperator.LT:
                return metadata_value < value
            if operator == FilterOperator.LTE:
                return metadata_value <= value
            if operator == FilterOperator.IN:
                return metadata_value in value
            if operator == FilterOperator.NIN:
                return metadata_value not in value
            if operator == FilterOperator.CONTAINS:
                return value in metadata_value
            if operator == FilterOperator.TEXT_MATCH:
                return value.lower() in metadata_value.lower()
            if operator == FilterOperator.ALL:
                return all(val in metadata_value for val in value)
            if operator == FilterOperator.ANY:
                return any(val in metadata_value for val in value)
            raise ValueError(f"Invalid operator: {operator}")

        metadata = metadata_lookup_fn(node_id)

<<<<<<< HEAD
        filter_matches_list = []
=======
        # Checking if any filters match the metadata
>>>>>>> 393a13e2
        for filter_ in filter_list:
            if isinstance(filter_, MetadataFilters):
                raise ValueError("Nested MetadataFilters are not supported.")

            filter_matches = True
            metadata_value = metadata.get(filter_.key, None)
<<<<<<< HEAD
            if filter_.operator == FilterOperator.IS_EMPTY:
                filter_matches = (
                    metadata_value is None
                    or metadata_value == ""
                    or metadata_value == []
                )
            else:
                filter_matches = _process_filter_match(
                    operator=filter_.operator,
                    value=filter_.value,
                    metadata_value=metadata_value,
                )

            filter_matches_list.append(filter_matches)

        if filter_condition == FilterCondition.AND:
            return all(filter_matches_list)
        elif filter_condition == FilterCondition.OR:
            return any(filter_matches_list)
        else:
            raise ValueError(f"Invalid filter condition: {filter_condition}")
=======

            # If the filter key is not in the metadata, then return False
            if metadata_value is None:

                return False
            elif isinstance(metadata_value, list):
                if filter_.value in metadata_value:

                    return True
            elif isinstance(metadata_value, (int, float, str, bool)):
                if metadata_value == filter_.value:

                    return True

        # If no matches in the entire filter list, then return False
        return False
>>>>>>> 393a13e2

    return filter_fn


@dataclass
class SimpleVectorStoreData(DataClassJsonMixin):
    """
    Simple Vector Store Data container.

    Args:
        embedding_dict (Optional[dict]): dict mapping node_ids to embeddings.
        text_id_to_ref_doc_id (Optional[dict]):
            dict mapping text_ids/node_ids to ref_doc_ids.

    """

    embedding_dict: Dict[str, List[float]] = field(default_factory=dict)
    text_id_to_ref_doc_id: Dict[str, str] = field(default_factory=dict)
    metadata_dict: Dict[str, Any] = field(default_factory=dict)


<<<<<<< HEAD
class SimpleVectorStore(BasePydanticVectorStore):
    """Simple Vector Store.
=======
class SimpleVectorStore(VectorStore):
    """
    Simple Vector Store.
>>>>>>> 393a13e2

    In this vector store, embeddings are stored within a simple, in-memory dictionary.

    Args:
        simple_vector_store_data_dict (Optional[dict]): data dict
            containing the embeddings and doc_ids. See SimpleVectorStoreData
            for more details.
    """

    stores_text: bool = False

    data: SimpleVectorStoreData = Field(default_factory=SimpleVectorStoreData)
    _fs: fsspec.AbstractFileSystem = PrivateAttr()

    def __init__(
        self,
        data: Optional[SimpleVectorStoreData] = None,
        fs: Optional[fsspec.AbstractFileSystem] = None,
        **kwargs: Any,
    ) -> None:
        """Initialize params."""
        super().__init__(data=data or SimpleVectorStoreData())  # type: ignore[call-arg]
        self._fs = fs or fsspec.filesystem("file")

    @classmethod
    def from_persist_dir(
        cls,
        persist_dir: str = DEFAULT_PERSIST_DIR,
        namespace: str = DEFAULT_VECTOR_STORE,
        fs: Optional[fsspec.AbstractFileSystem] = None,
    ) -> "SimpleVectorStore":
        """Load from persist dir."""
        persist_fname = f"{namespace}{NAMESPACE_SEP}{DEFAULT_PERSIST_FNAME}"

        if fs is not None:
            persist_path = concat_dirs(persist_dir, persist_fname)
        else:
            persist_path = os.path.join(persist_dir, persist_fname)
        return cls.from_persist_path(persist_path, fs=fs)

    @classmethod
    def from_namespaced_persist_dir(
        cls,
        persist_dir: str = DEFAULT_PERSIST_DIR,
        fs: Optional[fsspec.AbstractFileSystem] = None,
    ) -> Dict[str, BasePydanticVectorStore]:
        """Load from namespaced persist dir."""
        listing_fn = os.listdir if fs is None else fs.listdir

        vector_stores: Dict[str, BasePydanticVectorStore] = {}

        try:
            for fname in listing_fn(persist_dir):
                if fname.endswith(DEFAULT_PERSIST_FNAME):
                    namespace = fname.split(NAMESPACE_SEP)[0]

                    # handle backwards compatibility with stores that were persisted
                    if namespace == DEFAULT_PERSIST_FNAME:
                        vector_stores[DEFAULT_VECTOR_STORE] = cls.from_persist_dir(
                            persist_dir=persist_dir, fs=fs
                        )
                    else:
                        vector_stores[namespace] = cls.from_persist_dir(
                            persist_dir=persist_dir, namespace=namespace, fs=fs
                        )
        except Exception:
            # failed to listdir, so assume there is only one store
            try:
                vector_stores[DEFAULT_VECTOR_STORE] = cls.from_persist_dir(
                    persist_dir=persist_dir, fs=fs, namespace=DEFAULT_VECTOR_STORE
                )
            except Exception:
                # no namespace backwards compat
                vector_stores[DEFAULT_VECTOR_STORE] = cls.from_persist_dir(
                    persist_dir=persist_dir, fs=fs
                )

        return vector_stores

    @classmethod
    def class_name(cls) -> str:
        """Class name."""
        return "SimpleVectorStore"

    @property
    def client(self) -> None:
        """Get client."""
        return

    @property
    def _data(self) -> SimpleVectorStoreData:
        """Backwards compatibility."""
        return self.data

    def get(self, text_id: str) -> List[float]:
        """Get embedding."""
        return self.data.embedding_dict[text_id]

    def get_nodes(
        self,
        node_ids: Optional[List[str]] = None,
        filters: Optional[MetadataFilters] = None,
    ) -> List[BaseNode]:
        """Get nodes."""
        raise NotImplementedError("SimpleVectorStore does not store nodes directly.")

    def add(
        self,
        nodes: Sequence[BaseNode],
        **add_kwargs: Any,
    ) -> List[str]:
        """Add nodes to index."""
        for node in nodes:
            self.data.embedding_dict[node.node_id] = node.get_embedding()
            self.data.text_id_to_ref_doc_id[node.node_id] = node.ref_doc_id or "None"

            metadata = node_to_metadata_dict(
                node, remove_text=True, flat_metadata=False
            )
            metadata.pop("_node_content", None)
            self.data.metadata_dict[node.node_id] = metadata
        return [node.node_id for node in nodes]

    def delete(self, ref_doc_id: str, **delete_kwargs: Any) -> None:
        """
        Delete nodes using with ref_doc_id.

        Args:
            ref_doc_id (str): The doc_id of the document to delete.

        """
        text_ids_to_delete = set()
        for text_id, ref_doc_id_ in self.data.text_id_to_ref_doc_id.items():
            if ref_doc_id == ref_doc_id_:
                text_ids_to_delete.add(text_id)

        for text_id in text_ids_to_delete:
            del self.data.embedding_dict[text_id]
            del self.data.text_id_to_ref_doc_id[text_id]
            # Handle metadata_dict not being present in stores that were persisted
            # without metadata, or, not being present for nodes stored
            # prior to metadata functionality.
            if self.data.metadata_dict is not None:
                self.data.metadata_dict.pop(text_id, None)

    def delete_nodes(
        self,
        node_ids: Optional[List[str]] = None,
        filters: Optional[MetadataFilters] = None,
        **delete_kwargs: Any,
    ) -> None:
        filter_fn = _build_metadata_filter_fn(
            lambda node_id: self.data.metadata_dict[node_id], filters
        )

        if node_ids is not None:
            node_id_set = set(node_ids)

            def node_filter_fn(node_id: str) -> bool:
                return node_id in node_id_set and filter_fn(node_id)

        else:

            def node_filter_fn(node_id: str) -> bool:
                return filter_fn(node_id)

        for node_id in list(self.data.embedding_dict.keys()):
            if node_filter_fn(node_id):
                del self.data.embedding_dict[node_id]
                del self.data.text_id_to_ref_doc_id[node_id]
                self.data.metadata_dict.pop(node_id, None)

    def clear(self) -> None:
        """Clear the store."""
        self.data = SimpleVectorStoreData()

    def query(
        self,
        query: VectorStoreQuery,
        **kwargs: Any,
    ) -> VectorStoreQueryResult:
        """Get nodes for response."""
        # Prevent metadata filtering on stores that were persisted without metadata.
        if (
            query.filters is not None
            and self.data.embedding_dict
            and not self.data.metadata_dict
        ):
            raise ValueError(
                "Cannot filter stores that were persisted without metadata. "
                "Please rebuild the store with metadata to enable filtering."
            )
        # Prefilter nodes based on the query filter and node ID restrictions.
        query_filter_fn = _build_metadata_filter_fn(
            lambda node_id: self.data.metadata_dict[node_id], query.filters
        )

        if query.node_ids is not None:
            available_ids = set(query.node_ids)

            def node_filter_fn(node_id: str) -> bool:
                return node_id in available_ids

        else:

            def node_filter_fn(node_id: str) -> bool:
                return True

        node_ids = []
        embeddings = []
        # TODO: consolidate with get_query_text_embedding_similarities
<<<<<<< HEAD
        for node_id, embedding in self.data.embedding_dict.items():
=======
        for node_id, embedding in self._data.embedding_dict.items():

>>>>>>> 393a13e2
            if node_filter_fn(node_id) and query_filter_fn(node_id):

                node_ids.append(node_id)
                embeddings.append(embedding)

        query_embedding = cast(List[float], query.query_embedding)

        if query.mode in LEARNER_MODES:
            top_similarities, top_ids = get_top_k_embeddings_learner(
                query_embedding,
                embeddings,
                similarity_top_k=query.similarity_top_k,
                embedding_ids=node_ids,
            )
        elif query.mode == MMR_MODE:
            mmr_threshold = kwargs.get("mmr_threshold", None)
            top_similarities, top_ids = get_top_k_mmr_embeddings(
                query_embedding,
                embeddings,
                similarity_top_k=query.similarity_top_k,
                embedding_ids=node_ids,
                mmr_threshold=mmr_threshold,
            )
        elif query.mode == VectorStoreQueryMode.DEFAULT:
            top_similarities, top_ids = get_top_k_embeddings(
                query_embedding,
                embeddings,
                similarity_top_k=query.similarity_top_k,
                embedding_ids=node_ids,
            )
        else:
            raise ValueError(f"Invalid query mode: {query.mode}")

        return VectorStoreQueryResult(similarities=top_similarities, ids=top_ids)

    def persist(
        self,
        persist_path: str = os.path.join(DEFAULT_PERSIST_DIR, DEFAULT_PERSIST_FNAME),
        fs: Optional[fsspec.AbstractFileSystem] = None,
    ) -> None:
        """Persist the SimpleVectorStore to a directory."""
        fs = fs or self._fs
        dirpath = os.path.dirname(persist_path)
        if not fs.exists(dirpath):
            fs.makedirs(dirpath)

        with fs.open(persist_path, "w") as f:
            json.dump(self.data.to_dict(), f)

    @classmethod
    def from_persist_path(
        cls, persist_path: str, fs: Optional[fsspec.AbstractFileSystem] = None
    ) -> "SimpleVectorStore":
        """Create a SimpleKVStore from a persist directory."""
        fs = fs or fsspec.filesystem("file")
        if not fs.exists(persist_path):
            raise ValueError(
                f"No existing {__name__} found at {persist_path}, skipping load."
            )

        logger.debug(f"Loading {__name__} from {persist_path}.")
        with fs.open(persist_path, "rb") as f:
            data_dict = json.load(f)
            data = SimpleVectorStoreData.from_dict(data_dict)
        return cls(data)

    @classmethod
    def from_dict(cls, data: Dict[str, Any], **kwargs: Any) -> "SimpleVectorStore":
        save_data = SimpleVectorStoreData.from_dict(data)
        return cls(save_data)

    def to_dict(self, **kwargs: Any) -> Dict[str, Any]:
        return self.data.to_dict()<|MERGE_RESOLUTION|>--- conflicted
+++ resolved
@@ -58,6 +58,7 @@
         def _process_filter_match(
             operator: FilterOperator, value: Any, metadata_value: Any
         ) -> bool:
+            # If the filter key is not in the metadata, then return False
             if metadata_value is None:
                 return False
             if operator == FilterOperator.EQ:
@@ -88,18 +89,13 @@
 
         metadata = metadata_lookup_fn(node_id)
 
-<<<<<<< HEAD
         filter_matches_list = []
-=======
-        # Checking if any filters match the metadata
->>>>>>> 393a13e2
         for filter_ in filter_list:
             if isinstance(filter_, MetadataFilters):
                 raise ValueError("Nested MetadataFilters are not supported.")
 
             filter_matches = True
             metadata_value = metadata.get(filter_.key, None)
-<<<<<<< HEAD
             if filter_.operator == FilterOperator.IS_EMPTY:
                 filter_matches = (
                     metadata_value is None
@@ -121,24 +117,6 @@
             return any(filter_matches_list)
         else:
             raise ValueError(f"Invalid filter condition: {filter_condition}")
-=======
-
-            # If the filter key is not in the metadata, then return False
-            if metadata_value is None:
-
-                return False
-            elif isinstance(metadata_value, list):
-                if filter_.value in metadata_value:
-
-                    return True
-            elif isinstance(metadata_value, (int, float, str, bool)):
-                if metadata_value == filter_.value:
-
-                    return True
-
-        # If no matches in the entire filter list, then return False
-        return False
->>>>>>> 393a13e2
 
     return filter_fn
 
@@ -160,14 +138,8 @@
     metadata_dict: Dict[str, Any] = field(default_factory=dict)
 
 
-<<<<<<< HEAD
 class SimpleVectorStore(BasePydanticVectorStore):
     """Simple Vector Store.
-=======
-class SimpleVectorStore(VectorStore):
-    """
-    Simple Vector Store.
->>>>>>> 393a13e2
 
     In this vector store, embeddings are stored within a simple, in-memory dictionary.
 
@@ -379,12 +351,7 @@
         node_ids = []
         embeddings = []
         # TODO: consolidate with get_query_text_embedding_similarities
-<<<<<<< HEAD
         for node_id, embedding in self.data.embedding_dict.items():
-=======
-        for node_id, embedding in self._data.embedding_dict.items():
-
->>>>>>> 393a13e2
             if node_filter_fn(node_id) and query_filter_fn(node_id):
 
                 node_ids.append(node_id)
