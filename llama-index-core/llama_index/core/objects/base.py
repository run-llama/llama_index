--- conflicted
+++ resolved
@@ -79,22 +79,15 @@
         return [self._object_node_mapping.from_node(node.node) for node in nodes]
 
     async def aretrieve(self, str_or_query_bundle: QueryType) -> List[OT]:
-<<<<<<< HEAD
         if isinstance(str_or_query_bundle, str):
             query_bundle = QueryBundle(query_str=str_or_query_bundle)
         else:
-            query_bundle = str_or_query_bundle
-
+            query_bundle = str_or_query_bundle        
         nodes = await self._retriever.aretrieve(query_bundle)
         for node_postprocessor in self._node_postprocessors:
             nodes = node_postprocessor.postprocess_nodes(
                 nodes, query_bundle=query_bundle
-            )
-
-        return [self._object_node_mapping.from_node(node.node) for node in nodes]
-=======
-        nodes = await self._retriever.aretrieve(str_or_query_bundle)
-        retrieved_nodes = []
+            )        
         for node in nodes:
             table_nm = node.node.metadata.get("name")
             logger.info("Node table name: %s", table_nm)
@@ -102,7 +95,6 @@
             if node.score > RELEVANCE_THRESHOLD:
                 retrieved_nodes.append(self._object_node_mapping.from_node(node.node))
         return retrieved_nodes
->>>>>>> 393a13e2
 
     def _as_query_component(self, **kwargs: Any) -> QueryComponent:
         """As query component."""
