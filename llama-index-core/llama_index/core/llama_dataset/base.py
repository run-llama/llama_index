--- conflicted
+++ resolved
@@ -5,17 +5,11 @@
 from enum import Enum
 from typing import (
     Any,
-<<<<<<< HEAD
+    ClassVar,
     Generator,
     Generic,
     List,
     Sequence,
-=======
-    ClassVar,
-    Generator,
-    Generic,
-    List,
->>>>>>> 5c6b8f9b
     Optional,
     Type,
     TypeVar,
@@ -79,15 +73,9 @@
 
 
 class BaseLlamaPredictionDataset(BaseModel):
-<<<<<<< HEAD
-    _prediction_type: Type[BaseLlamaExamplePrediction] = BaseLlamaExamplePrediction  # type: ignore
-    predictions: Sequence[BaseLlamaExamplePrediction] = Field(
-        default_factory=list, description="Predictions on train_examples."
-=======
     _prediction_type: ClassVar[Type[BaseLlamaExamplePrediction]]
     predictions: List[BaseLlamaExamplePrediction] = Field(
         default=list, description="Predictions on train_examples."
->>>>>>> 5c6b8f9b
     )
 
     def __getitem__(
@@ -139,15 +127,9 @@
 
 
 class BaseLlamaDataset(BaseModel, Generic[P]):
-<<<<<<< HEAD
-    _example_type: Type[BaseLlamaDataExample] = BaseLlamaDataExample  # type: ignore
-    examples: Sequence[BaseLlamaDataExample] = Field(
-        default_factory=list, description="Data examples of this dataset."
-=======
     _example_type: ClassVar[Type[BaseLlamaDataExample]]
     examples: List[BaseLlamaDataExample] = Field(
         default=[], description="Data examples of this dataset."
->>>>>>> 5c6b8f9b
     )
     _predictions_cache: List[BaseLlamaExamplePrediction] = PrivateAttr(
         default_factory=list
