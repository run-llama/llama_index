--- conflicted
+++ resolved
@@ -24,7 +24,6 @@
     return _async_wrapped_fn
 
 
-<<<<<<< HEAD
 def async_to_sync(func_async: AsyncCallable) -> Callable:
     """Async to sync."""
 
@@ -36,15 +35,13 @@
 
 # The type that the callback can return: either a ToolOutput instance or a string to override the content.
 CallbackReturn = Optional[Union[ToolOutput, str]]
-=======
-def create_tool_metadata(fn, name, description, fn_schema=None):
+def create_tool_metadata(fn, name, description, fn_schema=None, return_direct: bool):
     name = name or fn.__name__
     docstring = fn.__doc__
     description = description or f"{name}{signature(fn)}\n{docstring}"
     if fn_schema is None:
         fn_schema = create_schema_from_function(f"{name}", fn, additional_fields=None)
-    return ToolMetadata(name=name, description=description, fn_schema=fn_schema)
->>>>>>> 393a13e2
+    return ToolMetadata(name=name, description=description, fn_schema=fn_schema, return_direct=return_direct)
 
 
 class FunctionTool(AsyncBaseTool):
@@ -137,7 +134,6 @@
         async_callback: Optional[AsyncCallable] = None,
     ) -> "FunctionTool":
         if tool_metadata is None:
-<<<<<<< HEAD
             fn_to_parse = fn or async_fn
             assert fn_to_parse is not None, "fn must be provided"
             name = name or fn_to_parse.__name__
@@ -185,15 +181,8 @@
                     if ctx_param_name is not None
                     else None,
                 )
-            tool_metadata = ToolMetadata(
-                name=name,
-                description=description,
-                fn_schema=fn_schema,
-                return_direct=return_direct,
-=======
             tool_metadata = create_tool_metadata(
-                fn=fn, description=description, name=name, fn_schema=fn_schema
->>>>>>> 393a13e2
+                fn=fn, description=description, name=name, fn_schema=fn_schema, return_direct=return_direct
             )
         return cls(
             fn=fn,
