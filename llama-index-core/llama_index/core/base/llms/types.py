--- conflicted
+++ resolved
@@ -1,10 +1,10 @@
 from __future__ import annotations
+from datetime import datetime
 
 import base64
 import filetype
 from binascii import Error as BinasciiError
 from enum import Enum
-<<<<<<< HEAD
 from io import BytesIO
 from pathlib import Path
 from typing import (
@@ -21,10 +21,6 @@
 
 import filetype
 from typing_extensions import Self
-=======
-from datetime import datetime
-from typing import Any, AsyncGenerator, Generator, Optional, Union, List
->>>>>>> 393a13e2
 
 from llama_index.core.bridge.pydantic import (
     AnyUrl,
@@ -194,7 +190,7 @@
     """Chat message."""
 
     role: MessageRole = MessageRole.USER
-<<<<<<< HEAD
+    timestamp: Optional[datetime] = None    
     additional_kwargs: dict[str, Any] = Field(default_factory=dict)
     blocks: list[ContentBlock] = Field(default_factory=list)
 
@@ -255,13 +251,6 @@
             raise ValueError(
                 "ChatMessage contains multiple blocks, use 'ChatMessage.blocks' instead."
             )
-=======
-    content: Optional[Any] = ""
-    timestamp: Optional[datetime] = None
-    additional_kwargs: dict = Field(
-        default_factory=dict, description="This field can be ignored."
-    )
->>>>>>> 393a13e2
 
     def __str__(self) -> str:
         return f"{self.role.value}: {self.content}"
