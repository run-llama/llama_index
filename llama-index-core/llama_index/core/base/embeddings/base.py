"""Base embeddings file."""

import asyncio
import uuid
from abc import abstractmethod
from enum import Enum
from typing import Any, Callable, Coroutine, List, Optional, Sequence, Tuple
from typing_extensions import Self

import numpy as np
from llama_index.core.bridge.pydantic import (
    Field,
    ConfigDict,
    model_validator,
)
from llama_index.core.callbacks.base import CallbackManager
from llama_index.core.callbacks.schema import CBEventType, EventPayload
from llama_index.core.constants import (
    DEFAULT_EMBED_BATCH_SIZE,
)
from llama_index.core.instrumentation import DispatcherSpanMixin
from llama_index.core.schema import BaseNode, MetadataMode, TransformComponent
from llama_index.core.utils import get_tqdm_iterable
from llama_index.core.async_utils import run_jobs

# TODO: change to numpy array
Embedding = List[float]


from llama_index.core.instrumentation.events.embedding import (
    EmbeddingEndEvent,
    EmbeddingStartEvent,
)
import llama_index.core.instrumentation as instrument

dispatcher = instrument.get_dispatcher(__name__)


class SimilarityMode(str, Enum):
    """Modes for similarity/distance."""

    DEFAULT = "cosine"
    DOT_PRODUCT = "dot_product"
    EUCLIDEAN = "euclidean"


def mean_agg(embeddings: List[Embedding]) -> Embedding:
    """Mean aggregation for embeddings."""
    return np.array(embeddings).mean(axis=0).tolist()


def similarity(
    embedding1: Embedding,
    embedding2: Embedding,
    mode: SimilarityMode = SimilarityMode.DEFAULT,
) -> float:
    """Get embedding similarity."""
    if mode == SimilarityMode.EUCLIDEAN:
        # Using -euclidean distance as similarity to achieve same ranking order
        return -float(np.linalg.norm(np.array(embedding1) - np.array(embedding2)))
    elif mode == SimilarityMode.DOT_PRODUCT:
        return np.dot(embedding1, embedding2)
    else:
        product = np.dot(embedding1, embedding2)
        norm = np.linalg.norm(embedding1) * np.linalg.norm(embedding2)
        return product / norm


class BaseEmbedding(TransformComponent, DispatcherSpanMixin):
    """Base class for embeddings."""

    model_config = ConfigDict(
        protected_namespaces=("pydantic_model_",), arbitrary_types_allowed=True
    )
    model_name: str = Field(
        default="unknown", description="The name of the embedding model."
    )
    embed_batch_size: int = Field(
        default=DEFAULT_EMBED_BATCH_SIZE,
        description="The batch size for embedding calls.",
        gt=0,
        le=2048,
    )
    callback_manager: CallbackManager = Field(
        default_factory=lambda: CallbackManager([]), exclude=True
    )
    num_workers: Optional[int] = Field(
        default=None,
        description="The number of workers to use for async embedding calls.",
    )
    embeddings_cache: Optional[Any] = Field(
<<<<<<< HEAD
        default=None,
        description="Cache for the embeddings: if None, the embeddings are not cached",
=======
        default = None,
        description="Cache for the embeddings: if None, the embeddings are not cached"
>>>>>>> 0039ab98
    )

    @model_validator(mode="after")
    def check_base_embeddings_class(self) -> Self:
        from llama_index.core.storage.kvstore.simple_kvstore import SimpleKVStore
<<<<<<< HEAD

=======
>>>>>>> 0039ab98
        if self.callback_manager is None:
            self.callback_manager = CallbackManager([])
        if not isinstance(self.embeddings_cache, SimpleKVStore):
            raise TypeError("embeddings_cache must be of type SimpleKVStore")
        return self

    @abstractmethod
    def _get_query_embedding(self, query: str) -> Embedding:
        """
        Embed the input query synchronously.

        Subclasses should implement this method. Reference get_query_embedding's
        docstring for more information.
        """

    @abstractmethod
    async def _aget_query_embedding(self, query: str) -> Embedding:
        """
        Embed the input query asynchronously.

        Subclasses should implement this method. Reference get_query_embedding's
        docstring for more information.
        """

    @dispatcher.span
    def get_query_embedding(self, query: str) -> Embedding:
        """
        Embed the input query.

        When embedding a query, depending on the model, a special instruction
        can be prepended to the raw query string. For example, "Represent the
        question for retrieving supporting documents: ". If you're curious,
        other examples of predefined instructions can be found in
        embeddings/huggingface_utils.py.
        """
        model_dict = self.to_dict()
        model_dict.pop("api_key", None)
        dispatcher.event(
            EmbeddingStartEvent(
                model_dict=model_dict,
            )
        )
        with self.callback_manager.event(
            CBEventType.EMBEDDING, payload={EventPayload.SERIALIZED: self.to_dict()}
        ) as event:
            if not self.embeddings_cache:
                query_embedding = self._get_query_embedding(query)
            elif self.embeddings_cache is not None:
                cached_emb = self.embeddings_cache.get(
                    key=query, collection="embeddings"
                )
                if cached_emb is not None:
                    cached_key = next(iter(cached_emb.keys()))
                    query_embedding = cached_emb[cached_key]
                else:
                    query_embedding = self._get_query_embedding(query)
                    self.embeddings_cache.put(
                        key=query,
                        val={str(uuid.uuid4()): query_embedding},
                        collection="embeddings",
                    )
            event.on_end(
                payload={
                    EventPayload.CHUNKS: [query],
                    EventPayload.EMBEDDINGS: [query_embedding],
                },
            )
        dispatcher.event(
            EmbeddingEndEvent(
                chunks=[query],
                embeddings=[query_embedding],
            )
        )
        return query_embedding

    @dispatcher.span
    async def aget_query_embedding(self, query: str) -> Embedding:
        """Get query embedding."""
        model_dict = self.to_dict()
        model_dict.pop("api_key", None)
        dispatcher.event(
            EmbeddingStartEvent(
                model_dict=model_dict,
            )
        )
        with self.callback_manager.event(
            CBEventType.EMBEDDING, payload={EventPayload.SERIALIZED: self.to_dict()}
        ) as event:
            if not self.embeddings_cache:
                query_embedding = await self._aget_query_embedding(query)
            elif self.embeddings_cache is not None:
                cached_emb = await self.embeddings_cache.aget(
                    key=query, collection="embeddings"
                )
                if cached_emb is not None:
                    cached_key = next(iter(cached_emb.keys()))
                    query_embedding = cached_emb[cached_key]
                else:
                    query_embedding = await self._aget_query_embedding(query)
                    await self.embeddings_cache.aput(
                        key=query,
                        val={str(uuid.uuid4()): query_embedding},
                        collection="embeddings",
                    )

            event.on_end(
                payload={
                    EventPayload.CHUNKS: [query],
                    EventPayload.EMBEDDINGS: [query_embedding],
                },
            )
        dispatcher.event(
            EmbeddingEndEvent(
                chunks=[query],
                embeddings=[query_embedding],
            )
        )
        return query_embedding

    def get_agg_embedding_from_queries(
        self,
        queries: List[str],
        agg_fn: Optional[Callable[..., Embedding]] = None,
    ) -> Embedding:
        """Get aggregated embedding from multiple queries."""
        query_embeddings = [self.get_query_embedding(query) for query in queries]
        agg_fn = agg_fn or mean_agg
        return agg_fn(query_embeddings)

    async def aget_agg_embedding_from_queries(
        self,
        queries: List[str],
        agg_fn: Optional[Callable[..., Embedding]] = None,
    ) -> Embedding:
        """Async get aggregated embedding from multiple queries."""
        query_embeddings = [await self.aget_query_embedding(query) for query in queries]
        agg_fn = agg_fn or mean_agg
        return agg_fn(query_embeddings)

    @abstractmethod
    def _get_text_embedding(self, text: str) -> Embedding:
        """
        Embed the input text synchronously.

        Subclasses should implement this method. Reference get_text_embedding's
        docstring for more information.
        """

    async def _aget_text_embedding(self, text: str) -> Embedding:
        """
        Embed the input text asynchronously.

        Subclasses can implement this method if there is a true async
        implementation. Reference get_text_embedding's docstring for more
        information.
        """
        # Default implementation just falls back on _get_text_embedding
        return self._get_text_embedding(text)

    def _get_text_embeddings(self, texts: List[str]) -> List[Embedding]:
        """
        Embed the input sequence of text synchronously.

        Subclasses can implement this method if batch queries are supported.
        """
        # Default implementation just loops over _get_text_embedding
        return [self._get_text_embedding(text) for text in texts]

    async def _aget_text_embeddings(self, texts: List[str]) -> List[Embedding]:
        """
        Embed the input sequence of text asynchronously.

        Subclasses can implement this method if batch queries are supported.
        """
        return await asyncio.gather(
            *[self._aget_text_embedding(text) for text in texts]
        )

    @dispatcher.span
    def get_text_embedding(self, text: str) -> Embedding:
        """
        Embed the input text.

        When embedding text, depending on the model, a special instruction
        can be prepended to the raw text string. For example, "Represent the
        document for retrieval: ". If you're curious, other examples of
        predefined instructions can be found in embeddings/huggingface_utils.py.
        """
        model_dict = self.to_dict()
        model_dict.pop("api_key", None)
        dispatcher.event(
            EmbeddingStartEvent(
                model_dict=model_dict,
            )
        )
        with self.callback_manager.event(
            CBEventType.EMBEDDING, payload={EventPayload.SERIALIZED: self.to_dict()}
        ) as event:
            if not self.embeddings_cache:
                text_embedding = self._get_text_embedding(text)
            elif self.embeddings_cache is not None:
                cached_emb = self.embeddings_cache.get(
                    key=text, collection="embeddings"
                )
                if cached_emb is not None:
                    cached_key = next(iter(cached_emb.keys()))
                    text_embedding = cached_emb[cached_key]
                else:
                    text_embedding = self._get_text_embedding(text)
                    self.embeddings_cache.put(
                        key=text,
                        val={str(uuid.uuid4()): text_embedding},
                        collection="embeddings",
                    )

            event.on_end(
                payload={
                    EventPayload.CHUNKS: [text],
                    EventPayload.EMBEDDINGS: [text_embedding],
                }
            )
        dispatcher.event(
            EmbeddingEndEvent(
                chunks=[text],
                embeddings=[text_embedding],
            )
        )
        return text_embedding

    @dispatcher.span
    async def aget_text_embedding(self, text: str) -> Embedding:
        """Async get text embedding."""
        model_dict = self.to_dict()
        model_dict.pop("api_key", None)
        dispatcher.event(
            EmbeddingStartEvent(
                model_dict=model_dict,
            )
        )
        with self.callback_manager.event(
            CBEventType.EMBEDDING, payload={EventPayload.SERIALIZED: self.to_dict()}
        ) as event:
            if not self.embeddings_cache:
                text_embedding = await self._aget_text_embedding(text)
            elif self.embeddings_cache is not None:
                cached_emb = await self.embeddings_cache.aget(
                    key=text, collection="embeddings"
                )
                if cached_emb is not None:
                    cached_key = next(iter(cached_emb.keys()))
                    text_embedding = cached_emb[cached_key]
                else:
                    text_embedding = await self._aget_text_embedding(text)
                    await self.embeddings_cache.aput(
                        key=text,
                        val={str(uuid.uuid4()): text_embedding},
                        collection="embeddings",
                    )

            event.on_end(
                payload={
                    EventPayload.CHUNKS: [text],
                    EventPayload.EMBEDDINGS: [text_embedding],
                }
            )
        dispatcher.event(
            EmbeddingEndEvent(
                chunks=[text],
                embeddings=[text_embedding],
            )
        )
        return text_embedding

    @dispatcher.span
    def get_text_embedding_batch(
        self,
        texts: List[str],
        show_progress: bool = False,
        **kwargs: Any,
    ) -> List[Embedding]:
        """Get a list of text embeddings, with batching."""
        cur_batch: List[str] = []
        result_embeddings: List[Embedding] = []

        queue_with_progress = enumerate(
            get_tqdm_iterable(texts, show_progress, "Generating embeddings")
        )

        model_dict = self.to_dict()
        model_dict.pop("api_key", None)
        for idx, text in queue_with_progress:
            cur_batch.append(text)
            if idx == len(texts) - 1 or len(cur_batch) == self.embed_batch_size:
                # flush
                dispatcher.event(
                    EmbeddingStartEvent(
                        model_dict=model_dict,
                    )
                )
                with self.callback_manager.event(
                    CBEventType.EMBEDDING,
                    payload={EventPayload.SERIALIZED: self.to_dict()},
                ) as event:
                    if not self.embeddings_cache:
                        embeddings = self._get_text_embeddings(cur_batch)
                    elif self.embeddings_cache is not None:
                        embeddings = []
                        for txt in cur_batch:
                            cached_emb = self.embeddings_cache.get(
                                key=txt, collection="embeddings"
                            )
                            if cached_emb is not None:
                                cached_key = next(iter(cached_emb.keys()))
                                embeddings.append(cached_emb[cached_key])
                            else:
                                text_embedding = self._get_text_embedding(txt)
                                embeddings.append(text_embedding)
                                self.embeddings_cache.put(
                                    key=txt,
                                    val={str(uuid.uuid4()): text_embedding},
                                    collection="embeddings",
                                )
                    result_embeddings.extend(embeddings)
                    event.on_end(
                        payload={
                            EventPayload.CHUNKS: cur_batch,
                            EventPayload.EMBEDDINGS: embeddings,
                        },
                    )
                dispatcher.event(
                    EmbeddingEndEvent(
                        chunks=cur_batch,
                        embeddings=embeddings,
                    )
                )
                cur_batch = []

        return result_embeddings

    @dispatcher.span
    async def aget_text_embedding_batch(
        self, texts: List[str], show_progress: bool = False
    ) -> List[Embedding]:
        """Asynchronously get a list of text embeddings, with batching."""
        num_workers = self.num_workers

        model_dict = self.to_dict()
        model_dict.pop("api_key", None)

        cur_batch: List[str] = []
        pre_recorded_embs: List[Embedding] = []
        non_cached_txts: List[str] = []
        callback_payloads: List[Tuple[str, List[str]]] = []
        result_embeddings: List[Embedding] = []
        embeddings_coroutines: List[Coroutine] = []
        for idx, text in enumerate(texts):
            cur_batch.append(text)
            if idx == len(texts) - 1 or len(cur_batch) == self.embed_batch_size:
                # flush
                dispatcher.event(
                    EmbeddingStartEvent(
                        model_dict=model_dict,
                    )
                )
                event_id = self.callback_manager.on_event_start(
                    CBEventType.EMBEDDING,
                    payload={EventPayload.SERIALIZED: self.to_dict()},
                )
                callback_payloads.append((event_id, cur_batch))
                if not self.embeddings_cache:
                    embeddings_coroutines.append(self._aget_text_embeddings(cur_batch))
                elif self.embeddings_cache is not None:
                    for txt in cur_batch:
                        cached_emb = self.embeddings_cache.get(
                            key=txt, collection="embeddings"
                        )
                        if cached_emb is not None:
                            cached_key = next(iter(cached_emb.keys()))
                            pre_recorded_embs.append(cached_emb[cached_key])
                        else:
                            embeddings_coroutines.append(
                                self._aget_text_embeddings([txt])
                            )
                            non_cached_txts.append(txt)

                cur_batch = []

        # flatten the results of asyncio.gather, which is a list of embeddings lists
        nested_embeddings = []

        if len(embeddings_coroutines) > 0:
            if num_workers and num_workers > 1:
                nested_embeddings = await run_jobs(
                    embeddings_coroutines,
                    show_progress=show_progress,
                    workers=self.num_workers,
                    desc="Generating embeddings",
                )
            else:
                if show_progress:
                    try:
                        from tqdm.asyncio import tqdm_asyncio

                        nested_embeddings = await tqdm_asyncio.gather(
                            *embeddings_coroutines,
                            total=len(embeddings_coroutines),
                            desc="Generating embeddings",
                        )
                    except ImportError:
                        nested_embeddings = await asyncio.gather(*embeddings_coroutines)
                else:
                    nested_embeddings = await asyncio.gather(*embeddings_coroutines)

        result_embeddings = [
            embedding for embeddings in nested_embeddings for embedding in embeddings
        ]
        if self.embeddings_cache is not None:
            if len(result_embeddings) > 0:
                for j in range(len(result_embeddings)):
                    self.embeddings_cache.put(
                        key=non_cached_txts[j],
                        val={str(uuid.uuid4()): result_embeddings[j]},
                        collection="embeddings",
                    )
                result_embeddings += pre_recorded_embs
            else:
                result_embeddings += pre_recorded_embs

        for (event_id, text_batch), embeddings in zip(
            callback_payloads, nested_embeddings
        ):
            dispatcher.event(
                EmbeddingEndEvent(
                    chunks=text_batch,
                    embeddings=embeddings,
                )
            )
            self.callback_manager.on_event_end(
                CBEventType.EMBEDDING,
                payload={
                    EventPayload.CHUNKS: text_batch,
                    EventPayload.EMBEDDINGS: embeddings,
                },
                event_id=event_id,
            )

        return result_embeddings

    def similarity(
        self,
        embedding1: Embedding,
        embedding2: Embedding,
        mode: SimilarityMode = SimilarityMode.DEFAULT,
    ) -> float:
        """Get embedding similarity."""
        return similarity(embedding1=embedding1, embedding2=embedding2, mode=mode)

    def __call__(self, nodes: Sequence[BaseNode], **kwargs: Any) -> Sequence[BaseNode]:
        embeddings = self.get_text_embedding_batch(
            [node.get_content(metadata_mode=MetadataMode.EMBED) for node in nodes],
            **kwargs,
        )

        for node, embedding in zip(nodes, embeddings):
            node.embedding = embedding

        return nodes

    async def acall(
        self, nodes: Sequence[BaseNode], **kwargs: Any
    ) -> Sequence[BaseNode]:
        embeddings = await self.aget_text_embedding_batch(
            [node.get_content(metadata_mode=MetadataMode.EMBED) for node in nodes],
            **kwargs,
        )

        for node, embedding in zip(nodes, embeddings):
            node.embedding = embedding

        return nodes<|MERGE_RESOLUTION|>--- conflicted
+++ resolved
@@ -89,25 +89,19 @@
         description="The number of workers to use for async embedding calls.",
     )
     embeddings_cache: Optional[Any] = Field(
-<<<<<<< HEAD
         default=None,
         description="Cache for the embeddings: if None, the embeddings are not cached",
-=======
-        default = None,
-        description="Cache for the embeddings: if None, the embeddings are not cached"
->>>>>>> 0039ab98
     )
 
     @model_validator(mode="after")
     def check_base_embeddings_class(self) -> Self:
         from llama_index.core.storage.kvstore.simple_kvstore import SimpleKVStore
-<<<<<<< HEAD
-
-=======
->>>>>>> 0039ab98
+
         if self.callback_manager is None:
             self.callback_manager = CallbackManager([])
-        if not isinstance(self.embeddings_cache, SimpleKVStore):
+        if self.embeddings_cache is not None and not isinstance(
+            self.embeddings_cache, SimpleKVStore
+        ):
             raise TypeError("embeddings_cache must be of type SimpleKVStore")
         return self
 
