--- conflicted
+++ resolved
@@ -206,11 +206,7 @@
             # get_table_comment raises NotImplementedError for a dialect that does not support comments.
             pass
 
-<<<<<<< HEAD
-        template += "{foreign_keys}."
-=======
         template += "and foreign keys: {foreign_keys}"
->>>>>>> 393a13e2
         columns = []
         for column in inspector.get_columns(
             table_name=table.table_name, schema=table.table_schema
@@ -232,19 +228,11 @@
                 f"{foreign_key['constrained_columns']} -> "
                 f"{foreign_key['referred_table']}.{foreign_key['referred_columns']}"
             )
-<<<<<<< HEAD
-        foreign_key_str = (
-            foreign_keys
-            and " and foreign keys: {}".format(", ".join(foreign_keys))
-            or ""
-        )
-=======
         foreign_key_str = ", ".join(foreign_keys)
         if not foreign_key_str:
             foreign_key_str = "no foreign key metadata available."
         else:
             foreign_key_str += "."
->>>>>>> 393a13e2
         return template.format(
             full_table_name=full_table_name,
             columns=column_str,
