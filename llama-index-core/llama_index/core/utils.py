"""General utils functions."""

import asyncio
import base64
import os
import random
import requests
import sys
import time
import traceback
import uuid
from binascii import Error as BinasciiError
from contextlib import contextmanager
from dataclasses import dataclass
from functools import partial, wraps
from io import BytesIO
from itertools import islice
from pathlib import Path
from typing import (
    Any,
    AsyncGenerator,
    Callable,
    Dict,
    Generator,
    Iterable,
    List,
    Optional,
    Protocol,
    Set,
    Type,
    Union,
    runtime_checkable,
    TYPE_CHECKING,
)

if TYPE_CHECKING:
    from nltk.tokenize import PunktSentenceTokenizer

<<<<<<< HEAD
=======
class GlobalsHelper:
    """
    Helper to retrieve globals.

    Helpful for global caching of certain variables that can be expensive to load.
    (e.g. tokenization)
>>>>>>> 393a13e2

class GlobalsHelper:
    """Helper to retrieve globals with asynchronous NLTK data loading."""

    _stopwords: Optional[List[str]] = None
    _punkt_tokenizer: Optional["PunktSentenceTokenizer"] = None
    _nltk_data_dir: Optional[str] = None

    def wait_for_nltk_check(self) -> None:
        """Initialize NLTK data download."""
        from nltk.data import path as nltk_path

        # Set up NLTK data directory
        self._nltk_data_dir = os.environ.get(
            "NLTK_DATA",
            os.path.join(
                os.path.dirname(os.path.abspath(__file__)),
                "_static/nltk_cache",
            ),
        )

        # Ensure the directory exists
        os.makedirs(self._nltk_data_dir, exist_ok=True)

        # Add to NLTK path if not already present
        if self._nltk_data_dir not in nltk_path:
            nltk_path.append(self._nltk_data_dir)

        # Start downloading NLTK data / confirming it's available
        self._download_nltk_data()

    def _download_nltk_data(self) -> None:
        """Download NLTK data packages in the background."""
        from nltk.data import find as nltk_find
        from nltk import download

        try:
            # Download stopwords
            try:
                nltk_find("corpora/stopwords", paths=[self._nltk_data_dir])
            except LookupError:
                download("stopwords", download_dir=self._nltk_data_dir, quiet=True)

            # Download punkt tokenizer
            try:
                nltk_find("tokenizers/punkt_tab", paths=[self._nltk_data_dir])
            except LookupError:
                download("punkt_tab", download_dir=self._nltk_data_dir, quiet=True)

        except Exception as e:
            print(f"NLTK download error: {e}")

    @property
    def stopwords(self) -> List[str]:
        """Get stopwords, ensuring data is downloaded."""
        if self._stopwords is None:
            # Wait for stopwords to be available
            self.wait_for_nltk_check()

            from nltk.corpus import stopwords
            from nltk.tokenize import PunktSentenceTokenizer

            self._stopwords = stopwords.words("english")
            self._punkt_tokenizer = PunktSentenceTokenizer()

        return self._stopwords

    @property
    def punkt_tokenizer(self) -> "PunktSentenceTokenizer":
        """Get punkt tokenizer, ensuring data is downloaded."""
        if self._punkt_tokenizer is None:
            # Wait for punkt to be available
            self.wait_for_nltk_check()

            from nltk.corpus import stopwords
            from nltk.tokenize import PunktSentenceTokenizer

            self._punkt_tokenizer = PunktSentenceTokenizer()
            self._stopwords = stopwords.words("english")

        return self._punkt_tokenizer


globals_helper = GlobalsHelper()


# Global Tokenizer
@runtime_checkable
class Tokenizer(Protocol):
    def encode(self, text: str, *args: Any, **kwargs: Any) -> List[Any]: ...


def set_global_tokenizer(tokenizer: Union[Tokenizer, Callable[[str], list]]) -> None:
    import llama_index.core

    if isinstance(tokenizer, Tokenizer):
        llama_index.core.global_tokenizer = tokenizer.encode
    else:
        llama_index.core.global_tokenizer = tokenizer


def get_tokenizer() -> Callable[[str], List]:
    import llama_index.core

    if llama_index.core.global_tokenizer is None:
        tiktoken_import_err = (
            "`tiktoken` package not found, please run `pip install tiktoken`"
        )
        try:
            import tiktoken
        except ImportError:
            raise ImportError(tiktoken_import_err)

        # set tokenizer cache temporarily
        should_revert = False
        if "TIKTOKEN_CACHE_DIR" not in os.environ:
            should_revert = True
            os.environ["TIKTOKEN_CACHE_DIR"] = os.path.join(
                os.path.dirname(os.path.abspath(__file__)),
                "_static/tiktoken_cache",
            )

        enc = tiktoken.encoding_for_model("gpt-3.5-turbo")
        tokenizer = partial(enc.encode, allowed_special="all")
        set_global_tokenizer(tokenizer)

        if should_revert:
            del os.environ["TIKTOKEN_CACHE_DIR"]

    assert llama_index.core.global_tokenizer is not None
    return llama_index.core.global_tokenizer


def get_new_id(d: Set) -> str:
    """Get a new ID."""
    while True:
        new_id = str(uuid.uuid4())
        if new_id not in d:
            break
    return new_id


def get_new_int_id(d: Set) -> int:
    """Get a new integer ID."""
    while True:
        new_id = random.randint(0, sys.maxsize)
        if new_id not in d:
            break
    return new_id


@contextmanager
def temp_set_attrs(obj: Any, **kwargs: Any) -> Generator:
    """
    Temporary setter.

    Utility class for setting a temporary value for an attribute on a class.
    Taken from: https://tinyurl.com/2p89xymh

    """
    prev_values = {k: getattr(obj, k) for k in kwargs}
    for k, v in kwargs.items():
        setattr(obj, k, v)
    try:
        yield
    finally:
        for k, v in prev_values.items():
            setattr(obj, k, v)


@dataclass
class ErrorToRetry:
    """
    Exception types that should be retried.

    Args:
        exception_cls (Type[Exception]): Class of exception.
        check_fn (Optional[Callable[[Any]], bool]]):
            A function that takes an exception instance as input and returns
            whether to retry.

    """

    exception_cls: Type[Exception]
    check_fn: Optional[Callable[[Any], bool]] = None


def retry_on_exceptions_with_backoff(
    lambda_fn: Callable,
    errors_to_retry: List[ErrorToRetry],
    max_tries: int = 10,
    min_backoff_secs: float = 0.5,
    max_backoff_secs: float = 60.0,
) -> Any:
    """
    Execute lambda function with retries and exponential backoff.

    Args:
        lambda_fn (Callable): Function to be called and output we want.
        errors_to_retry (List[ErrorToRetry]): List of errors to retry.
            At least one needs to be provided.
        max_tries (int): Maximum number of tries, including the first. Defaults to 10.
        min_backoff_secs (float): Minimum amount of backoff time between attempts.
            Defaults to 0.5.
        max_backoff_secs (float): Maximum amount of backoff time between attempts.
            Defaults to 60.

    """
    if not errors_to_retry:
        raise ValueError("At least one error to retry needs to be provided")

    error_checks = {
        error_to_retry.exception_cls: error_to_retry.check_fn
        for error_to_retry in errors_to_retry
    }
    exception_class_tuples = tuple(error_checks.keys())

    backoff_secs = min_backoff_secs
    tries = 0

    while True:
        try:
            return lambda_fn()
        except exception_class_tuples as e:
            traceback.print_exc()
            tries += 1
            if tries >= max_tries:
                raise
            check_fn = error_checks.get(e.__class__)
            if check_fn and not check_fn(e):
                raise
            time.sleep(backoff_secs)
            backoff_secs = min(backoff_secs * 2, max_backoff_secs)


async def aretry_on_exceptions_with_backoff(
    async_fn: Callable,
    errors_to_retry: List[ErrorToRetry],
    max_tries: int = 10,
    min_backoff_secs: float = 0.5,
    max_backoff_secs: float = 60.0,
) -> Any:
    """Execute lambda function with retries and exponential backoff.

    Args:
        async_fn (Callable): Async Function to be called and output we want.
        errors_to_retry (List[ErrorToRetry]): List of errors to retry.
            At least one needs to be provided.
        max_tries (int): Maximum number of tries, including the first. Defaults to 10.
        min_backoff_secs (float): Minimum amount of backoff time between attempts.
            Defaults to 0.5.
        max_backoff_secs (float): Maximum amount of backoff time between attempts.
            Defaults to 60.

    """
    if not errors_to_retry:
        raise ValueError("At least one error to retry needs to be provided")

    error_checks = {
        error_to_retry.exception_cls: error_to_retry.check_fn
        for error_to_retry in errors_to_retry
    }
    exception_class_tuples = tuple(error_checks.keys())

    backoff_secs = min_backoff_secs
    tries = 0

    while True:
        try:
            return await async_fn()
        except exception_class_tuples as e:
            traceback.print_exc()
            tries += 1
            if tries >= max_tries:
                raise
            check_fn = error_checks.get(e.__class__)
            if check_fn and not check_fn(e):
                raise
            time.sleep(backoff_secs)
            backoff_secs = min(backoff_secs * 2, max_backoff_secs)


def get_retry_on_exceptions_with_backoff_decorator(
    *retry_args: Any, **retry_kwargs: Any
) -> Callable:
    """Return a decorator that retries with exponential backoff on provided exceptions."""

    def decorator(func: Callable) -> Callable:
        @wraps(func)
        def wrapper(*func_args: Any, **func_kwargs: Any) -> Any:
            return retry_on_exceptions_with_backoff(
                lambda: func(*func_args, **func_kwargs), *retry_args, **retry_kwargs
            )

        @wraps(func)
        async def awrapper(*func_args: Any, **func_kwargs: Any) -> Any:
            async def foo() -> Any:
                return await func(*func_args, **func_kwargs)

            return await aretry_on_exceptions_with_backoff(
                foo, *retry_args, **retry_kwargs
            )

        return awrapper if asyncio.iscoroutinefunction(func) else wrapper

    return decorator


def truncate_text(text: str, max_length: int) -> str:
    """Truncate text to a maximum length."""
    if len(text) <= max_length:
        return text
    return text[: max_length - 3] + "..."


def iter_batch(iterable: Union[Iterable, Generator], size: int) -> Iterable:
    """
    Iterate over an iterable in batches.

    >>> list(iter_batch([1,2,3,4,5], 3))
    [[1, 2, 3], [4, 5]]
    """
    source_iter = iter(iterable)
    while source_iter:
        b = list(islice(source_iter, size))
        if len(b) == 0:
            break
        yield b


def concat_dirs(dirname: str, basename: str) -> str:
    """
    Append basename to dirname, avoiding backslashes when running on windows.

    os.path.join(dirname, basename) will add a backslash before dirname if
    basename does not end with a slash, so we make sure it does.
    """
    dirname += "/" if dirname[-1] != "/" else ""
    return os.path.join(dirname, basename)


def get_tqdm_iterable(items: Iterable, show_progress: bool, desc: str) -> Iterable:
    """
    Optionally get a tqdm iterable. Ensures tqdm.auto is used.
    """
    _iterator = items
    if show_progress:
        try:
            from tqdm.auto import tqdm

            return tqdm(items, desc=desc)
        except ImportError:
            pass
    return _iterator


def count_tokens(text: str) -> int:
    tokenizer = get_tokenizer()
    tokens = tokenizer(text)
    return len(tokens)


def get_transformer_tokenizer_fn(model_name: str) -> Callable[[str], List[str]]:
    """
    Args:
        model_name(str): the model name of the tokenizer.
                        For instance, fxmarty/tiny-llama-fast-tokenizer.
    """
    try:
        from transformers import AutoTokenizer  # pants: no-infer-dep
    except ImportError:
        raise ValueError(
            "`transformers` package not found, please run `pip install transformers`"
        )
    tokenizer = AutoTokenizer.from_pretrained(model_name)
    return tokenizer.tokenize


def get_cache_dir() -> str:
    """
    Locate a platform-appropriate cache directory for llama_index,
    and create it if it doesn't yet exist.
    """
    # User override
    if "LLAMA_INDEX_CACHE_DIR" in os.environ:
        path = Path(os.environ["LLAMA_INDEX_CACHE_DIR"])

    # Linux, Unix, AIX, etc.
    elif os.name == "posix" and sys.platform != "darwin":
        path = Path("/tmp/llama_index")

    # Mac OS
    elif sys.platform == "darwin":
        path = Path(os.path.expanduser("~"), "Library/Caches/llama_index")

    # Windows (hopefully)
    else:
        local = os.environ.get("LOCALAPPDATA", None) or os.path.expanduser(
            "~\\AppData\\Local"
        )
        path = Path(local, "llama_index")

    if not os.path.exists(path):
        os.makedirs(
            path, exist_ok=True
        )  # prevents https://github.com/jerryjliu/llama_index/issues/7362
    return str(path)


def add_sync_version(func: Any) -> Any:
    """
    Decorator for adding sync version of an async function. The sync version
    is added as a function attribute to the original function, func.

    Args:
        func(Any): the async function for which a sync variant will be built.
    """
    assert asyncio.iscoroutinefunction(func)

    @wraps(func)
    def _wrapper(*args: Any, **kwds: Any) -> Any:
        return asyncio.get_event_loop().run_until_complete(func(*args, **kwds))

    func.sync = _wrapper
    return func


# Sample text from llama_index's readme
SAMPLE_TEXT = """
Context
LLMs are a phenomenal piece of technology for knowledge generation and reasoning.
They are pre-trained on large amounts of publicly available data.
How do we best augment LLMs with our own private data?
We need a comprehensive toolkit to help perform this data augmentation for LLMs.

Proposed Solution
That's where LlamaIndex comes in. LlamaIndex is a "data framework" to help
you build LLM  apps. It provides the following tools:

Offers data connectors to ingest your existing data sources and data formats
(APIs, PDFs, docs, SQL, etc.)
Provides ways to structure your data (indices, graphs) so that this data can be
easily used with LLMs.
Provides an advanced retrieval/query interface over your data:
Feed in any LLM input prompt, get back retrieved context and knowledge-augmented output.
Allows easy integrations with your outer application framework
(e.g. with LangChain, Flask, Docker, ChatGPT, anything else).
LlamaIndex provides tools for both beginner users and advanced users.
Our high-level API allows beginner users to use LlamaIndex to ingest and
query their data in 5 lines of code. Our lower-level APIs allow advanced users to
customize and extend any module (data connectors, indices, retrievers, query engines,
reranking modules), to fit their needs.
"""

_LLAMA_INDEX_COLORS = {
    "llama_pink": "38;2;237;90;200",
    "llama_blue": "38;2;90;149;237",
    "llama_turquoise": "38;2;11;159;203",
    "llama_lavender": "38;2;155;135;227",
}

_ANSI_COLORS = {
    "red": "31",
    "green": "32",
    "yellow": "33",
    "blue": "34",
    "magenta": "35",
    "cyan": "36",
    "pink": "38;5;200",
    "orange": "38;5;208",
}

_OTHER_RGB_COLORS = {"orange": "48;2;255;165;0"}


def get_color_mapping(
    items: List[str], use_llama_index_colors: bool = True
) -> Dict[str, str]:
    """
    Get a mapping of items to colors.

    Args:
        items (List[str]): List of items to be mapped to colors.
        use_llama_index_colors (bool, optional): Flag to indicate
        whether to use LlamaIndex colors or ANSI colors.
            Defaults to True.

    Returns:
        Dict[str, str]: Mapping of items to colors.
    """
    if use_llama_index_colors:
        color_palette = _LLAMA_INDEX_COLORS
    else:
        color_palette = _ANSI_COLORS

    colors = list(color_palette.keys())
    return {item: colors[i % len(colors)] for i, item in enumerate(items)}


def _get_colored_text(text: str, color: str, bold_and_italics=True) -> str:
    """
    Get the colored version of the input text.

    Args:
        text (str): Input text.
        color (str): Color to be applied to the text.

    Returns:
        str: Colored version of the input text.
    """
    all_colors = {**_LLAMA_INDEX_COLORS, **_ANSI_COLORS, **_OTHER_RGB_COLORS}

    if color not in all_colors:
        if bold_and_italics:
            return f"\033[1;3m{text}\033[0m"  # just bolded and italicized
        else:
            return text

    color = all_colors[color]

    if bold_and_italics:
        return f"\033[1;3;{color}m{text}\033[0m"
    else:
        return f"\033[{color}m{text}\033[0m"


def print_text(
    text: str,
    color: Optional[str] = None,
    end: str = "",
    response_hook: Optional[Callable] = None,
) -> None:
    """
    Print the text with the specified color.

    Args:
        text (str): Text to be printed.
        color (str, optional): Color to be applied to the text. Supported colors are:
            llama_pink, llama_blue, llama_turquoise, llama_lavender,
            red, green, yellow, blue, magenta, cyan, pink.
        end (str, optional): String appended after the last character of the text.

    Returns:
        None
    """
    if response_hook:
        response_hook(text)
    text_to_print = _get_colored_text(text, color) if color is not None else text
    print(text_to_print, end=end)


async def aprint_text(
    text: str,
    color: Optional[str] = None,
    end: str = "",
    response_hook: Optional[Callable] = None,
) -> None:
    """
    Print the text with the specified color.

    Args:
        text (str): Text to be printed.
        color (str, optional): Color to be applied to the text. Supported colors are:
            llama_pink, llama_blue, llama_turquoise, llama_lavender,
            red, green, yellow, blue, magenta, cyan, pink.
        end (str, optional): String appended after the last character of the text.

    Returns:
        None
    """
    if response_hook:
        await response_hook(text)
    text_to_print = _get_colored_text(text, color) if color is not None else text
    print(text_to_print, end=end)

def infer_torch_device() -> str:
    """Infer the input to torch.device."""
    try:
        has_cuda = torch.cuda.is_available()
    except NameError:
        import torch  # pants: no-infer-dep

        has_cuda = torch.cuda.is_available()
    if has_cuda:
        return "cuda"
    if torch.backends.mps.is_available():
        return "mps"
    return "cpu"


def unit_generator(x: Any) -> Generator[Any, None, None]:
    """
    A function that returns a generator of a single element.

    Args:
        x (Any): the element to build yield

    Yields:
        Any: the single element
    """
    yield x


async def async_unit_generator(x: Any) -> AsyncGenerator[Any, None]:
    """
    A function that returns a generator of a single element.

    Args:
        x (Any): the element to build yield

    Yields:
        Any: the single element
    """
    yield x


def resolve_binary(
    raw_bytes: Optional[bytes] = None,
    path: Optional[Union[str, Path]] = None,
    url: Optional[str] = None,
    as_base64: bool = False,
) -> BytesIO:
    """Resolve binary data from various sources into a BytesIO object.

    Args:
        raw_bytes: Raw bytes data
        path: File path to read bytes from
        url: URL to fetch bytes from
        as_base64: Whether to base64 encode the output bytes

    Returns:
        BytesIO object containing the binary data

    Raises:
        ValueError: If no valid source is provided
    """
    if raw_bytes is not None:
        # check if raw_bytes is base64 encoded
        try:
            decoded_bytes = base64.b64decode(raw_bytes)
        except Exception:
            decoded_bytes = raw_bytes

        try:
            # Check if raw_bytes is already base64 encoded.
            # b64decode() can succeed on random binary data, so we
            # pass verify=True to make sure it's not a false positive
            decoded_bytes = base64.b64decode(raw_bytes, validate=True)
        except BinasciiError:
            # b64decode failed, leave as is
            decoded_bytes = raw_bytes

        if as_base64:
            return BytesIO(base64.b64encode(decoded_bytes))
        return BytesIO(decoded_bytes)

    elif path is not None:
        path = Path(path) if isinstance(path, str) else path
        data = path.read_bytes()
        if as_base64:
            return BytesIO(base64.b64encode(data))
        return BytesIO(data)

    elif url is not None:
        headers = {
            "User-Agent": "LlamaIndex/0.0 (https://llamaindex.ai; info@llamaindex.ai) llama-index-core/0.0"
        }
        response = requests.get(url, headers=headers)
        response.raise_for_status()
        if as_base64:
            return BytesIO(base64.b64encode(response.content))
        return BytesIO(response.content)

    raise ValueError("No valid source provided to resolve binary data!")<|MERGE_RESOLUTION|>--- conflicted
+++ resolved
@@ -36,15 +36,6 @@
 if TYPE_CHECKING:
     from nltk.tokenize import PunktSentenceTokenizer
 
-<<<<<<< HEAD
-=======
-class GlobalsHelper:
-    """
-    Helper to retrieve globals.
-
-    Helpful for global caching of certain variables that can be expensive to load.
-    (e.g. tokenization)
->>>>>>> 393a13e2
 
 class GlobalsHelper:
     """Helper to retrieve globals with asynchronous NLTK data loading."""
