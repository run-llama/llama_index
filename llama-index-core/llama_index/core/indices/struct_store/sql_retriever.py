--- conflicted
+++ resolved
@@ -406,16 +406,12 @@
         return retrieved_nodes
 
     def _get_table_context(self, query_bundle: QueryBundle) -> str:
-<<<<<<< HEAD
-        """Get table context string."""
-=======
         """
         Get table context.
 
         Get tables schema + optional context as a single string.
 
         """
->>>>>>> 393a13e2
         table_schema_objs = self._get_tables(query_bundle.query_str)
 
         context_strs = []
