--- conflicted
+++ resolved
@@ -3,12 +3,8 @@
 import logging
 from abc import abstractmethod
 from typing import Any, Dict, List, Optional, Tuple, Union, cast
-<<<<<<< HEAD
 from llama_index.core.indices.base import BaseRetriever
-=======
-
-from llama_index.core.base.embeddings.base import BaseEmbedding
->>>>>>> 393a13e2
+
 from llama_index.core.base.base_query_engine import BaseQueryEngine
 from llama_index.core.base.response.schema import (
     RESPONSE_TYPE,
