--- conflicted
+++ resolved
@@ -32,11 +32,7 @@
 
 [project]
 name = "llama-index-core"
-<<<<<<< HEAD
-version = "0.14.9"
-=======
-version = "0.14.10"
->>>>>>> 84731faa
+version = "0.14.11"
 description = "Interface between LLMs and your data"
 authors = [{name = "Jerry Liu", email = "jerry@llamaindex.ai"}]
 requires-python = ">=3.9,<4.0"
