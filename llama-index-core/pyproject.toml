[build-system]
requires = ["hatchling"]
build-backend = "hatchling.build"

[dependency-groups]
dev = [
    "black>=23.7.0,<=24.3.0",
    "boto3==1.33.6",
    "botocore>=1.33.13",
    "codespell[toml]>=v2.2.6",
    "diff-cover>=9.2.0",
    "llama-cloud>=0.0.6",
    "mypy==1.11.0",
    "openai",
    "pandas",
    "platformdirs",
    "pre-commit==3.2.0",
    "pylint==2.15.10",
    "pytest~=7.2",
    "pytest-asyncio==0.21.0",
    "pytest-cov~=5.0",
    "pytest-dotenv==0.5.2",
    "pytest-mock==3.11.1",
    "rake-nltk==1.0.6",
    "ruff==0.11.11",
    "tree-sitter",
    "tree-sitter-language-pack",
    "types-Deprecated>=0.1.0",
    "types-PyYAML>=6.0.12.12,<7",
    "types-requests>=2.28.11.8",
    "types-setuptools>=80.0.0.20250429",
]

[project]
name = "llama-index-core"
<<<<<<< HEAD
version = "0.12.37"
=======
version = "0.12.42"
>>>>>>> 7b1e5d8b
description = "Interface between LLMs and your data"
authors = [{name = "Jerry Liu", email = "jerry@llamaindex.ai"}]
requires-python = ">=3.9,<4.0"
readme = "README.md"
license = "MIT"
maintainers = [
    {name = "Andrei Fajardo", email = "andrei@runllama.ai"},
    {name = "Haotian Zhang", email = "ht@runllama.ai"},
    {name = "Jerry Liu", email = "jerry@llamaindex.ai"},
    {name = "Logan Markewich", email = "logan@llamaindex.ai"},
    {name = "Simon Suo", email = "simon@llamaindex.ai"},
    {name = "Sourabh Desai", email = "sourabh@llamaindex.ai"},
]
keywords = [
    "LLM",
    "NLP",
    "RAG",
    "data",
    "devtools",
    "index",
    "retrieval",
]
classifiers = [
    "Topic :: Scientific/Engineering :: Artificial Intelligence",
    "Topic :: Software Development :: Libraries :: Application Frameworks",
    "Topic :: Software Development :: Libraries :: Python Modules",
]
dependencies = [
    "SQLAlchemy[asyncio]>=1.4.49",
    "dataclasses-json",
    "deprecated>=1.2.9.3",
    "fsspec>=2023.5.0",
    "httpx",
    "nest-asyncio>=1.5.8,<2",
    "nltk>3.8.1",
    "numpy",
    "tenacity>=8.2.0,!=8.4.0,<10.0.0",
    "tiktoken>=0.7.0",
    "typing-extensions>=4.5.0",
    "typing-inspect>=0.8.0",
    "requests>=2.31.0",
    "aiohttp>=3.8.6,<4",
    "networkx>=3.0",
    "dirtyjson>=1.0.8,<2",
    "tqdm>=4.66.1,<5",
    "pillow>=9.0.0",
    "PyYAML>=6.0.1",
    "wrapt",
    "pydantic>=2.8.0",
    "filetype>=1.2.0,<2",
    "eval-type-backport>=0.2.0,<0.3 ; python_version < '3.10'",
    "banks>=2.0.0,<3",
    "aiosqlite",
]

[project.urls]
Homepage = "https://llamaindex.ai"
Repository = "https://github.com/run-llama/llama_index"
Documentation = "https://docs.llamaindex.ai/en/stable/"

[tool.codespell]
check-filenames = true
check-hidden = true
ignore-words-list = "astroid,gallary,momento,narl,ot,rouge"
# Feel free to un-skip examples, and experimental, you will just need to
# work through many typos (--write-changes and --interactive will help)
skip = "./llama_index/core/_static,./examples,./experimental,*.csv,*.html,*.json,*.jsonl,*.pdf,*.txt,*.ipynb"

[tool.hatch.build.targets.sdist]
include = [
    "llama_index",
    "llama_index/core/_static/nltk_cache/corpora/stopwords/**",
    "llama_index/core/_static/nltk_cache/tokenizers/punkt_tab/**",
    "llama_index/core/_static/tiktoken_cache/**",
]
exclude = ["**/BUILD"]

[tool.hatch.build.targets.wheel]
include = [
    "llama_index",
    "llama_index/core/_static/nltk_cache/corpora/stopwords/**",
    "llama_index/core/_static/nltk_cache/tokenizers/punkt_tab/**",
    "llama_index/core/_static/tiktoken_cache/**",
]
exclude = ["**/BUILD"]

[tool.mypy]
disallow_untyped_defs = true
# Remove venv skip when integrated with pre-commit
exclude = ["_static", "build", "examples", "notebooks", "venv"]
explicit_package_bases = true
ignore_missing_imports = true
namespace_packages = true
plugins = "pydantic.mypy"
python_version = "3.10"

[tool.tomlsort]
all = true
in_place = true
spaces_before_inline_comment = 2  # Match Python PEP 8
spaces_indent_inline_array = 4  # Match Python PEP 8
trailing_comma_inline_array = true

[tool.tomlsort.overrides."tool.poetry.dependencies"]
table_keys = false

[tool.uv]

[[tool.uv.index]]
name = "nvidia-pypi"
url = "https://pypi.nvidia.com"<|MERGE_RESOLUTION|>--- conflicted
+++ resolved
@@ -33,11 +33,7 @@
 
 [project]
 name = "llama-index-core"
-<<<<<<< HEAD
-version = "0.12.37"
-=======
 version = "0.12.42"
->>>>>>> 7b1e5d8b
 description = "Interface between LLMs and your data"
 authors = [{name = "Jerry Liu", email = "jerry@llamaindex.ai"}]
 requires-python = ">=3.9,<4.0"
