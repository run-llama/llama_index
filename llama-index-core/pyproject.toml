[build-system]
build-backend = "poetry.core.masonry.api"
requires = ["poetry-core"]

[tool.codespell]
check-filenames = true
check-hidden = true
ignore-words-list = "astroid,gallary,momento,narl,ot,rouge"
# Feel free to un-skip examples, and experimental, you will just need to
# work through many typos (--write-changes and --interactive will help)
skip = "./llama_index/core/_static,./examples,./experimental,*.csv,*.html,*.json,*.jsonl,*.pdf,*.txt,*.ipynb"

[tool.mypy]
disallow_untyped_defs = true
# Remove venv skip when integrated with pre-commit
exclude = ["_static", "build", "examples", "notebooks", "venv"]
ignore_missing_imports = true
python_version = "3.8"

[tool.poetry]
authors = ["Jerry Liu <jerry@llamaindex.ai>"]
classifiers = [
    "Topic :: Scientific/Engineering :: Artificial Intelligence",
    "Topic :: Software Development :: Libraries :: Application Frameworks",
    "Topic :: Software Development :: Libraries :: Python Modules",
]
description = "Interface between LLMs and your data"
documentation = "https://docs.llamaindex.ai/en/stable/"
exclude = ["**/BUILD"]
homepage = "https://llamaindex.ai"
include = ["llama_index/core/_static/nltk_cache/corpora/stopwords/*", "llama_index/core/_static/nltk_cache/tokenizers/punkt/*", "llama_index/core/_static/nltk_cache/tokenizers/punkt/PY3/*", "llama_index/core/_static/tiktoken_cache/*"]
keywords = ["LLM", "NLP", "RAG", "data", "devtools", "index", "retrieval"]
license = "MIT"
maintainers = [
    "Andrei Fajardo <andrei@runllama.ai>",
    "Haotian Zhang <ht@runllama.ai>",
    "Jerry Liu <jerry@llamaindex.ai>",
    "Logan Markewich <logan@llamaindex.ai>",
    "Simon Suo <simon@llamaindex.ai>",
    "Sourabh Desai <sourabh@llamaindex.ai>",
]
name = "llama-index-core"
packages = [{include = "llama_index"}]
readme = "README.md"
repository = "https://github.com/run-llama/llama_index"
version = "0.10.67"

[tool.poetry.dependencies]
SQLAlchemy = {extras = ["asyncio"], version = ">=1.4.49"}
dataclasses-json = "*"
deprecated = ">=1.2.9.3"
fsspec = ">=2023.5.0"
httpx = "*"
nest-asyncio = "^1.5.8"
<<<<<<< HEAD
nltk = ">=3.8.1,!=3.9"  # 3.9 had some breaking bugs released with it
=======
nltk = ">=3.8.1,!=3.9"  # Should be >= 3.8.2 but nltk removed 3.8.2 from pypi, 3.9 is broken
>>>>>>> d213c152
numpy = "<2.0.0"  # Pin until we adapt to Numpy v2
openai = ">=1.1.0"
pandas = "*"
python = ">=3.8.1,<4.0"
tenacity = ">=8.2.0,!=8.4.0,<9.0.0"  # Avoid 8.4.0 which lacks tenacity.asyncio
tiktoken = ">=0.3.3"
typing-extensions = ">=4.5.0"
typing-inspect = ">=0.8.0"
requests = ">=2.31.0"  # Pin to avoid CVE-2023-32681 in requests 2.3 to 2.30
aiohttp = "^3.8.6"
networkx = ">=3.0"
dirtyjson = "^1.0.8"
tqdm = "^4.66.1"
pillow = ">=9.0.0"
PyYAML = ">=6.0.1"
wrapt = "*"

[tool.poetry.group.dev.dependencies]
black = {extras = ["jupyter"], version = ">=23.7.0,<=24.3.0"}
boto3 = "1.33.6"  # needed for tests
botocore = ">=1.33.13"
codespell = {extras = ["toml"], version = ">=v2.2.6"}
docker = "^7.0.0"
ipython = "8.10.0"
jupyter = "^1.0.0"
llama-cloud = ">=0.0.6"
motor = "^3.3.2"
mypy = "0.991"
pre-commit = "3.2.0"
pylint = "2.15.10"
pypdf = "*"
pytest = "^7.2"
pytest-asyncio = "0.21.0"
pytest-cov = "^5.0"
pytest-dotenv = "0.5.2"
pytest-mock = "3.11.1"
rake-nltk = "1.0.6"
ruff = "0.0.292"
tree-sitter = "0.20.0"  # 0.22 seems to break for now
tree-sitter-languages = "1.9.1"
types-Deprecated = ">=0.1.0"
types-PyYAML = "^6.0.12.12"
types-protobuf = "^4.24.0.4"
types-redis = "4.5.5.0"
types-requests = ">=2.28.11.8"  # TODO: unpin when mypy>0.991
types-setuptools = "67.1.0.0"
vellum-ai = "^0.0.42"

[tool.poetry.group.docs]
optional = true

[tool.poetry.group.docs.dependencies]
autodoc-pydantic = "<=1.9.0"
docutils = "<0.17"
furo = ">=2023.3.27"
m2r2 = "0.3.2"
myst-nb = "0.17.2"
myst-parser = "0.18.1"
pydantic = "*"
sphinx = ">=4.3.0"
sphinx-autobuild = "^2021.3.14"
sphinx-automodapi = "^0.16.0"
sphinx-reredirects = "^0.1.3"
sphinx-rtd-theme = "^1.3.0"
sphinxcontrib-gtagjs = "^0.2.1"

[[tool.poetry.source]]
name = "nvidia-pypi"
priority = "supplemental"
url = "https://pypi.nvidia.com"

[tool.ruff]
exclude = [
    "notebooks",
]
ignore = [
    "COM812",  # Too aggressive
    "D213",  # LlamaIndex uses Google docstring style
    "D417",  # Too aggressive
    "F541",  # Messes with prompts.py
    "TCH002",
    "UP006",  # Messes with pydantic
    "UP007",  # Wants | over Union, which breaks 3.8
]
# Feel free to add more here
select = [
    "ANN204",
    "B009",
    "B010",
    "B011",
    "B013",
    "B014",
    "C4",
    "COM812",
    "COM819",
    "D201",
    "D202",
    "D203",
    "D204",
    "D207",
    "D208",
    "D209",
    "D211",
    "D213",
    "D214",
    "D215",
    "D3",
    "D4",
    "E7",
    "EXE004",
    "F401",
    "F504",
    "F541",
    "F632",
    "FLY",
    "G010",
    "I002",
    "PERF1",
    "PIE790",
    "PIE794",
    "PIE808",
    "PIE810",
    "PLC0414",
    "PLE2510",
    "PLE2512",
    "PLE2513",
    "PLE2514",
    "PLE2515",
    "PLR1701",
    "PLR1711",
    "PT001",
    "PT003",
    "PT006",
    "PT02",
    "PTH201",
    "PYI",
    "Q",
    "RET501",
    "RET502",
    "RET503",
    "RET504",
    "RSE",
    "RUF005",
    "RUF010",
    "RUF015",
    "RUF1",
    "SIM101",
    "SIM103",
    "SIM109",
    "SIM118",
    "SIM2",
    "SIM300",
    "SIM9",
    "TCH005",
    "TD006",
    "TID",
    "TRY201",
    "UP",
    "W",
]
target-version = "py38"
unfixable = [
    "ERA001",
]

[tool.ruff.flake8-annotations]
mypy-init-return = true

[tool.ruff.pydocstyle]
convention = "google"

[tool.tomlsort]
all = true
in_place = true
spaces_before_inline_comment = 2  # Match Python PEP 8
spaces_indent_inline_array = 4  # Match Python PEP 8
trailing_comma_inline_array = true

[tool.tomlsort.overrides."tool.poetry.dependencies"]
table_keys = false<|MERGE_RESOLUTION|>--- conflicted
+++ resolved
@@ -52,11 +52,7 @@
 fsspec = ">=2023.5.0"
 httpx = "*"
 nest-asyncio = "^1.5.8"
-<<<<<<< HEAD
-nltk = ">=3.8.1,!=3.9"  # 3.9 had some breaking bugs released with it
-=======
 nltk = ">=3.8.1,!=3.9"  # Should be >= 3.8.2 but nltk removed 3.8.2 from pypi, 3.9 is broken
->>>>>>> d213c152
 numpy = "<2.0.0"  # Pin until we adapt to Numpy v2
 openai = ">=1.1.0"
 pandas = "*"
