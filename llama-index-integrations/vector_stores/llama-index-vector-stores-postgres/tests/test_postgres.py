--- conflicted
+++ resolved
@@ -1286,10 +1286,9 @@
     assert all(i not in res.ids for i in ["bbb", "aaa", "ddd"])
     assert "ccc" in res.ids
 
-
-@pytest.mark.skipif(postgres_not_available, reason="postgres db is not available")
-<<<<<<< HEAD
-@pytest.mark.asyncio()
+    
+@pytest.mark.skipif(postgres_not_available, reason="postgres db is not available")
+@pytest.mark.asyncio
 @pytest.mark.parametrize("pg_fixture", ["pg", "pg_hybrid"], indirect=True)
 @pytest.mark.parametrize("use_async", [True, False])
 async def test_set_ivfflat(pg_fixture: PGVectorStore, use_async: bool) -> None:
@@ -1315,12 +1314,9 @@
 
     assert response
 
-
-@pytest.mark.skipif(postgres_not_available, reason="postgres db is not available")
-@pytest.mark.asyncio()
-=======
-@pytest.mark.asyncio
->>>>>>> dbe698e1
+    
+@pytest.mark.skipif(postgres_not_available, reason="postgres db is not available")
+@pytest.mark.asyncio
 @pytest.mark.parametrize("use_async", [True, False])
 async def test_hnsw_index_creation(
     pg_hnsw_multiple: List[PGVectorStore],
