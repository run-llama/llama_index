--- conflicted
+++ resolved
@@ -27,7 +27,7 @@
 
 [project]
 name = "llama-index-vector-stores-postgres"
-version = "0.6.8"
+version = "0.6.9"
 description = "llama-index vector_stores postgres integration"
 authors = [{name = "Your Name", email = "you@example.com"}]
 requires-python = ">=3.9,<4.0"
@@ -67,58 +67,6 @@
 ignore_missing_imports = true
 python_version = "3.8"
 
-<<<<<<< HEAD
-[tool.poetry]
-authors = ["Your Name <you@example.com>"]
-description = "llama-index vector_stores postgres integration"
-exclude = ["**/BUILD"]
-license = "MIT"
-name = "llama-index-vector-stores-postgres"
-readme = "README.md"
-version = "0.4.3"
-
-[tool.poetry.dependencies]
-python = ">=3.9,<4.0"
-pgvector = ">=0.3.6,<1.0.0"
-psycopg2-binary = ">=2.9.9,<3.0.0"
-asyncpg = ">=0.29.0,<1.0.0"
-llama-index-core = "^0.12.6"
-
-[tool.poetry.dependencies.sqlalchemy]
-extras = ["asyncio"]
-version = ">=1.4.49,<2.1"
-
-[tool.poetry.group.dev.dependencies]
-ipython = "8.10.0"
-jupyter = "^1.0.0"
-mypy = "0.991"
-pre-commit = "3.2.0"
-pylint = "2.15.10"
-pytest = "7.2.1"
-pytest-asyncio = "0.21.0"
-pytest-mock = "3.11.1"
-ruff = "0.0.292"
-tree-sitter-languages = "^1.8.0"
-types-Deprecated = ">=0.1.0"
-types-PyYAML = "^6.0.12.12"
-types-protobuf = "^4.24.0.4"
-types-redis = "4.5.5.0"
-types-requests = "2.28.11.8"
-types-setuptools = "67.1.0.0"
-
-[tool.poetry.group.dev.dependencies.black]
-extras = ["jupyter"]
-version = "<=23.9.1,>=23.7.0"
-
-[tool.poetry.group.dev.dependencies.codespell]
-extras = ["toml"]
-version = ">=v2.2.6"
-
-[[tool.poetry.packages]]
-include = "llama_index/"
-
-=======
->>>>>>> dbe698e1
 [tool.pytest.ini_options]
 asyncio_mode = "auto"
 filterwarnings = ["ignore::DeprecationWarning:"]
