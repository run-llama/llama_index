--- conflicted
+++ resolved
@@ -12,11 +12,7 @@
 
 ### CouchbaseSearchVectorStore
 
-<<<<<<< HEAD
 Implements [Search Vector Indexes](https://docs.couchbase.com/server/current/vector-index/use-vector-indexes.html) using Couchbase Search Service with vector search capabilities. Ideal for hybrid searches combining vector, full-text, and geospatial searches.
-=======
-Implements [Search Vector Indexes](https://docs.couchbase.com/server/current/vector-index/use-vector-indexes.html) using Couchbase Full-Text Search (FTS) with vector search capabilities. Ideal for hybrid searches combining vector, full-text, and geospatial searches.
->>>>>>> 9831c7cb
 
 ### CouchbaseQueryVectorStore (Recommended)
 
@@ -114,13 +110,9 @@
 ## Features
 
 - **Multiple Index Types**: Support for all three Couchbase vector index types:
-  - Hyperscale Vector Indexes (Query Service-based, 8.0+)
-  - Composite Vector Indexes (Query Service-based, 8.0+)
-<<<<<<< HEAD
-  - Search Vector Indexes (Search Service-based, 7.6+)
-=======
-  - Search Vector Indexes (FTS-based, 7.6+)
->>>>>>> 9831c7cb
+  - Hyperscale Vector Indexes (8.0+)
+  - Composite Vector Indexes (8.0+)
+  - Search Vector Indexes (7.6+)
 - **Flexible Similarity Metrics**: Multiple distance metrics including:
   - COSINE (Cosine similarity)
   - DOT (Dot product)
@@ -160,11 +152,7 @@
 
 #### Composite Vector Indexes
 
-<<<<<<< HEAD
-Combine Query Service indexes with vector search functions:
-=======
-Combine a Global Secondary Index (GSI) with vector search functions:
->>>>>>> 9831c7cb
+Combine a Composite Vector Index with vector search functions:
 
 **When to Use:**
 
@@ -188,11 +176,7 @@
 
 ### Search Vector Indexes (`CouchbaseSearchVectorStore`)
 
-<<<<<<< HEAD
 Search Vector Indexes use Couchbase Search Service with vector search capabilities:
-=======
-Search Vector Indexes combine Full-Text Search (FTS) with vector search capabilities:
->>>>>>> 9831c7cb
 
 **When to Use:**
 
@@ -218,13 +202,32 @@
 
 The same `CouchbaseQueryVectorStore` class works with both Hyperscale and Composite Vector Indexes. The choice of which underlying index type to use is determined by the index you create on your Couchbase collection.
 
-| Feature             | Hyperscale (via QueryVectorStore)    | Composite (via QueryVectorStore) | Search (via SearchVectorStore)     |
-| ------------------- | ------------------------------------ | -------------------------------- | ---------------------------------- |
-| **Index Type**      | Hyperscale Vector Index              | Composite Vector Index           | Search Vector Index                |
-| **Best For**        | Pure vector searches                 | Vector + scalar filters          | Vector + full-text + geospatial    |
-| **Available Since** | Couchbase Server 8.0                 | Couchbase Server 8.0             | Couchbase Server 7.6               |
-| **Scalar Handling** | Compared with vectors simultaneously | Pre-filters before vector search | Searches in parallel               |
-| **Use Cases**       | Content discovery, RAG, image search | Job search, compliance filtering | E-commerce, travel recommendations |
+When choosing which type of index to use, consider:
+
+- **Dataset size**: How many documents will you index?
+- **Search requirements**: Do you need hybrid searches combining scalar, text, or geospatial searches with vector search?
+- **Performance requirements**: What are your application's latency and throughput needs?
+
+**Recommendations:**
+
+- In most cases, start by testing with a **Hyperscale Vector Index**. If performance doesn't meet your needs, try other index types.
+- If your dataset won't exceed ~100 million documents and you need hybrid searches combining vector with text or geospatial search, use a **Search Vector Index**.
+- If you need to combine vector searches with scalar filters that exclude large portions (>20%) of the dataset, use a **Composite Vector Index**.
+
+#### Comparison Table
+
+| Feature                     | Hyperscale Vector Index                                                                                                                                    | Composite Vector Index                                                                                                            | Search Vector Index                                                                 |
+| --------------------------- | ---------------------------------------------------------------------------------------------------------------------------------------------------------- | --------------------------------------------------------------------------------------------------------------------------------- | ----------------------------------------------------------------------------------- |
+| **Available Since**         | Couchbase Server 8.0                                                                                                                                       | Couchbase Server 8.0                                                                                                              | Couchbase Server 7.6                                                                |
+| **Dataset Size**            | Tens of millions to billions                                                                                                                               | Tens of millions to billions                                                                                                      | Up to tens of millions (~100M)                                                      |
+| **Best For**                | Pure vector searches                                                                                                                                       | Vector + scalar filters (low selectivity)                                                                                         | Vector + full-text + geospatial                                                     |
+| **Use Cases**               | Content discovery, recommendations, RAG workflows, reverse image search, anomaly detection                                                                 | Job search, content recommendations with filters, supply chain management, compliance-based filtering                             | E-commerce product search, travel recommendations, real estate search               |
+| **Scalar Handling**         | Scalars and vectors compared simultaneously                                                                                                                | Scalar filters applied _before_ vector search                                                                                     | Searches performed in parallel                                                      |
+| **Strengths**               | High performance for pure vector searches; higher accuracy at lower quantizations; low memory footprint; best TCO for huge datasets; concurrent operations | Scalar pre-filtering reduces vector search scope; efficient when scalars have low selectivity; useful for compliance requirements | Combines semantic, Full-Text Search, and geospatial in single pass; familiar Search |
+| **Limitations**             | Indexing can take longer relative to other types                                                                                                           | Lower accuracy at lower quantizations; scalar filtering can exclude relevant results (see note below)                             | Less efficient for purely numeric/scalar searches; limited to ~100M documents       |
+| **LlamaIndex Vector Store** | `CouchbaseQueryVectorStore`                                                                                                                                | `CouchbaseQueryVectorStore`                                                                                                       | `CouchbaseSearchVectorStore`                                                        |
+
+> **Note on Scalar Handling:** A key difference between Hyperscale and Composite Vector Indexes is how they handle scalar values. Hyperscale indexes compare vectors and scalars simultaneously. Composite indexes always apply scalar filters first, then perform vector searches on the filtered results. This means Composite indexes can exclude relevant vectors from results, but this behavior is useful for cases requiring exclusion based on scalar values (e.g., compliance requirements).
 
 For more information, refer to: [Couchbase Vector Search Documentation](https://docs.couchbase.com/server/current/vector-index/use-vector-indexes.html)
 
