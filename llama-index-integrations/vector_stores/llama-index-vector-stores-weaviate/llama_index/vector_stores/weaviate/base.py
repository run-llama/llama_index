"""Weaviate Vector store index.

An index that is built on top of an existing vector store.

"""

import logging
from typing import Any, Dict, List, Optional, Union
from uuid import uuid4

from llama_index.core.bridge.pydantic import Field, PrivateAttr
from llama_index.core.schema import BaseNode
from llama_index.core.vector_stores.types import (
    BasePydanticVectorStore,
    MetadataFilters,
    VectorStoreQuery,
    VectorStoreQueryMode,
    VectorStoreQueryResult,
)
from llama_index.core.vector_stores.utils import DEFAULT_TEXT_KEY
from llama_index.vector_stores.weaviate.utils import (
    get_data_object,
    aclass_schema_exists,
    class_schema_exists,
    create_default_schema,
    acreate_default_schema,
    get_node_similarity,
    to_node,
)
from llama_index.vector_stores.weaviate._exceptions import (
    AsyncClientNotProvidedError,
    SyncClientNotProvidedError,
)

import weaviate
import weaviate.classes as wvc

<<<<<<< HEAD
=======
from weaviate.collections.batch.batch_wrapper import (
    _ContextManagerWrapper as BatchWrapper,
)
>>>>>>> 7101c0f9

_logger = logging.getLogger(__name__)
_WEAVIATE_DEFAULT_GRPC_PORT = 50051


def _transform_weaviate_filter_condition(condition: str) -> str:
    """Translate standard metadata filter op to Chroma specific spec."""
    if condition == "and":
        return wvc.query.Filter.all_of
    elif condition == "or":
        return wvc.query.Filter.any_of
    else:
        raise ValueError(f"Filter condition {condition} not supported")


def _transform_weaviate_filter_operator(operator: str) -> str:
    """Translate standard metadata filter operator to Weaviate specific spec."""
    if operator == "!=":
        return "not_equal"
    elif operator == "==":
        return "equal"
    elif operator == ">":
        return "greater_than"
    elif operator == "<":
        return "less_than"
    elif operator == ">=":
        return "greater_or_equal"
    elif operator == "<=":
        return "less_or_equal"
    elif operator == "any":
        return "contains_any"
    elif operator == "all":
        return "contains_all"
    elif operator == "is_empty":
        return "is_none"
    else:
        raise ValueError(f"Filter operator {operator} not supported")


def _to_weaviate_filter(
    standard_filters: MetadataFilters,
) -> Union[wvc.query.Filter, List[wvc.query.Filter]]:
    filters_list = []
    condition = standard_filters.condition or "and"
    condition = _transform_weaviate_filter_condition(condition)

    if standard_filters.filters:
        for filter in standard_filters.filters:
            if isinstance(filter, MetadataFilters):
                filters_list.append(_to_weaviate_filter(filter))
                continue

            property_filter = getattr(
                wvc.query.Filter.by_property(filter.key),
                _transform_weaviate_filter_operator(filter.operator),
            )
            value = filter.value
            # IS_EMPTY does not take a value (expected to be set to None), but when using IsNull with Weaviate, a
            # boolean is expected (True meaning the value actually being null / not set / empty)
            if filter.operator == "is_empty":
                value = True
            filters_list.append(property_filter(value))
    else:
        return {}

    if len(filters_list) == 1:
        # If there is only one filter, return it directly
        return filters_list[0]

    return condition(filters_list)


class WeaviateVectorStore(BasePydanticVectorStore):
    """Weaviate vector store.

    In this vector store, embeddings and docs are stored within a
    Weaviate collection.

    During query time, the index uses Weaviate to query for the top
    k most similar nodes.

    Args:
<<<<<<< HEAD
        weaviate_client (weaviate.WeaviateClient): WeaviateClient
=======
        weaviate_client (Optional[Any]): Either a WeaviateClient (synchronous) or WeaviateAsyncClient (asynchronous)
>>>>>>> 7101c0f9
            instance from `weaviate-client` package
        index_name (Optional[str]): name for Weaviate classes

    Examples:
        `pip install llama-index-vector-stores-weaviate`

        ```python
        from llama_index.vector_stores.weaviate import WeaviateVectorStore
        import weaviate

        resource_owner_config = weaviate.auth.AuthClientPassword(
            username="<username>",
            password="<password>",
        )
        connection_params = weaviate.connect.ConnectionParams.from_url(
            url="https://llama-test-ezjahb4m.weaviate.network",
            grpc_port=50051,
        )
        client = weaviate.WeaviateClient(
            connection_params=connection_params,
            auth_client_secret=resource_owner_config,
        )

        vector_store = WeaviateVectorStore(
            weaviate_client=client, index_name="LlamaIndex"
        )
        ```
    """

    stores_text: bool = True

    index_name: str
    url: Optional[str]
    text_key: str
    auth_config: Dict[str, Any] = Field(default_factory=dict)
    client_kwargs: Dict[str, Any] = Field(default_factory=dict)

    _client: weaviate.WeaviateClient = PrivateAttr()
    _aclient: weaviate.WeaviateAsyncClient = PrivateAttr()

    _collection_initialized: bool = PrivateAttr()
    _is_self_created_weaviate_client: bool = (
        PrivateAttr()
    )  # States if the Weaviate client was created within this class and therefore closing it lies in our responsibility
    _custom_batch: Optional[BatchWrapper] = PrivateAttr()

    def __init__(
        self,
        weaviate_client: Optional[weaviate.WeaviateClient] = None,
        class_prefix: Optional[str] = None,
        index_name: Optional[str] = None,
        text_key: str = DEFAULT_TEXT_KEY,
        auth_config: Optional[Any] = None,
        client_kwargs: Optional[Dict[str, Any]] = None,
        url: Optional[str] = None,
        **kwargs: Any,
    ) -> None:
        """Initialize params."""
<<<<<<< HEAD
        if weaviate_client is None:
            if isinstance(auth_config, dict):
                auth_config = weaviate.auth.AuthApiKey(auth_config)

            client_kwargs = client_kwargs or {}
            self._client = weaviate.WeaviateClient(
                auth_client_secret=auth_config, **client_kwargs
            )
        else:
            self._client = cast(weaviate.WeaviateClient, weaviate_client)

        if not self._client.is_connected():
            self._client.connect()

=======
>>>>>>> 7101c0f9
        # validate class prefix starts with a capital letter
        if class_prefix is not None:
            _logger.warning("class_prefix is deprecated, please use index_name")
            # legacy, kept for backward compatibility
            index_name = f"{class_prefix}_Node"

        index_name = index_name or f"LlamaIndex_{uuid4().hex}"
        if not index_name[0].isupper():
            raise ValueError(
                "Index name must start with a capital letter, e.g. 'LlamaIndex'"
            )

        super().__init__(
            url=url,
            index_name=index_name,
            text_key=text_key,
            auth_config=auth_config.__dict__ if auth_config else {},
            client_kwargs=client_kwargs or {},
        )

<<<<<<< HEAD
    @classmethod
    def from_params(
        cls,
        url: str,
        auth_config: Optional[Any] = None,
        index_name: Optional[str] = None,
        text_key: str = DEFAULT_TEXT_KEY,
        client_kwargs: Optional[Dict[str, Any]] = None,
        **kwargs: Any,
    ) -> "WeaviateVectorStore":
        """Create WeaviateVectorStore from config."""
        client_kwargs = client_kwargs or {}
        if isinstance(auth_config, dict):
            auth_config = weaviate.auth.AuthApiKey(auth_config)
        weaviate_client = weaviate.WeaviateClient(
            connection_params=weaviate.connect.ConnectionParams.from_url(
                url=url,
                grpc_port=client_kwargs.pop("grpc_port", _WEAVIATE_DEFAULT_GRPC_PORT),
                grpc_secure=client_kwargs.pop("grpc_secure", False),
            ),
            auth_client_secret=auth_config,
            **client_kwargs,
        )
        weaviate_client.connect()
        return cls(
            weaviate_client=weaviate_client,
            url=url,
            auth_config=auth_config.__dict__ if auth_config else {},
            client_kwargs=client_kwargs,
            index_name=index_name,
            text_key=text_key,
            **kwargs,
=======
        if isinstance(weaviate_client, weaviate.WeaviateClient):
            self._client = weaviate_client
            self._aclient = None
            self._is_self_created_weaviate_client = False
        elif isinstance(weaviate_client, weaviate.WeaviateAsyncClient):
            self._client = None
            self._aclient = weaviate_client
            self._is_self_created_weaviate_client = False
        elif weaviate_client is None:
            if isinstance(auth_config, dict):
                auth_config = weaviate.auth.AuthApiKey(auth_config)

            client_kwargs = client_kwargs or {}
            self._client = weaviate.WeaviateClient(
                auth_client_secret=auth_config, **client_kwargs
            )
            self._client.connect()
            self._is_self_created_weaviate_client = True
        else:  # weaviate_client neither one of the expected types nor None
            raise ValueError(
                f"Unsupported weaviate_client of type {type(weaviate_client)}. Either provide an instance of `WeaviateClient` or `WeaviateAsyncClient` or set `weaviate_client` to None to have a sync client automatically created using the setting provided in `auth_config` and `client_kwargs`."
            )
        # validate custom batch
        self._custom_batch = (
            client_kwargs.get("custom_batch") if client_kwargs else None
>>>>>>> 7101c0f9
        )
        if self._custom_batch and not isinstance(self._custom_batch, BatchWrapper):
            raise ValueError(
                "client_kwargs['custom_batch'] must be an instance of client.batch.dynamic() or client.batch.fixed_size()"
            )

        # create default schema if does not exist
        if self._client is not None:
            if not class_schema_exists(self._client, index_name):
                create_default_schema(self._client, index_name)
            self._collection_initialized = True
        else:
            #  need to do lazy init for async clients
            self._collection_initialized = False

    def __del__(self) -> None:
        if self._is_self_created_weaviate_client:
            self.client.close()

    @classmethod
    def class_name(cls) -> str:
        return "WeaviateVectorStore"

    @property
    def client(self) -> weaviate.WeaviateClient:
        """Get the synchronous Weaviate client, if available."""
        if self._client is None:
            raise SyncClientNotProvidedError
        return self._client

    @property
    def async_client(self) -> weaviate.WeaviateAsyncClient:
        """Get the asynchronous Weaviate client, if available."""
        if self._aclient is None:
            raise AsyncClientNotProvidedError
        return self._aclient

    def add(
        self,
        nodes: List[BaseNode],
        **add_kwargs: Any,
    ) -> List[str]:
        """Add nodes to index.

        Args:
            nodes: List[BaseNode]: list of nodes with embeddings

        """
        ids = [r.node_id for r in nodes]
        provided_batch = self._custom_batch
        if not provided_batch:
            provided_batch = self.client.batch.dynamic()
        with provided_batch as batch:
            for node in nodes:
                data_object = get_data_object(node=node, text_key=self.text_key)
                batch.add_object(
                    collection=self.index_name,
                    properties=data_object.properties,
                    uuid=data_object.uuid,
                    vector=data_object.vector,
                )
        return ids

    async def async_add(
        self,
        nodes: List[BaseNode],
        **add_kwargs: Any,
    ) -> List[str]:
        """Add nodes to index.

        Args:
            nodes: List[BaseNode]: list of nodes with embeddings

        Raises:
            AsyncClientNotProvidedError: If trying to use async methods without aclient
        """
        if len(nodes) > 0 and not self._collection_initialized:
            if not await aclass_schema_exists(self.async_client, self.index_name):
                await acreate_default_schema(self.async_client, self.index_name)

        ids = [r.node_id for r in nodes]

        collection = self.async_client.collections.get(self.index_name)

        response = await collection.data.insert_many(
            [get_data_object(node=node, text_key=self.text_key) for node in nodes]
        )
        return ids

    def delete(self, ref_doc_id: str, **delete_kwargs: Any) -> None:
        """
        Delete nodes using with ref_doc_id.

        Args:
            ref_doc_id (str): The doc_id of the document to delete.

        """
        collection = self.client.collections.get(self.index_name)

        where_filter = wvc.query.Filter.by_property("ref_doc_id").equal(ref_doc_id)

        if "filter" in delete_kwargs and delete_kwargs["filter"] is not None:
            where_filter = where_filter & _to_weaviate_filter(delete_kwargs["filter"])

        collection.data.delete_many(where=where_filter)

    async def adelete(self, ref_doc_id: str, **delete_kwargs: Any) -> None:
        """
        Delete nodes using with ref_doc_id.

        Args:
            ref_doc_id (str): The doc_id of the document to delete.

        Raises:
            AsyncClientNotProvidedError: If trying to use async methods without aclient
        """
        collection = self.async_client.collections.get(self.index_name)

        where_filter = wvc.query.Filter.by_property("ref_doc_id").equal(ref_doc_id)

        if "filter" in delete_kwargs and delete_kwargs["filter"] is not None:
            where_filter = where_filter & _to_weaviate_filter(delete_kwargs["filter"])

        result = await collection.data.delete_many(where=where_filter)

    def delete_index(self) -> None:
        """Delete the index associated with the client.

        Raises:
        - Exception: If the deletion fails, for some reason.
        """
        if not class_schema_exists(self.client, self.index_name):
            _logger.warning(
                f"Index '{self.index_name}' does not exist. No action taken."
            )
            return
        try:
            self.client.collections.delete(self.index_name)
            _logger.info(f"Successfully deleted index '{self.index_name}'.")
        except Exception as e:
            _logger.error(f"Failed to delete index '{self.index_name}': {e}")
            raise Exception(f"Failed to delete index '{self.index_name}': {e}")

    def delete_nodes(
        self,
        node_ids: Optional[List[str]] = None,
        filters: Optional[MetadataFilters] = None,
        **delete_kwargs: Any,
    ) -> None:
        """Deletes nodes.

        Args:
            node_ids (Optional[List[str]], optional): IDs of nodes to delete. Defaults to None.
            filters (Optional[MetadataFilters], optional): Metadata filters. Defaults to None.
        """
        if not node_ids and not filters:
            return

        collection = self.client.collections.get(self.index_name)

        if node_ids:
            filter = wvc.query.Filter.by_id().contains_any(node_ids or [])

        if filters:
            if node_ids:
                filter = filter & _to_weaviate_filter(filters)
            else:
                filter = _to_weaviate_filter(filters)

        collection.data.delete_many(where=filter, **delete_kwargs)

    async def adelete_nodes(
        self,
        node_ids: Optional[List[str]] = None,
        filters: Optional[MetadataFilters] = None,
        **delete_kwargs: Any,
    ) -> None:
        """Deletes nodes.

        Args:
            node_ids (Optional[List[str]], optional): IDs of nodes to delete. Defaults to None.
            filters (Optional[MetadataFilters], optional): Metadata filters. Defaults to None.

        Raises:
            AsyncClientNotProvidedError: If trying to use async methods without aclient
        """
        if not node_ids and not filters:
            return

        collection = self.async_client.collections.get(self.index_name)

        if node_ids:
            filter = wvc.query.Filter.by_id().contains_any(node_ids or [])

        if filters:
            if node_ids:
                filter = filter & _to_weaviate_filter(filters)
            else:
                filter = _to_weaviate_filter(filters)

        await collection.data.delete_many(where=filter, **delete_kwargs)

    def clear(self) -> None:
        """Clears index."""
        self.delete_index()

    async def aclear(self) -> None:
        """Delete the index associated with the client.

        Raises:
        - Exception: If the deletion fails, for some reason.
        - AsyncClientNotProvidedError: If trying to use async methods without aclient
        """
        if not await aclass_schema_exists(self.async_client, self.index_name):
            _logger.warning(
                f"Index '{self.index_name}' does not exist. No action taken."
            )
            return
        try:
            await self.async_client.collections.delete(self.index_name)
            _logger.info(f"Successfully deleted index '{self.index_name}'.")
        except Exception as e:
            _logger.error(f"Failed to delete index '{self.index_name}': {e}")
            raise Exception(f"Failed to delete index '{self.index_name}': {e}")

    def get_query_parameters(self, query: VectorStoreQuery, **kwargs: Any):
        filters = None

        # list of documents to constrain search
        if query.doc_ids:
            filters = wvc.query.Filter.by_property("doc_id").contains_any(query.doc_ids)

        if query.node_ids:
            filters = wvc.query.Filter.by_property("id").contains_any(query.node_ids)

        return_metatada = wvc.query.MetadataQuery(distance=True, score=True)

        vector = query.query_embedding
        alpha = 1
        if query.mode == VectorStoreQueryMode.HYBRID:
            _logger.debug(f"Using hybrid search with alpha {query.alpha}")
            if vector is not None and query.query_str:
                alpha = query.alpha or 0.5

        if query.filters is not None:
            filters = _to_weaviate_filter(query.filters)
        elif "filter" in kwargs and kwargs["filter"] is not None:
            filters = kwargs["filter"]

        limit = query.similarity_top_k
        _logger.debug(f"Using limit of {query.similarity_top_k}")

        query_parameters = {
            "query": query.query_str,
            "vector": vector,
            "alpha": alpha,
            "limit": limit,
            "filters": filters,
            "return_metadata": return_metatada,
            "include_vector": True,
        }
        query_parameters.update(kwargs)
        return query_parameters

    def parse_query_result(
        self, query_result: Any, query: VectorStoreQuery
    ) -> VectorStoreQueryResult:
        entries = query_result.objects

        similarity_key = "score"
        similarities = []
        nodes: List[BaseNode] = []
        node_ids = []

        for i, entry in enumerate(entries):
            if i < query.similarity_top_k:
                entry_as_dict = entry.__dict__
                similarities.append(get_node_similarity(entry_as_dict, similarity_key))
                nodes.append(to_node(entry_as_dict, text_key=self.text_key))
                node_ids.append(nodes[-1].node_id)
            else:
                break

        return VectorStoreQueryResult(
            nodes=nodes, ids=node_ids, similarities=similarities
        )

    def query(self, query: VectorStoreQuery, **kwargs: Any) -> VectorStoreQueryResult:
        """Query index for top k most similar nodes."""
        collection = self.client.collections.get(self.index_name)
        query_parameters = self.get_query_parameters(query, **kwargs)

        # execute query
        try:
            query_result = collection.query.hybrid(**query_parameters)
        except weaviate.exceptions.WeaviateQueryError as e:
            raise ValueError(f"Invalid query, got errors: {e.message}")

        # parse results
        return self.parse_query_result(query_result, query)

    async def aquery(
        self, query: VectorStoreQuery, **kwargs: Any
    ) -> VectorStoreQueryResult:
        """Query index for top k most similar nodes.

        Raises:
            AsyncClientNotProvidedError: If trying to use async methods without aclient
        """
        collection = self.async_client.collections.get(self.index_name)
        query_parameters = self.get_query_parameters(query, **kwargs)

        # execute query
        try:
            query_result = await collection.query.hybrid(**query_parameters)
        except weaviate.exceptions.WeaviateQueryError as e:
            raise ValueError(f"Invalid query, got errors: {e.message}")

        # parse results
        return self.parse_query_result(query_result, query)<|MERGE_RESOLUTION|>--- conflicted
+++ resolved
@@ -34,13 +34,9 @@
 
 import weaviate
 import weaviate.classes as wvc
-
-<<<<<<< HEAD
-=======
 from weaviate.collections.batch.batch_wrapper import (
     _ContextManagerWrapper as BatchWrapper,
 )
->>>>>>> 7101c0f9
 
 _logger = logging.getLogger(__name__)
 _WEAVIATE_DEFAULT_GRPC_PORT = 50051
@@ -123,11 +119,7 @@
     k most similar nodes.
 
     Args:
-<<<<<<< HEAD
-        weaviate_client (weaviate.WeaviateClient): WeaviateClient
-=======
         weaviate_client (Optional[Any]): Either a WeaviateClient (synchronous) or WeaviateAsyncClient (asynchronous)
->>>>>>> 7101c0f9
             instance from `weaviate-client` package
         index_name (Optional[str]): name for Weaviate classes
 
@@ -186,23 +178,6 @@
         **kwargs: Any,
     ) -> None:
         """Initialize params."""
-<<<<<<< HEAD
-        if weaviate_client is None:
-            if isinstance(auth_config, dict):
-                auth_config = weaviate.auth.AuthApiKey(auth_config)
-
-            client_kwargs = client_kwargs or {}
-            self._client = weaviate.WeaviateClient(
-                auth_client_secret=auth_config, **client_kwargs
-            )
-        else:
-            self._client = cast(weaviate.WeaviateClient, weaviate_client)
-
-        if not self._client.is_connected():
-            self._client.connect()
-
-=======
->>>>>>> 7101c0f9
         # validate class prefix starts with a capital letter
         if class_prefix is not None:
             _logger.warning("class_prefix is deprecated, please use index_name")
@@ -223,40 +198,6 @@
             client_kwargs=client_kwargs or {},
         )
 
-<<<<<<< HEAD
-    @classmethod
-    def from_params(
-        cls,
-        url: str,
-        auth_config: Optional[Any] = None,
-        index_name: Optional[str] = None,
-        text_key: str = DEFAULT_TEXT_KEY,
-        client_kwargs: Optional[Dict[str, Any]] = None,
-        **kwargs: Any,
-    ) -> "WeaviateVectorStore":
-        """Create WeaviateVectorStore from config."""
-        client_kwargs = client_kwargs or {}
-        if isinstance(auth_config, dict):
-            auth_config = weaviate.auth.AuthApiKey(auth_config)
-        weaviate_client = weaviate.WeaviateClient(
-            connection_params=weaviate.connect.ConnectionParams.from_url(
-                url=url,
-                grpc_port=client_kwargs.pop("grpc_port", _WEAVIATE_DEFAULT_GRPC_PORT),
-                grpc_secure=client_kwargs.pop("grpc_secure", False),
-            ),
-            auth_client_secret=auth_config,
-            **client_kwargs,
-        )
-        weaviate_client.connect()
-        return cls(
-            weaviate_client=weaviate_client,
-            url=url,
-            auth_config=auth_config.__dict__ if auth_config else {},
-            client_kwargs=client_kwargs,
-            index_name=index_name,
-            text_key=text_key,
-            **kwargs,
-=======
         if isinstance(weaviate_client, weaviate.WeaviateClient):
             self._client = weaviate_client
             self._aclient = None
@@ -282,7 +223,6 @@
         # validate custom batch
         self._custom_batch = (
             client_kwargs.get("custom_batch") if client_kwargs else None
->>>>>>> 7101c0f9
         )
         if self._custom_batch and not isinstance(self._custom_batch, BatchWrapper):
             raise ValueError(
