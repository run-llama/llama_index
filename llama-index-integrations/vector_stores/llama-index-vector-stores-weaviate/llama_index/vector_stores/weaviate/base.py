--- conflicted
+++ resolved
@@ -267,22 +267,6 @@
             ref_doc_id (str): The doc_id of the document to delete.
 
         """
-<<<<<<< HEAD
-        filters = wvc.query.Filter.by_property("ref_doc_id").equal(ref_doc_id)
-        if "filter" in delete_kwargs and delete_kwargs["filter"] is not None:
-            filters = wvc.query.Filter.all_of(
-                [filters, _to_weaviate_filter(delete_kwargs["filter"])]
-            )
-
-        collection = self._client.collections.get(self.index_name)
-        query_result = collection.query.fetch_objects(
-            filters=filters,
-            limit=10000,  # 10,000 is the max weaviate can fetch
-        )
-
-        for entry in query_result.objects:
-            collection.data.delete_by_id(uuid=entry.uuid)
-=======
         collection = self._client.collections.get(self.index_name)
 
         where_filter = wvc.query.Filter.by_property("ref_doc_id").equal(ref_doc_id)
@@ -291,7 +275,6 @@
             where_filter = where_filter & _to_weaviate_filter(delete_kwargs["filter"])
 
         collection.data.delete_many(where=where_filter)
->>>>>>> 4d2e8dbd
 
     def delete_index(self) -> None:
         """Delete the index associated with the client.
