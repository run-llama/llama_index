"""Redis Vector store index.

An index that is built on top of an existing vector store.
"""

import logging
from typing import Any, Dict, List, Optional

import fsspec
from redis import Redis
from redis.exceptions import RedisError
from redis.exceptions import TimeoutError as RedisTimeoutError
from redisvl.index import SearchIndex
from redisvl.query import CountQuery, FilterQuery, VectorQuery
from redisvl.query.filter import FilterExpression, Tag
from redisvl.redis.utils import array_to_buffer
from redisvl.schema import IndexSchema
from redisvl.schema.fields import BaseField

from llama_index.core.bridge.pydantic import PrivateAttr
from llama_index.core.schema import (
    BaseNode,
    MetadataMode,
    NodeRelationship,
    RelatedNodeInfo,
    TextNode,
)
from llama_index.core.vector_stores.types import (
    BasePydanticVectorStore,
    MetadataFilter,
    MetadataFilters,
    VectorStoreQuery,
    VectorStoreQueryResult,
    FilterOperator,
)
from llama_index.core.vector_stores.utils import (
    metadata_dict_to_node,
    node_to_metadata_dict,
)
from llama_index.vector_stores.redis.schema import (
    DOC_ID_FIELD_NAME,
    NODE_CONTENT_FIELD_NAME,
    NODE_ID_FIELD_NAME,
    TEXT_FIELD_NAME,
    VECTOR_FIELD_NAME,
    RedisVectorStoreSchema,
)
from llama_index.vector_stores.redis.utils import REDIS_LLAMA_FIELD_SPEC

<<<<<<< HEAD
logger = logging.getLogger(__name__)


class RedisVectorStore(BasePydanticVectorStore):
    """RedisVectorStore.

    The RedisVectorStore takes a user-defined schema object and a Redis connection
    client or URL string. The schema is optional, but useful for:
    - Defining a custom index name, key prefix, and key separator.
    - Defining *additional* metadata fields to use as query filters.
    - Setting custom specifications on fields to improve search quality, e.g
    which vector index algorithm to use.

    Other Notes:
    - All embeddings and docs are stored in Redis. During query time, the index
    uses Redis to query for the top k most similar nodes.
    - Redis & LlamaIndex expect at least 4 *required* fields for any schema, default or custom,
    `id`, `doc_id`, `text`, `vector`.

    Args:
        schema (IndexSchema, optional): Redis index schema object.
        redis_client (Redis, optional): Redis client connection.
        redis_url (str, optional): Redis server URL.
            Defaults to "redis://localhost:6379".
        overwrite (bool, optional): Whether to overwrite the index if it already exists.
            Defaults to False.

    Raises:
        ValueError: If your Redis server does not have search or JSON enabled.
        ValueError: If a Redis connection failed to be established.
        ValueError: If an invalid schema is provided.

    Example:
        from redisvl.schema import IndexSchema
        from llama_index.vector_stores.redis import RedisVectorStore

        # Use default schema
        rds = RedisVectorStore(redis_url="redis://localhost:6379")

        # Use custom schema from dict
        schema = IndexSchema.from_dict({
            "index": {"name": "my-index", "prefix": "docs"},
            "fields": [
                {"name": "id", "type": "tag"},
                {"name": "doc_id", "type": "tag},
                {"name": "text", "type": "text"},
                {"name": "vector", "type": "vector", "attrs": {"dims": 1536, "algorithm": "flat"}}
            ]
        })
        vector_store = RedisVectorStore(
            schema=schema,
            redis_url="redis://localhost:6379"
        )
    """

    stores_text: bool = True
    stores_node: bool = True
    flat_metadata: bool = False

    _index: SearchIndex = PrivateAttr()
=======
import redis
from redis import DataError
from redis import Redis
from redis.client import Redis as RedisType
from redis.commands.search.field import VectorField
from redis.exceptions import RedisError
from redis.exceptions import TimeoutError as RedisTimeoutError

_logger = logging.getLogger(__name__)
NO_DOCS = "No docs found on index"


class RedisVectorStore(BasePydanticVectorStore):
    stores_text = True
    stores_node = True
    flat_metadata = False

    _tokenizer: Any = PrivateAttr()
    _redis_client: Any = PrivateAttr()
    _redis_client_async: Any = PrivateAttr()
    _prefix: str = PrivateAttr()
    _index_name: str = PrivateAttr()
    _index_args: Dict[str, Any] = PrivateAttr()
    _metadata_fields: List[str] = PrivateAttr()
>>>>>>> 393a13e2
    _overwrite: bool = PrivateAttr()
    _return_fields: List[str] = PrivateAttr()

    def __init__(
        self,
<<<<<<< HEAD
        schema: Optional[IndexSchema] = None,
        redis_client: Optional[Redis] = None,
        redis_url: Optional[str] = None,
=======
        index_name: str,
        index_prefix: str = "llama_index",
        prefix_ending: str = "/vector",
        index_args: Optional[Dict[str, Any]] = None,
        metadata_fields: Optional[List[str]] = None,
        redis_url: str = "redis://localhost:6379",
        redis_client: Optional[Redis] = None,
        redis_client_async: Optional[Redis] = None,
>>>>>>> 393a13e2
        overwrite: bool = False,
        return_fields: Optional[List[str]] = None,
        **kwargs: Any,
    ) -> None:
        super().__init__()
        # check for indicators of old schema
        self._flag_old_kwargs(**kwargs)

        # Setup schema
        if not schema:
            logger.info("Using default RedisVectorStore schema.")
            schema = RedisVectorStoreSchema()

        self._validate_schema(schema)
        self._return_fields = return_fields or [
            NODE_ID_FIELD_NAME,
            DOC_ID_FIELD_NAME,
            TEXT_FIELD_NAME,
            NODE_CONTENT_FIELD_NAME,
        ]
        self._index = SearchIndex(
            schema=schema, redis_client=redis_client, redis_url=redis_url
        )
        self._overwrite = overwrite

        # Create index
        self.create_index()

    def _flag_old_kwargs(self, **kwargs):
        old_kwargs = [
            "index_name",
            "index_prefix",
            "prefix_ending",
            "index_args",
            "metadata_fields",
        ]
        for kwarg in old_kwargs:
            if kwarg in kwargs:
                raise ValueError(
                    f"Deprecated kwarg, {kwarg}, found upon initialization. "
                    "RedisVectorStore now requires an IndexSchema object. "
                    "See the documentation for a complete example: https://docs.llamaindex.ai/en/stable/examples/vector_stores/RedisIndexDemo/"
                )

<<<<<<< HEAD
    def _validate_schema(self, schema: IndexSchema) -> str:
        base_schema = RedisVectorStoreSchema()
        for name, field in base_schema.fields.items():
            if (name not in schema.fields) or (
                not schema.fields[name].type == field.type
            ):
                raise ValueError(
                    f"Required field {name} must be present in the index "
                    f"and of type {schema.fields[name].type}"
                )
=======
        Raises:
            ValueError: If redis-py is not installed
            ValueError: If RediSearch is not installed

        Examples:
            >>> from llama_index.core.vector_stores.redis import RedisVectorStore
            >>> # Create a RedisVectorStore
            >>> vector_store = RedisVectorStore(
            >>>     index_name="my_index",
            >>>     index_prefix="llama_index",
            >>>     index_args={"algorithm": "HNSW", "m": 16, "ef_construction": 200,
                "distance_metric": "cosine"},
            >>>     redis_url="redis://localhost:6379/",
            >>>     overwrite=True)
        """
        try:
            if redis_client:
                self._redis_client = redis_client
            if redis_client_async:
                self._redis_client_async = redis_client_async
            # connect to redis from url
            if not redis_client and not redis_client_async:
                self._redis_client = redis.from_url(redis_url, **kwargs)
            # check if redis has redisearch module installed
            check_redis_modules_exist(self._redis_client)

        except ValueError as e:
            raise ValueError(f"Redis failed to connect: {e}")

        # index identifiers
        self._prefix = index_prefix + prefix_ending
        self._index_name = index_name
        self._index_args = index_args if index_args is not None else {}
        self._metadata_fields = metadata_fields if metadata_fields is not None else []
        self._overwrite = overwrite
        self._vector_field = str(self._index_args.get("vector_field", "vector"))
        self._vector_key = str(self._index_args.get("vector_key", "vector"))
        self._tokenizer = TokenEscaper()
        super().__init__()
>>>>>>> 393a13e2

    @property
    def client(self) -> "Redis":
        """Return the redis client instance."""
        return self._index.client

    @property
    def index_name(self) -> str:
        """Return the name of the index based on the schema."""
        return self._index.name

    @property
    def schema(self) -> IndexSchema:
        """Return the index schema."""
        return self._index.schema

    def set_return_fields(self, return_fields: List[str]) -> None:
        """Update the return fields for the query response."""
        self._return_fields = return_fields

    def index_exists(self) -> bool:
        """Check whether the index exists in Redis.

        Returns:
            bool: True or False.
        """
        return self._index.exists()

    def create_index(self, overwrite: Optional[bool] = None) -> None:
        """Create an index in Redis."""
        if overwrite is None:
            overwrite = self._overwrite
        # Create index honoring overwrite policy
        if overwrite:
            self._index.create(overwrite=True, drop=True)
        else:
            self._index.create()

    def add(self, nodes: List[BaseNode], **add_kwargs: Any) -> List[str]:
        """Add nodes to the index.

        Args:
            nodes (List[BaseNode]): List of nodes with embeddings

        Returns:
            List[str]: List of ids of the documents added to the index.

        Raises:
            ValueError: If the index already exists and overwrite is False.
        """
<<<<<<< HEAD
        # Check to see if empty document list was passed
=======
        self._check_index(nodes=nodes)
        return self._sync_add(nodes=nodes)

    async def async_add(self, nodes: List[BaseNode], **add_kwargs: Any) -> List[str]:
        """Add nodes to the index.

        Args:
            nodes (List[BaseNode]): List of nodes with embeddings

        Returns:
            List[str]: List of ids of the documents added to the index.

        Raises:
            ValueError: If the index already exists and overwrite is False.
        """
        await self._async_check_index(nodes=nodes)
        return await self._async_add(nodes=nodes)

    async def _async_check_index(self, nodes):
        # check to see if empty document list was passed
        if len(nodes) == 0:
            return []

        # set vector dim for creation if index doesn't exist
        self._index_args["dims"] = len(nodes[0].get_embedding())
        exists = await self._async_index_exists()
        if exists:
            if self._overwrite:
                self.delete_index()
                self._create_index()
            else:
                logging.info(f"Adding document to existing index {self._index_name}")
        else:
            self._create_index()

    def _check_index(self, nodes):
        # check to see if empty document list was passed
>>>>>>> 393a13e2
        if len(nodes) == 0:
            return []

        # Now check for the scenario where user is trying to index embeddings that don't align with schema
        embedding_len = len(nodes[0].get_embedding())
        expected_dims = self._index.schema.fields[VECTOR_FIELD_NAME].attrs.dims
        if expected_dims != embedding_len:
            raise ValueError(
                f"Attempting to index embeddings of dim {embedding_len} "
                f"which doesn't match the index schema expectation of {expected_dims}. "
                "Please review the Redis integration example to learn how to customize schema. "
                ""
            )

<<<<<<< HEAD
        data: List[Dict[str, Any]] = []
        for node in nodes:
            embedding = node.get_embedding()
            record = {
                NODE_ID_FIELD_NAME: node.node_id,
                DOC_ID_FIELD_NAME: node.ref_doc_id,
                TEXT_FIELD_NAME: node.get_content(metadata_mode=MetadataMode.NONE),
                VECTOR_FIELD_NAME: array_to_buffer(embedding, dtype="FLOAT32"),
            }
            # parse and append metadata
            additional_metadata = node_to_metadata_dict(
                node, remove_text=True, flat_metadata=self.flat_metadata
            )
            data.append({**record, **additional_metadata})
=======
    def _sync_add(self, nodes):
        ids = []
        for node in nodes:
            key, mapping = self._create_key_mapping(node=node, ids=ids)
            self._redis_client.hset(key, mapping=mapping)  # type: ignore
>>>>>>> 393a13e2

        # Load nodes to Redis
        keys = self._index.load(data, id_field=NODE_ID_FIELD_NAME, **add_kwargs)
        logger.info(f"Added {len(keys)} documents to index {self._index.name}")
        return [
            key.strip(self._index.prefix + self._index.key_separator) for key in keys
        ]

    async def _async_add(self, nodes):
        ids = []
        assert self._redis_client_async
        async with self._redis_client_async.pipeline(transaction=True) as pipe:
            for node in nodes:
                key, mapping = self._create_key_mapping(node=node, ids=ids)
                await pipe.hset(key, mapping=mapping)  # type: ignore
            await pipe.execute()
        _logger.info(f"Added {len(ids)} documents to index {self._index_name}")
        return ids

    def _create_key_mapping(self, node, ids: list):
        mapping = {
            "id": node.node_id,
            "doc_id": f"{self._prefix}_{node.node_id}",
            "text": node.get_content(metadata_mode=MetadataMode.NONE),
            self._vector_key: array_to_buffer(node.get_embedding()),
        }
        additional_metadata = node_to_metadata_dict(
            node, remove_text=True, flat_metadata=self.flat_metadata
        )
        mapping.update(additional_metadata)

        ids.append(node.node_id)
        key = "_".join([self._prefix, str(node.node_id)])
        mapping.pop(
            "sub_dicts", None
        )  # Remove if present from VectorMemory to avoid serialization issues
        return key, mapping

    def delete_nodes(self, node_ids: list):
        for node_id in node_ids:
            self._redis_client.delete("_".join([self._prefix, str(node_id)]))

    async def async_delete_nodes(self, node_ids: list):
        for node_id in node_ids:
            await self._redis_client_async.delete(
                "_".join([self._prefix, str(node_id)])
            )

    async def async_delete(self, ref_doc_id: str, **delete_kwargs: Any) -> None:
        """
        Delete nodes using the ref_doc_id.

        Args:
            ref_doc_id (str): The doc_id of the document to delete.

        """
        # use tokenizer to escape dashes in query
        query_str = "@doc_id:{%s}" % self._tokenizer.escape(ref_doc_id)
        # find all documents that match a doc_id
        results = await self._redis_client_async.ft(self._index_name).search(query_str)
        if len(results.docs) == 0:
            # don't raise an error but warn the user that document wasn't found
            # could be a result of eviction policy
            _logger.warning(
                f"Document with doc_id {ref_doc_id} not found "
                f"in index {self._index_name}"
            )
            return

        for doc in results.docs:
            await self._redis_client_async.delete(doc.id)
        _logger.info(
            f"Deleted {len(results.docs)} documents from index {self._index_name}"
        )

    def delete(self, ref_doc_id: str, **delete_kwargs: Any) -> None:
        """
        Delete nodes using the ref_doc_id.

        Args:
            ref_doc_id (str): The doc_id of the document to delete.

        """
<<<<<<< HEAD
        # build a filter to target specific docs by doc ID
        doc_filter = Tag(DOC_ID_FIELD_NAME) == ref_doc_id
        total = self._index.query(CountQuery(doc_filter))
        delete_query = FilterQuery(
            return_fields=[NODE_ID_FIELD_NAME],
            filter_expression=doc_filter,
            num_results=total,
        )
        # fetch docs to delete and flush them
        docs_to_delete = self._index.search(delete_query.query, delete_query.params)
        with self._index.client.pipeline(transaction=False) as pipe:
            for doc in docs_to_delete.docs:
                pipe.delete(doc.id)
            res = pipe.execute()

        logger.info(
            f"Deleted {len(docs_to_delete.docs)} documents from index {self._index.name}"
=======
        # use tokenizer to escape dashes in query
        # NOTE: This doesn't seem to work, using id with just the node_id works instead
        # Not updating currently to prevent possible issues with other code
        query_str = "@doc_id:{%s}" % self._tokenizer.escape(ref_doc_id)
        # find all documents that match a doc_id
        results = self._redis_client.ft(self._index_name).search(query_str)
        if len(results.docs) == 0:
            # don't raise an error but warn the user that document wasn't found
            # could be a result of eviction policy
            _logger.warning(
                f"Document with doc_id {ref_doc_id} not found "
                f"in index {self._index_name}"
            )
            return
        for doc in results.docs:
            self._redis_client.delete(doc.id)
        _logger.info(
            f"Deleted {len(results.docs)} documents from index {self._index_name}"
>>>>>>> 393a13e2
        )

    def delete_index(self) -> None:
        """Delete the index and all documents."""
        logger.info(f"Deleting index {self._index.name}")
        self._index.delete(drop=True)

    @staticmethod
    def _to_redis_filter(field: BaseField, filter: MetadataFilter) -> FilterExpression:
        """
        Translate a standard metadata filter to a Redis specific filter expression.

        Args:
            field (BaseField): The field to be filtered on, must have a type attribute.
            filter (MetadataFilter): The filter to apply, must have operator and value attributes.

        Returns:
            FilterExpression: A Redis-specific filter expression constructed from the input.

        Raises:
            ValueError: If the field type is unsupported or if the operator is not supported for the field type.
        """
        # Check for unsupported field type
        if field.type not in REDIS_LLAMA_FIELD_SPEC:
            raise ValueError(f"Unsupported field type {field.type} for {field.name}")

        field_info = REDIS_LLAMA_FIELD_SPEC[field.type]

        # Check for unsupported operator
        if filter.operator not in field_info["operators"]:
            raise ValueError(
                f"Filter operator {filter.operator} not supported for {field.name} of type {field.type}"
            )

        # Create field instance and apply the operator function
        field_instance = field_info["class"](field.name)
        return field_info["operators"][filter.operator](field_instance, filter.value)

    def _create_redis_filter_expression(
        self, metadata_filters: MetadataFilters
    ) -> FilterExpression:
        """
        Generate a Redis Filter Expression as a combination of metadata filters.

        Args:
            metadata_filters (MetadataFilters): List of metadata filters to use.

        Returns:
            FilterExpression: A Redis filter expression.
        """
        filter_expression = FilterExpression("*")
        if metadata_filters:
            if metadata_filters.filters:
                for filter in metadata_filters.filters:
                    # Handle nested MetadataFilters recursively
                    if isinstance(filter, MetadataFilters):
                        redis_filter = self._create_redis_filter_expression(filter)
                    else:
                        # Index must be created with the metadata field in the index schema
                        field = self._index.schema.fields.get(filter.key)
                        if not field:
                            logger.warning(
                                f"{filter.key} field was not included as part of the index schema, and thus cannot be used as a filter condition."
                            )
                            continue
                        # Extract redis filter
                        redis_filter = self._to_redis_filter(field, filter)

                    # Combine with conditional
                    if metadata_filters.condition == "and":
                        filter_expression = filter_expression & redis_filter
                    else:
                        filter_expression = filter_expression | redis_filter
        return filter_expression

    def _to_redis_query(self, query: VectorStoreQuery) -> VectorQuery:
        """Creates a RedisQuery from a VectorStoreQuery."""
        filter_expression = self._create_redis_filter_expression(query.filters)
        return_fields = self._return_fields.copy()
        return VectorQuery(
            vector=query.query_embedding,
            vector_field_name=VECTOR_FIELD_NAME,
            num_results=query.similarity_top_k,
            filter_expression=filter_expression,
            return_fields=return_fields,
        )

    def _extract_node_and_score(self, doc, redis_query: VectorQuery):
        """Extracts a node and its score from a document."""
        try:
            node = metadata_dict_to_node(
                {NODE_CONTENT_FIELD_NAME: doc[NODE_CONTENT_FIELD_NAME]}
            )
            node.text = doc[TEXT_FIELD_NAME]
        except Exception:
            # Handle legacy metadata format
            node = TextNode(
                text=doc[TEXT_FIELD_NAME],
                id_=doc[NODE_ID_FIELD_NAME],
                embedding=None,
                relationships={
                    NodeRelationship.SOURCE: RelatedNodeInfo(
                        node_id=doc[DOC_ID_FIELD_NAME]
                    )
                },
            )
        score = 1 - float(doc[redis_query.DISTANCE_ID])
        return node, score

    def _process_query_results(
        self, results, redis_query: VectorQuery
    ) -> VectorStoreQueryResult:
        """Processes query results and returns a VectorStoreQueryResult."""
        ids, nodes, scores = [], [], []
        for doc in results:
            node, score = self._extract_node_and_score(doc, redis_query)
            ids.append(doc[NODE_ID_FIELD_NAME])
            nodes.append(node)
            scores.append(score)
        logger.info(f"Found {len(nodes)} results for query with id {ids}")
        return VectorStoreQueryResult(nodes=nodes, ids=ids, similarities=scores)

    async def async_delete_index(self) -> None:
        """Delete the index and all documents."""
        _logger.info(f"Deleting index {self._index_name}")
        await self._redis_client_async.ft(self._index_name).dropindex(
            delete_documents=True
        )

    def query(self, query: VectorStoreQuery, **kwargs: Any) -> VectorStoreQueryResult:
        """Query the index.

        Args:
            query (VectorStoreQuery): query object

        Returns:
            VectorStoreQueryResult: query result

        Raises:
            ValueError: If query.query_embedding is None.
            redis.exceptions.RedisError: If there is an error querying the index.
            redis.exceptions.TimeoutError: If there is a timeout querying the index.
        """
<<<<<<< HEAD
=======

        redis_query, query_params = self._prepare_query(query=query)
        results = self._run_query(redis_query=redis_query, query_params=query_params)
        return self._query_post_processing(results)

    async def aquery(
        self, query: VectorStoreQuery, **kwargs: Any
    ) -> VectorStoreQueryResult:
        """Query the index.

        Args:
            query (VectorStoreQuery): query object

        Returns:
            VectorStoreQueryResult: query result

        Raises:
            ValueError: If query.query_embedding is None.
            redis.exceptions.RedisError: If there is an error querying the index.
            redis.exceptions.TimeoutError: If there is a timeout querying the index.
            ValueError: If no documents are found when querying the index.
        """

        redis_query, query_params = self._prepare_query(query=query)
        results = await self._arun_query(
            redis_query=redis_query, query_params=query_params
        )
        return self._query_post_processing(results=results)

    def _prepare_query(self, query: VectorStoreQuery):
        return_fields = [
            "id",
            "doc_id",
            "text",
            self._vector_key,
            "vector_score",
            "_node_content",
        ]

        filters = _to_redis_filters(query.filters) if query.filters is not None else "*"

        _logger.info(f"Using filters: {filters}")

        redis_query = get_redis_query(
            return_fields=return_fields,
            top_k=query.similarity_top_k,
            vector_field=self._vector_field,
            filters=filters,
        )

>>>>>>> 393a13e2
        if not query.query_embedding:
            raise ValueError("Query embedding is required for querying.")

        redis_query = self._to_redis_query(query)
        logger.info(f"Querying index {self._index.name} with query {redis_query!s}")

        return redis_query, query_params

    def _run_query(self, redis_query: str, query_params: dict):
        try:
            results = self._index.query(redis_query)
        except RedisTimeoutError as e:
            logger.error(f"Query timed out on {self._index.name}: {e}")
            raise
        except RedisError as e:
            logger.error(f"Error querying {self._index.name}: {e}")
            raise
        return results

    async def _arun_query(self, redis_query: str, query_params: dict):
        try:
            results = await self._redis_client_async.ft(self._index_name).search(
                redis_query, query_params=query_params  # type: ignore
            )
        except RedisTimeoutError as e:
            _logger.error(f"Query timed out on {self._index_name}: {e}")
            raise
        except RedisError as e:
            _logger.error(f"Error querying {self._index_name}: {e}")
            raise
        return results

    def _query_post_processing(self, results) -> VectorStoreQueryResult:

<<<<<<< HEAD
        return self._process_query_results(results, redis_query)
=======
        if len(results.docs) == 0:
            raise ValueError(
                f"{NO_DOCS} '{self._index_name}' with "
                f"prefix '{self._prefix}'. "
                "* Did you originally create the index with a different prefix? "
                "* Did you index your metadata fields when you created the index?"
            )

        ids = []
        nodes = []
        scores = []
        for doc in results.docs:
            try:
                node = metadata_dict_to_node({"_node_content": doc._node_content})
                node.text = doc.text
            except Exception:
                # TODO: Legacy support for old metadata format
                node = TextNode(
                    text=doc.text,
                    id_=doc.id,
                    embedding=None,
                    relationships={
                        NodeRelationship.SOURCE: RelatedNodeInfo(node_id=doc.doc_id)
                    },
                )
            ids.append(doc.id.replace(self._prefix + "_", ""))
            nodes.append(node)
            scores.append(1 - float(doc.vector_score))
        _logger.info(f"Found {len(nodes)} results for query with id {ids}")

        return VectorStoreQueryResult(nodes=nodes, ids=ids, similarities=scores)
>>>>>>> 393a13e2

    def persist(
        self,
        persist_path: Optional[str] = None,
        fs: Optional[fsspec.AbstractFileSystem] = None,
        in_background: bool = True,
    ) -> None:
        """Persist the vector store to disk.

        For Redis, more notes here: https://redis.io/docs/management/persistence/

        Args:
            persist_path (str): Path to persist the vector store to. (doesn't apply)
            in_background (bool, optional): Persist in background. Defaults to True.
            fs (fsspec.AbstractFileSystem, optional): Filesystem to persist to.
                (doesn't apply)

        Raises:
            redis.exceptions.RedisError: If there is an error
                                         persisting the index to disk.
        """
        try:
            if in_background:
                logger.info("Saving index to disk in background")
                self._index.client.bgsave()
            else:
                logger.info("Saving index to disk")
                self._index.client.save()

        except RedisError as e:
<<<<<<< HEAD
            logger.error(f"Error saving index to disk: {e}")
            raise
=======
            _logger.error(f"Error saving index to disk: {e}")
            raise

    def _create_index(self) -> None:
        # should never be called outside class and hence should not raise importerror
        from redis.commands.search.field import TagField, TextField
        from redis.commands.search.indexDefinition import IndexDefinition, IndexType

        # Create Index
        default_fields = [
            TextField("text", weight=1.0),
            TagField("doc_id", sortable=False),
            TagField("id", sortable=False),
        ]
        # add vector field to list of index fields. Create lazily to allow user
        # to specify index and search attributes in creation.

        fields = [
            *default_fields,
            self._create_vector_field(self._vector_field, **self._index_args),
        ]

        # add metadata fields to list of index fields or we won't be able to search them
        for metadata_field in self._metadata_fields:
            # TODO: allow addition of text fields as metadata
            # TODO: make sure we're preventing overwriting other keys (e.g. text,
            #   doc_id, id, and other vector fields)
            fields.append(TagField(metadata_field, sortable=False))
        _logger.info(f"Creating index {self._index_name}")
        self._redis_client.ft(self._index_name).create_index(
            fields=fields,
            definition=IndexDefinition(
                prefix=[self._prefix], index_type=IndexType.HASH
            ),  # TODO support JSON
        )

    def _index_exists(self) -> bool:
        # use FT._LIST to check if index exists
        indices = convert_bytes(self._redis_client.execute_command("FT._LIST"))
        return self._index_name in indices

    async def _async_index_exists(self) -> bool:
        # use FT._LIST to check if index exists
        indices = convert_bytes(
            await self._redis_client_async.execute_command("FT._LIST")
        )
        return self._index_name in indices

    def _create_vector_field(
        self,
        name: str,
        dims: int = 1536,
        algorithm: str = "FLAT",
        datatype: str = "FLOAT32",
        distance_metric: str = "COSINE",
        initial_cap: int = 20000,
        block_size: int = 1000,
        m: int = 16,
        ef_construction: int = 200,
        ef_runtime: int = 10,
        epsilon: float = 0.8,
        **kwargs: Any,
    ) -> "VectorField":
        """Create a RediSearch VectorField.

        Args:
            name (str): The name of the field.
            algorithm (str): The algorithm used to index the vector.
            dims (int): The dimensionality of the vector.
            datatype (str): The type of the vector. default: FLOAT32
            distance_metric (str): The distance metric used to compare vectors.
            initial_cap (int): The initial capacity of the index.
            block_size (int): The block size of the index.
            m (int): The number of outgoing edges in the HNSW graph.
            ef_construction (int): Number of maximum allowed potential outgoing edges
                            candidates for each node in the graph,
                            during the graph building.
            ef_runtime (int): The umber of maximum top candidates to hold during the
                KNN search

        Returns:
            A RediSearch VectorField.
        """
        try:
            if algorithm.upper() == "HNSW":
                return VectorField(
                    name,
                    "HNSW",
                    {
                        "TYPE": datatype.upper(),
                        "DIM": dims,
                        "DISTANCE_METRIC": distance_metric.upper(),
                        "INITIAL_CAP": initial_cap,
                        "M": m,
                        "EF_CONSTRUCTION": ef_construction,
                        "EF_RUNTIME": ef_runtime,
                        "EPSILON": epsilon,
                    },
                )
            else:
                return VectorField(
                    name,
                    "FLAT",
                    {
                        "TYPE": datatype.upper(),
                        "DIM": dims,
                        "DISTANCE_METRIC": distance_metric.upper(),
                        "INITIAL_CAP": initial_cap,
                        "BLOCK_SIZE": block_size,
                    },
                )
        except DataError as e:
            raise ValueError(
                f"Failed to create Redis index vector field with error: {e}"
            )


# currently only supports exact tag match - {} denotes a tag
# must create the index with the correct metadata field before using a field as a
#   filter, or it will return no results
def _to_redis_filters(metadata_filters: MetadataFilters) -> str:
    tokenizer = TokenEscaper()

    filter_strings = []
    filter_in_strings = {}
    for filter in metadata_filters.legacy_filters():
        # adds quotes around the value to ensure that the filter is treated as an
        #   exact match
        if filter.operator == FilterOperator.IN:
            if len(filter.value.split()) > 1:
                filter.value = f'"{filter.value}"'
            if filter.key in filter_in_strings:
                filter_in_strings[filter.key].append(filter.value)
            else:
                filter_in_strings[filter.key] = [filter.value]
        else:
            filter_string = f"@{filter.key}:{{{tokenizer.escape(str(filter.value))}}}"
            filter_strings.append(filter_string)
    for key, value_list in filter_in_strings.items():
        values = "|".join(value_list)
        filter_string = f"@{key}:{{{tokenizer.escape(str(values))}}}"
        filter_strings.append(filter_string)
    # A space can be used for the AND operator: https://redis.io/docs/latest/develop/interact/search-and-query/query/combined/
    filter_strings_base = [f"({filter_string})" for filter_string in filter_strings]
    joined_filter_strings = " ".join(filter_strings_base)
    print("Using filter string: ", joined_filter_strings)
    return f"({joined_filter_strings})"
>>>>>>> 393a13e2
<|MERGE_RESOLUTION|>--- conflicted
+++ resolved
@@ -10,7 +10,7 @@
 from redis import Redis
 from redis.exceptions import RedisError
 from redis.exceptions import TimeoutError as RedisTimeoutError
-from redisvl.index import SearchIndex
+from redisvl.index import SearchIndex, AsyncSearchIndex
 from redisvl.query import CountQuery, FilterQuery, VectorQuery
 from redisvl.query.filter import FilterExpression, Tag
 from redisvl.redis.utils import array_to_buffer
@@ -47,8 +47,16 @@
 )
 from llama_index.vector_stores.redis.utils import REDIS_LLAMA_FIELD_SPEC
 
-<<<<<<< HEAD
+import redis
+from redis import DataError
+from redis import Redis
+from redis.client import Redis as RedisType
+from redis.commands.search.field import VectorField
+from redis.exceptions import RedisError
+from redis.exceptions import TimeoutError as RedisTimeoutError
+
 logger = logging.getLogger(__name__)
+NO_DOCS = "No docs found on index"
 
 
 class RedisVectorStore(BasePydanticVectorStore):
@@ -108,24 +116,6 @@
     flat_metadata: bool = False
 
     _index: SearchIndex = PrivateAttr()
-=======
-import redis
-from redis import DataError
-from redis import Redis
-from redis.client import Redis as RedisType
-from redis.commands.search.field import VectorField
-from redis.exceptions import RedisError
-from redis.exceptions import TimeoutError as RedisTimeoutError
-
-_logger = logging.getLogger(__name__)
-NO_DOCS = "No docs found on index"
-
-
-class RedisVectorStore(BasePydanticVectorStore):
-    stores_text = True
-    stores_node = True
-    flat_metadata = False
-
     _tokenizer: Any = PrivateAttr()
     _redis_client: Any = PrivateAttr()
     _redis_client_async: Any = PrivateAttr()
@@ -133,26 +123,15 @@
     _index_name: str = PrivateAttr()
     _index_args: Dict[str, Any] = PrivateAttr()
     _metadata_fields: List[str] = PrivateAttr()
->>>>>>> 393a13e2
     _overwrite: bool = PrivateAttr()
     _return_fields: List[str] = PrivateAttr()
 
     def __init__(
         self,
-<<<<<<< HEAD
         schema: Optional[IndexSchema] = None,
         redis_client: Optional[Redis] = None,
+        redis_client_async: Optional[Redis] = None,
         redis_url: Optional[str] = None,
-=======
-        index_name: str,
-        index_prefix: str = "llama_index",
-        prefix_ending: str = "/vector",
-        index_args: Optional[Dict[str, Any]] = None,
-        metadata_fields: Optional[List[str]] = None,
-        redis_url: str = "redis://localhost:6379",
-        redis_client: Optional[Redis] = None,
-        redis_client_async: Optional[Redis] = None,
->>>>>>> 393a13e2
         overwrite: bool = False,
         return_fields: Optional[List[str]] = None,
         **kwargs: Any,
@@ -173,13 +152,18 @@
             TEXT_FIELD_NAME,
             NODE_CONTENT_FIELD_NAME,
         ]
-        self._index = SearchIndex(
-            schema=schema, redis_client=redis_client, redis_url=redis_url
-        )
         self._overwrite = overwrite
-
-        # Create index
-        self.create_index()
+        if redis_client:
+            self._index = SearchIndex(
+                schema=schema, redis_client=redis_client, redis_url=redis_url
+            )
+            self.create_index()
+        else:
+            self._async_index = AsyncSearchIndex(
+                schema=schema, redis_client=redis_client_async, redis_url=redis_url
+            )    
+            await self.async_create_index()
+        
 
     def _flag_old_kwargs(self, **kwargs):
         old_kwargs = [
@@ -197,7 +181,6 @@
                     "See the documentation for a complete example: https://docs.llamaindex.ai/en/stable/examples/vector_stores/RedisIndexDemo/"
                 )
 
-<<<<<<< HEAD
     def _validate_schema(self, schema: IndexSchema) -> str:
         base_schema = RedisVectorStoreSchema()
         for name, field in base_schema.fields.items():
@@ -208,51 +191,12 @@
                     f"Required field {name} must be present in the index "
                     f"and of type {schema.fields[name].type}"
                 )
-=======
-        Raises:
-            ValueError: If redis-py is not installed
-            ValueError: If RediSearch is not installed
-
-        Examples:
-            >>> from llama_index.core.vector_stores.redis import RedisVectorStore
-            >>> # Create a RedisVectorStore
-            >>> vector_store = RedisVectorStore(
-            >>>     index_name="my_index",
-            >>>     index_prefix="llama_index",
-            >>>     index_args={"algorithm": "HNSW", "m": 16, "ef_construction": 200,
-                "distance_metric": "cosine"},
-            >>>     redis_url="redis://localhost:6379/",
-            >>>     overwrite=True)
-        """
-        try:
-            if redis_client:
-                self._redis_client = redis_client
-            if redis_client_async:
-                self._redis_client_async = redis_client_async
-            # connect to redis from url
-            if not redis_client and not redis_client_async:
-                self._redis_client = redis.from_url(redis_url, **kwargs)
-            # check if redis has redisearch module installed
-            check_redis_modules_exist(self._redis_client)
-
-        except ValueError as e:
-            raise ValueError(f"Redis failed to connect: {e}")
-
-        # index identifiers
-        self._prefix = index_prefix + prefix_ending
-        self._index_name = index_name
-        self._index_args = index_args if index_args is not None else {}
-        self._metadata_fields = metadata_fields if metadata_fields is not None else []
-        self._overwrite = overwrite
-        self._vector_field = str(self._index_args.get("vector_field", "vector"))
-        self._vector_key = str(self._index_args.get("vector_key", "vector"))
-        self._tokenizer = TokenEscaper()
-        super().__init__()
->>>>>>> 393a13e2
 
     @property
     def client(self) -> "Redis":
         """Return the redis client instance."""
+        if self._async_index:
+            return self._async_index.client
         return self._index.client
 
     @property
@@ -263,6 +207,8 @@
     @property
     def schema(self) -> IndexSchema:
         """Return the index schema."""
+        if self._async_index:
+            return self._async_index.client        
         return self._index.schema
 
     def set_return_fields(self, return_fields: List[str]) -> None:
@@ -276,6 +222,14 @@
             bool: True or False.
         """
         return self._index.exists()
+
+    def async_index_exists(self) -> bool:
+        """Check whether the index exists in Redis.
+
+        Returns:
+            bool: True or False.
+        """
+        return await self._async_index.exists()
 
     def create_index(self, overwrite: Optional[bool] = None) -> None:
         """Create an index in Redis."""
@@ -283,11 +237,21 @@
             overwrite = self._overwrite
         # Create index honoring overwrite policy
         if overwrite:
-            self._index.create(overwrite=True, drop=True)
+            self._index.create(overwrite=overwrite, drop=True)
         else:
             self._index.create()
 
-    def add(self, nodes: List[BaseNode], **add_kwargs: Any) -> List[str]:
+    def async_create_index(self, overwrite: Optional[bool] = None) -> None:
+        """Create an async index in Redis."""
+        if overwrite is None:
+            overwrite = self._overwrite
+        # Create index honoring overwrite policy
+        if overwrite:
+            await self._async_index.create(overwrite=True, drop=True)
+        else:
+            await self._async_index.create()            
+
+    async def async_add(self, nodes: List[BaseNode], **add_kwargs: Any) -> List[str]:
         """Add nodes to the index.
 
         Args:
@@ -299,53 +263,13 @@
         Raises:
             ValueError: If the index already exists and overwrite is False.
         """
-<<<<<<< HEAD
         # Check to see if empty document list was passed
-=======
-        self._check_index(nodes=nodes)
-        return self._sync_add(nodes=nodes)
-
-    async def async_add(self, nodes: List[BaseNode], **add_kwargs: Any) -> List[str]:
-        """Add nodes to the index.
-
-        Args:
-            nodes (List[BaseNode]): List of nodes with embeddings
-
-        Returns:
-            List[str]: List of ids of the documents added to the index.
-
-        Raises:
-            ValueError: If the index already exists and overwrite is False.
-        """
-        await self._async_check_index(nodes=nodes)
-        return await self._async_add(nodes=nodes)
-
-    async def _async_check_index(self, nodes):
-        # check to see if empty document list was passed
         if len(nodes) == 0:
             return []
 
-        # set vector dim for creation if index doesn't exist
-        self._index_args["dims"] = len(nodes[0].get_embedding())
-        exists = await self._async_index_exists()
-        if exists:
-            if self._overwrite:
-                self.delete_index()
-                self._create_index()
-            else:
-                logging.info(f"Adding document to existing index {self._index_name}")
-        else:
-            self._create_index()
-
-    def _check_index(self, nodes):
-        # check to see if empty document list was passed
->>>>>>> 393a13e2
-        if len(nodes) == 0:
-            return []
-
         # Now check for the scenario where user is trying to index embeddings that don't align with schema
         embedding_len = len(nodes[0].get_embedding())
-        expected_dims = self._index.schema.fields[VECTOR_FIELD_NAME].attrs.dims
+        expected_dims = self._async_index.schema.fields[VECTOR_FIELD_NAME].attrs.dims
         if expected_dims != embedding_len:
             raise ValueError(
                 f"Attempting to index embeddings of dim {embedding_len} "
@@ -354,7 +278,6 @@
                 ""
             )
 
-<<<<<<< HEAD
         data: List[Dict[str, Any]] = []
         for node in nodes:
             embedding = node.get_embedding()
@@ -369,13 +292,55 @@
                 node, remove_text=True, flat_metadata=self.flat_metadata
             )
             data.append({**record, **additional_metadata})
-=======
-    def _sync_add(self, nodes):
-        ids = []
+
+        # Load nodes to Redis
+        keys = await self.async_index.load(data, id_field=NODE_ID_FIELD_NAME, **add_kwargs)
+        logger.info(f"Added {len(keys)} documents to index {self._index.name}")
+        return [
+            key.strip(self.async_index.prefix + self.async_index.key_separator) for key in keys
+        ]
+    
+    def add(self, nodes: List[BaseNode], **add_kwargs: Any) -> List[str]:
+        """Add nodes to the index.
+
+        Args:
+            nodes (List[BaseNode]): List of nodes with embeddings
+
+        Returns:
+            List[str]: List of ids of the documents added to the index.
+
+        Raises:
+            ValueError: If the index already exists and overwrite is False.
+        """
+        # Check to see if empty document list was passed
+        if len(nodes) == 0:
+            return []
+
+        # Now check for the scenario where user is trying to index embeddings that don't align with schema
+        embedding_len = len(nodes[0].get_embedding())
+        expected_dims = self._index.schema.fields[VECTOR_FIELD_NAME].attrs.dims
+        if expected_dims != embedding_len:
+            raise ValueError(
+                f"Attempting to index embeddings of dim {embedding_len} "
+                f"which doesn't match the index schema expectation of {expected_dims}. "
+                "Please review the Redis integration example to learn how to customize schema. "
+                ""
+            )
+
+        data: List[Dict[str, Any]] = []
         for node in nodes:
-            key, mapping = self._create_key_mapping(node=node, ids=ids)
-            self._redis_client.hset(key, mapping=mapping)  # type: ignore
->>>>>>> 393a13e2
+            embedding = node.get_embedding()
+            record = {
+                NODE_ID_FIELD_NAME: node.node_id,
+                DOC_ID_FIELD_NAME: node.ref_doc_id,
+                TEXT_FIELD_NAME: node.get_content(metadata_mode=MetadataMode.NONE),
+                VECTOR_FIELD_NAME: array_to_buffer(embedding, dtype="FLOAT32"),
+            }
+            # parse and append metadata
+            additional_metadata = node_to_metadata_dict(
+                node, remove_text=True, flat_metadata=self.flat_metadata
+            )
+            data.append({**record, **additional_metadata})
 
         # Load nodes to Redis
         keys = self._index.load(data, id_field=NODE_ID_FIELD_NAME, **add_kwargs)
@@ -384,36 +349,6 @@
             key.strip(self._index.prefix + self._index.key_separator) for key in keys
         ]
 
-    async def _async_add(self, nodes):
-        ids = []
-        assert self._redis_client_async
-        async with self._redis_client_async.pipeline(transaction=True) as pipe:
-            for node in nodes:
-                key, mapping = self._create_key_mapping(node=node, ids=ids)
-                await pipe.hset(key, mapping=mapping)  # type: ignore
-            await pipe.execute()
-        _logger.info(f"Added {len(ids)} documents to index {self._index_name}")
-        return ids
-
-    def _create_key_mapping(self, node, ids: list):
-        mapping = {
-            "id": node.node_id,
-            "doc_id": f"{self._prefix}_{node.node_id}",
-            "text": node.get_content(metadata_mode=MetadataMode.NONE),
-            self._vector_key: array_to_buffer(node.get_embedding()),
-        }
-        additional_metadata = node_to_metadata_dict(
-            node, remove_text=True, flat_metadata=self.flat_metadata
-        )
-        mapping.update(additional_metadata)
-
-        ids.append(node.node_id)
-        key = "_".join([self._prefix, str(node.node_id)])
-        mapping.pop(
-            "sub_dicts", None
-        )  # Remove if present from VectorMemory to avoid serialization issues
-        return key, mapping
-
     def delete_nodes(self, node_ids: list):
         for node_id in node_ids:
             self._redis_client.delete("_".join([self._prefix, str(node_id)]))
@@ -432,26 +367,25 @@
             ref_doc_id (str): The doc_id of the document to delete.
 
         """
-        # use tokenizer to escape dashes in query
-        query_str = "@doc_id:{%s}" % self._tokenizer.escape(ref_doc_id)
-        # find all documents that match a doc_id
-        results = await self._redis_client_async.ft(self._index_name).search(query_str)
-        if len(results.docs) == 0:
-            # don't raise an error but warn the user that document wasn't found
-            # could be a result of eviction policy
-            _logger.warning(
-                f"Document with doc_id {ref_doc_id} not found "
-                f"in index {self._index_name}"
-            )
-            return
-
-        for doc in results.docs:
-            await self._redis_client_async.delete(doc.id)
-        _logger.info(
-            f"Deleted {len(results.docs)} documents from index {self._index_name}"
+        # build a filter to target specific docs by doc ID
+        doc_filter = Tag(DOC_ID_FIELD_NAME) == ref_doc_id
+        total = self._index.query(CountQuery(doc_filter))
+        delete_query = FilterQuery(
+            return_fields=[NODE_ID_FIELD_NAME],
+            filter_expression=doc_filter,
+            num_results=total,
         )
-
-    def delete(self, ref_doc_id: str, **delete_kwargs: Any) -> None:
+        # fetch docs to delete and flush them
+        docs_to_delete = self._index.search(delete_query.query, delete_query.params)
+        async with self._index.client.pipeline(transaction=False) as pipe:
+            for doc in docs_to_delete.docs:
+                await pipe.delete(doc.id)
+            res = await pipe.execute()
+
+        logger.info(
+            f"Deleted {len(docs_to_delete.docs)} documents from index {self._index.name}")
+
+    def delete(self, ref_doc_id: str) -> None:
         """
         Delete nodes using the ref_doc_id.
 
@@ -459,7 +393,6 @@
             ref_doc_id (str): The doc_id of the document to delete.
 
         """
-<<<<<<< HEAD
         # build a filter to target specific docs by doc ID
         doc_filter = Tag(DOC_ID_FIELD_NAME) == ref_doc_id
         total = self._index.query(CountQuery(doc_filter))
@@ -476,33 +409,17 @@
             res = pipe.execute()
 
         logger.info(
-            f"Deleted {len(docs_to_delete.docs)} documents from index {self._index.name}"
-=======
-        # use tokenizer to escape dashes in query
-        # NOTE: This doesn't seem to work, using id with just the node_id works instead
-        # Not updating currently to prevent possible issues with other code
-        query_str = "@doc_id:{%s}" % self._tokenizer.escape(ref_doc_id)
-        # find all documents that match a doc_id
-        results = self._redis_client.ft(self._index_name).search(query_str)
-        if len(results.docs) == 0:
-            # don't raise an error but warn the user that document wasn't found
-            # could be a result of eviction policy
-            _logger.warning(
-                f"Document with doc_id {ref_doc_id} not found "
-                f"in index {self._index_name}"
-            )
-            return
-        for doc in results.docs:
-            self._redis_client.delete(doc.id)
-        _logger.info(
-            f"Deleted {len(results.docs)} documents from index {self._index_name}"
->>>>>>> 393a13e2
-        )
+            f"Deleted {len(docs_to_delete.docs)} documents from index {self._index.name}")
 
     def delete_index(self) -> None:
         """Delete the index and all documents."""
         logger.info(f"Deleting index {self._index.name}")
         self._index.delete(drop=True)
+
+    async def async_delete_index(self) -> None:
+        """Delete the index and all documents."""
+        logger.info(f"Deleting index {self._async_index.name}")
+        await self._async_index.delete(drop=True)        
 
     @staticmethod
     def _to_redis_filter(field: BaseField, filter: MetadataFilter) -> FilterExpression:
@@ -619,13 +536,6 @@
         logger.info(f"Found {len(nodes)} results for query with id {ids}")
         return VectorStoreQueryResult(nodes=nodes, ids=ids, similarities=scores)
 
-    async def async_delete_index(self) -> None:
-        """Delete the index and all documents."""
-        _logger.info(f"Deleting index {self._index_name}")
-        await self._redis_client_async.ft(self._index_name).dropindex(
-            delete_documents=True
-        )
-
     def query(self, query: VectorStoreQuery, **kwargs: Any) -> VectorStoreQueryResult:
         """Query the index.
 
@@ -640,68 +550,12 @@
             redis.exceptions.RedisError: If there is an error querying the index.
             redis.exceptions.TimeoutError: If there is a timeout querying the index.
         """
-<<<<<<< HEAD
-=======
-
-        redis_query, query_params = self._prepare_query(query=query)
-        results = self._run_query(redis_query=redis_query, query_params=query_params)
-        return self._query_post_processing(results)
-
-    async def aquery(
-        self, query: VectorStoreQuery, **kwargs: Any
-    ) -> VectorStoreQueryResult:
-        """Query the index.
-
-        Args:
-            query (VectorStoreQuery): query object
-
-        Returns:
-            VectorStoreQueryResult: query result
-
-        Raises:
-            ValueError: If query.query_embedding is None.
-            redis.exceptions.RedisError: If there is an error querying the index.
-            redis.exceptions.TimeoutError: If there is a timeout querying the index.
-            ValueError: If no documents are found when querying the index.
-        """
-
-        redis_query, query_params = self._prepare_query(query=query)
-        results = await self._arun_query(
-            redis_query=redis_query, query_params=query_params
-        )
-        return self._query_post_processing(results=results)
-
-    def _prepare_query(self, query: VectorStoreQuery):
-        return_fields = [
-            "id",
-            "doc_id",
-            "text",
-            self._vector_key,
-            "vector_score",
-            "_node_content",
-        ]
-
-        filters = _to_redis_filters(query.filters) if query.filters is not None else "*"
-
-        _logger.info(f"Using filters: {filters}")
-
-        redis_query = get_redis_query(
-            return_fields=return_fields,
-            top_k=query.similarity_top_k,
-            vector_field=self._vector_field,
-            filters=filters,
-        )
-
->>>>>>> 393a13e2
         if not query.query_embedding:
             raise ValueError("Query embedding is required for querying.")
 
         redis_query = self._to_redis_query(query)
         logger.info(f"Querying index {self._index.name} with query {redis_query!s}")
 
-        return redis_query, query_params
-
-    def _run_query(self, redis_query: str, query_params: dict):
         try:
             results = self._index.query(redis_query)
         except RedisTimeoutError as e:
@@ -710,58 +564,42 @@
         except RedisError as e:
             logger.error(f"Error querying {self._index.name}: {e}")
             raise
-        return results
-
-    async def _arun_query(self, redis_query: str, query_params: dict):
+
+        return self._process_query_results(results, redis_query)
+
+    async def aquery(self, query: VectorStoreQuery, **kwargs: Any) -> VectorStoreQueryResult:
+        """Query the index.
+
+        Args:
+            query (VectorStoreQuery): query object
+
+        Returns:
+            VectorStoreQueryResult: query result
+
+        Raises:
+            ValueError: If query.query_embedding is None.
+            redis.exceptions.RedisError: If there is an error querying the index.
+            redis.exceptions.TimeoutError: If there is a timeout querying the index.
+        """
+        if not query.query_embedding:
+            raise ValueError("Query embedding is required for querying.")
+
+        redis_query = self._to_redis_query(query)
+        logger.info(f"Querying index {self._index.name} with query {redis_query!s}")
+
         try:
-            results = await self._redis_client_async.ft(self._index_name).search(
-                redis_query, query_params=query_params  # type: ignore
-            )
+            results = await self._async_index.query(redis_query)
         except RedisTimeoutError as e:
-            _logger.error(f"Query timed out on {self._index_name}: {e}")
+            logger.error(f"Query timed out on {self._index.name}: {e}")
             raise
         except RedisError as e:
-            _logger.error(f"Error querying {self._index_name}: {e}")
+            logger.error(f"Error querying {self._index.name}: {e}")
             raise
-        return results
+
+        return self._process_query_results(results, redis_query)
 
     def _query_post_processing(self, results) -> VectorStoreQueryResult:
-
-<<<<<<< HEAD
         return self._process_query_results(results, redis_query)
-=======
-        if len(results.docs) == 0:
-            raise ValueError(
-                f"{NO_DOCS} '{self._index_name}' with "
-                f"prefix '{self._prefix}'. "
-                "* Did you originally create the index with a different prefix? "
-                "* Did you index your metadata fields when you created the index?"
-            )
-
-        ids = []
-        nodes = []
-        scores = []
-        for doc in results.docs:
-            try:
-                node = metadata_dict_to_node({"_node_content": doc._node_content})
-                node.text = doc.text
-            except Exception:
-                # TODO: Legacy support for old metadata format
-                node = TextNode(
-                    text=doc.text,
-                    id_=doc.id,
-                    embedding=None,
-                    relationships={
-                        NodeRelationship.SOURCE: RelatedNodeInfo(node_id=doc.doc_id)
-                    },
-                )
-            ids.append(doc.id.replace(self._prefix + "_", ""))
-            nodes.append(node)
-            scores.append(1 - float(doc.vector_score))
-        _logger.info(f"Found {len(nodes)} results for query with id {ids}")
-
-        return VectorStoreQueryResult(nodes=nodes, ids=ids, similarities=scores)
->>>>>>> 393a13e2
 
     def persist(
         self,
@@ -792,155 +630,5 @@
                 self._index.client.save()
 
         except RedisError as e:
-<<<<<<< HEAD
             logger.error(f"Error saving index to disk: {e}")
-            raise
-=======
-            _logger.error(f"Error saving index to disk: {e}")
-            raise
-
-    def _create_index(self) -> None:
-        # should never be called outside class and hence should not raise importerror
-        from redis.commands.search.field import TagField, TextField
-        from redis.commands.search.indexDefinition import IndexDefinition, IndexType
-
-        # Create Index
-        default_fields = [
-            TextField("text", weight=1.0),
-            TagField("doc_id", sortable=False),
-            TagField("id", sortable=False),
-        ]
-        # add vector field to list of index fields. Create lazily to allow user
-        # to specify index and search attributes in creation.
-
-        fields = [
-            *default_fields,
-            self._create_vector_field(self._vector_field, **self._index_args),
-        ]
-
-        # add metadata fields to list of index fields or we won't be able to search them
-        for metadata_field in self._metadata_fields:
-            # TODO: allow addition of text fields as metadata
-            # TODO: make sure we're preventing overwriting other keys (e.g. text,
-            #   doc_id, id, and other vector fields)
-            fields.append(TagField(metadata_field, sortable=False))
-        _logger.info(f"Creating index {self._index_name}")
-        self._redis_client.ft(self._index_name).create_index(
-            fields=fields,
-            definition=IndexDefinition(
-                prefix=[self._prefix], index_type=IndexType.HASH
-            ),  # TODO support JSON
-        )
-
-    def _index_exists(self) -> bool:
-        # use FT._LIST to check if index exists
-        indices = convert_bytes(self._redis_client.execute_command("FT._LIST"))
-        return self._index_name in indices
-
-    async def _async_index_exists(self) -> bool:
-        # use FT._LIST to check if index exists
-        indices = convert_bytes(
-            await self._redis_client_async.execute_command("FT._LIST")
-        )
-        return self._index_name in indices
-
-    def _create_vector_field(
-        self,
-        name: str,
-        dims: int = 1536,
-        algorithm: str = "FLAT",
-        datatype: str = "FLOAT32",
-        distance_metric: str = "COSINE",
-        initial_cap: int = 20000,
-        block_size: int = 1000,
-        m: int = 16,
-        ef_construction: int = 200,
-        ef_runtime: int = 10,
-        epsilon: float = 0.8,
-        **kwargs: Any,
-    ) -> "VectorField":
-        """Create a RediSearch VectorField.
-
-        Args:
-            name (str): The name of the field.
-            algorithm (str): The algorithm used to index the vector.
-            dims (int): The dimensionality of the vector.
-            datatype (str): The type of the vector. default: FLOAT32
-            distance_metric (str): The distance metric used to compare vectors.
-            initial_cap (int): The initial capacity of the index.
-            block_size (int): The block size of the index.
-            m (int): The number of outgoing edges in the HNSW graph.
-            ef_construction (int): Number of maximum allowed potential outgoing edges
-                            candidates for each node in the graph,
-                            during the graph building.
-            ef_runtime (int): The umber of maximum top candidates to hold during the
-                KNN search
-
-        Returns:
-            A RediSearch VectorField.
-        """
-        try:
-            if algorithm.upper() == "HNSW":
-                return VectorField(
-                    name,
-                    "HNSW",
-                    {
-                        "TYPE": datatype.upper(),
-                        "DIM": dims,
-                        "DISTANCE_METRIC": distance_metric.upper(),
-                        "INITIAL_CAP": initial_cap,
-                        "M": m,
-                        "EF_CONSTRUCTION": ef_construction,
-                        "EF_RUNTIME": ef_runtime,
-                        "EPSILON": epsilon,
-                    },
-                )
-            else:
-                return VectorField(
-                    name,
-                    "FLAT",
-                    {
-                        "TYPE": datatype.upper(),
-                        "DIM": dims,
-                        "DISTANCE_METRIC": distance_metric.upper(),
-                        "INITIAL_CAP": initial_cap,
-                        "BLOCK_SIZE": block_size,
-                    },
-                )
-        except DataError as e:
-            raise ValueError(
-                f"Failed to create Redis index vector field with error: {e}"
-            )
-
-
-# currently only supports exact tag match - {} denotes a tag
-# must create the index with the correct metadata field before using a field as a
-#   filter, or it will return no results
-def _to_redis_filters(metadata_filters: MetadataFilters) -> str:
-    tokenizer = TokenEscaper()
-
-    filter_strings = []
-    filter_in_strings = {}
-    for filter in metadata_filters.legacy_filters():
-        # adds quotes around the value to ensure that the filter is treated as an
-        #   exact match
-        if filter.operator == FilterOperator.IN:
-            if len(filter.value.split()) > 1:
-                filter.value = f'"{filter.value}"'
-            if filter.key in filter_in_strings:
-                filter_in_strings[filter.key].append(filter.value)
-            else:
-                filter_in_strings[filter.key] = [filter.value]
-        else:
-            filter_string = f"@{filter.key}:{{{tokenizer.escape(str(filter.value))}}}"
-            filter_strings.append(filter_string)
-    for key, value_list in filter_in_strings.items():
-        values = "|".join(value_list)
-        filter_string = f"@{key}:{{{tokenizer.escape(str(values))}}}"
-        filter_strings.append(filter_string)
-    # A space can be used for the AND operator: https://redis.io/docs/latest/develop/interact/search-and-query/query/combined/
-    filter_strings_base = [f"({filter_string})" for filter_string in filter_strings]
-    joined_filter_strings = " ".join(filter_strings_base)
-    print("Using filter string: ", joined_filter_strings)
-    return f"({joined_filter_strings})"
->>>>>>> 393a13e2
+            raise