--- conflicted
+++ resolved
@@ -115,13 +115,7 @@
 
         if not self._is_hosted:  # on-premises mode
             # in this case we trust the model name and base_url
-<<<<<<< HEAD
-            self._inference_url = self._validate_url(base_url) + "/rankings"
-            if not model:
-                self.__set_default_model()
-=======
             self._inference_url = self._validate_url(base_url) + "/ranking"
->>>>>>> 1fc48b7b
         else:  # hosted mode
             if not model:
                 model = MODEL_ENDPOINT_MAP.get(base_url)
