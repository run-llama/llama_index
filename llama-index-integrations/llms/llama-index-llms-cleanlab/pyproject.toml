[build-system]
<<<<<<< HEAD
build-backend = "hatchling.build"
requires = ["hatchling"]
=======
requires = ["hatchling"]
build-backend = "hatchling.build"
>>>>>>> e17efe18

[dependency-groups]
dev = [
    "black[jupyter]<=23.9.1,>=23.7.0",
    "codespell[toml]>=v2.2.6",
    "diff-cover>=9.2.0",
    "ipython==8.10.0",
    "jupyter>=1.0.0,<2",
    "mypy==0.991",
    "pre-commit==3.2.0",
    "pylint==2.15.10",
<<<<<<< HEAD
    "pytest-cov>=6.1.1",
    "pytest-mock==3.11.1",
    "pytest==7.2.1",
=======
    "pytest==7.2.1",
    "pytest-cov>=6.1.1",
    "pytest-mock==3.11.1",
>>>>>>> e17efe18
    "ruff==0.0.292",
    "types-Deprecated>=0.1.0",
    "types-PyYAML>=6.0.12.12,<7",
    "types-protobuf>=4.24.0.4,<5",
    "types-redis==4.5.5.0",
    "types-requests==2.28.11.8",
    "types-setuptools==67.1.0.0",
]

[project]
<<<<<<< HEAD
authors = [{email = "ashishsardana21@gmail.com", name = "Ashish Sardana"}]
dependencies = [
    "cleanlab-tlm>=1.1.2,<2",
    "llama-index-core>=0.12.0,<0.13",
]
description = "llama-index llms cleanlab integration"
license = "MIT"
name = "llama-index-llms-cleanlab"
readme = "README.md"
requires-python = ">=3.9,<4.0"
version = "0.5.0"
=======
name = "llama-index-llms-cleanlab"
version = "0.4.0"
description = "llama-index llms cleanlab integration"
authors = [{name = "Ashish Sardana", email = "ashishsardana21@gmail.com"}]
requires-python = ">=3.9,<4.0"
readme = "README.md"
license = "MIT"
dependencies = [
    "cleanlab-studio>=2.5.0,<3",
    "llama-index-core>=0.12.0,<0.13",
]
>>>>>>> e17efe18

[tool.codespell]
check-filenames = true
check-hidden = true
# Feel free to un-skip examples, and experimental, you will just need to
# work through many typos (--write-changes and --interactive will help)
skip = "*.csv,*.html,*.json,*.jsonl,*.pdf,*.txt,*.ipynb"

[tool.hatch.build.targets.sdist]
include = ["llama_index/"]

[tool.hatch.build.targets.wheel]
include = ["llama_index/"]

[tool.llamahub]
contains_example = false
import_path = "llama_index.llms.cleanlab"

[tool.llamahub.class_authors]
CleanlabTLM = "ashishsardana"

[tool.mypy]
disallow_untyped_defs = true
# Remove venv skip when integrated with pre-commit
exclude = ["_static", "build", "examples", "notebooks", "venv"]
ignore_missing_imports = true
python_version = "3.8"<|MERGE_RESOLUTION|>--- conflicted
+++ resolved
@@ -1,11 +1,6 @@
 [build-system]
-<<<<<<< HEAD
-build-backend = "hatchling.build"
-requires = ["hatchling"]
-=======
 requires = ["hatchling"]
 build-backend = "hatchling.build"
->>>>>>> e17efe18
 
 [dependency-groups]
 dev = [
@@ -17,15 +12,9 @@
     "mypy==0.991",
     "pre-commit==3.2.0",
     "pylint==2.15.10",
-<<<<<<< HEAD
-    "pytest-cov>=6.1.1",
-    "pytest-mock==3.11.1",
-    "pytest==7.2.1",
-=======
     "pytest==7.2.1",
     "pytest-cov>=6.1.1",
     "pytest-mock==3.11.1",
->>>>>>> e17efe18
     "ruff==0.0.292",
     "types-Deprecated>=0.1.0",
     "types-PyYAML>=6.0.12.12,<7",
@@ -36,31 +25,17 @@
 ]
 
 [project]
-<<<<<<< HEAD
-authors = [{email = "ashishsardana21@gmail.com", name = "Ashish Sardana"}]
-dependencies = [
-    "cleanlab-tlm>=1.1.2,<2",
-    "llama-index-core>=0.12.0,<0.13",
-]
-description = "llama-index llms cleanlab integration"
-license = "MIT"
 name = "llama-index-llms-cleanlab"
-readme = "README.md"
-requires-python = ">=3.9,<4.0"
 version = "0.5.0"
-=======
-name = "llama-index-llms-cleanlab"
-version = "0.4.0"
 description = "llama-index llms cleanlab integration"
 authors = [{name = "Ashish Sardana", email = "ashishsardana21@gmail.com"}]
 requires-python = ">=3.9,<4.0"
 readme = "README.md"
 license = "MIT"
 dependencies = [
-    "cleanlab-studio>=2.5.0,<3",
+    "cleanlab-tlm>=1.1.2,<2",
     "llama-index-core>=0.12.0,<0.13",
 ]
->>>>>>> e17efe18
 
 [tool.codespell]
 check-filenames = true
