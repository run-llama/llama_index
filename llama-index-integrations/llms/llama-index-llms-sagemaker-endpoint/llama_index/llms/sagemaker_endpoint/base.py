--- conflicted
+++ resolved
@@ -157,31 +157,6 @@
         model_kwargs = model_kwargs or {}
         model_kwargs["temperature"] = temperature
         content_handler = content_handler
-<<<<<<< HEAD
-        self._completion_to_prompt = completion_to_prompt
-
-        region_name = kwargs.pop("region_name", None)
-        if region_name is not None:
-            warnings.warn(
-                "Kwarg `region_name` is deprecated and will be removed in a future version. "
-                "Please use `aws_region_name` instead.",
-                DeprecationWarning,
-            )
-            if not aws_region_name:
-                aws_region_name = region_name
-
-        self._client = get_aws_service_client(
-            service_name="sagemaker-runtime",
-            profile_name=profile_name,
-            region_name=aws_region_name,
-            aws_access_key_id=aws_access_key_id,
-            aws_secret_access_key=aws_secret_access_key,
-            aws_session_token=aws_session_token,
-            max_retries=max_retries,
-            timeout=timeout,
-        )
-=======
->>>>>>> 7101c0f9
         callback_manager = callback_manager or CallbackManager([])
 
         super().__init__(
@@ -203,10 +178,21 @@
             output_parser=output_parser,
         )
         self._completion_to_prompt = completion_to_prompt
+
+        region_name = kwargs.pop("region_name", None)
+        if region_name is not None:
+            warnings.warn(
+                "Kwarg `region_name` is deprecated and will be removed in a future version. "
+                "Please use `aws_region_name` instead.",
+                DeprecationWarning,
+            )
+            if not aws_region_name:
+                aws_region_name = region_name
+
         self._client = get_aws_service_client(
             service_name="sagemaker-runtime",
             profile_name=profile_name,
-            region_name=region_name,
+            region_name=aws_region_name,
             aws_access_key_id=aws_access_key_id,
             aws_secret_access_key=aws_secret_access_key,
             aws_session_token=aws_session_token,
