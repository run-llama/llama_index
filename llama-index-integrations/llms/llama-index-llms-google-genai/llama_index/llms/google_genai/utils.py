import asyncio
import json
import logging
from collections.abc import Sequence
<<<<<<< HEAD
from io import IOBase
from typing import (
    TYPE_CHECKING,
    Any,
    Dict,
    Union,
    Optional,
    Type,
    Tuple,
    Literal,
    cast,
)
=======
from io import BytesIO
from typing import TYPE_CHECKING, Any, Dict, List, Union, Optional, Type, Tuple, cast
>>>>>>> 9831c7cb
import typing

import google.genai.types as types
import google.genai
import httpx
from google.genai import _transformers, Client
from google.genai import errors

from llama_index.core.bridge.pydantic import BaseModel, ValidationError
from llama_index.core.base.llms.types import (
    ChatMessage,
    ChatResponse,
    ImageBlock,
    MessageRole,
    TextBlock,
    DocumentBlock,
    VideoBlock,
    ThinkingBlock,
    ToolCallBlock,
    ContentBlock,
)
from llama_index.core.program.utils import _repair_incomplete_json
from tenacity import (
    before_sleep_log,
    retry,
    retry_if_exception_type,
    retry_if_exception,
    stop_after_attempt,
    stop_after_delay,
    wait_exponential,
    wait_random_exponential,
)
from tenacity.stop import stop_base

if TYPE_CHECKING:
    from llama_index.core.tools.types import BaseTool

logger = logging.getLogger(__name__)

ROLES_TO_GEMINI: dict[MessageRole, MessageRole] = {
    MessageRole.USER: MessageRole.USER,
    MessageRole.ASSISTANT: MessageRole.MODEL,
    ## Gemini chat mode only has user and model roles. Put the rest in user role.
    MessageRole.SYSTEM: MessageRole.USER,
    MessageRole.MODEL: MessageRole.MODEL,
    ## Gemini has function role, but chat mode only accepts user and model roles.
    ## https://medium.com/@smallufo/openai-vs-gemini-function-calling-a664f7f2b29f
    ## Agent response's 'tool/function' role is converted to 'user' role.
    MessageRole.TOOL: MessageRole.USER,
    MessageRole.FUNCTION: MessageRole.USER,
}

ROLES_FROM_GEMINI: dict[str, MessageRole] = {
    ## Gemini has user, model and function roles.
    "user": MessageRole.USER,
    "model": MessageRole.ASSISTANT,
    "function": MessageRole.TOOL,
}


def merge_neighboring_same_role_messages(
    messages: Sequence[ChatMessage],
) -> Sequence[ChatMessage]:
    if len(messages) < 2:
        # Nothing to merge
        return messages

    # Gemini does not support multiple messages of the same role in a row, so we merge them
    # However, tool messages are not merged, so that we can keep the tool names
    # (merging them would destroy the tool name)
    merged_messages = []
    i = 0

    while i < len(messages):
        # operate on a copy of the message to avoid mutating the original
        current_message = messages[i].model_copy()
        # Initialize merged content with current message content
        merged_content = current_message.blocks
        merged_kwargs = current_message.additional_kwargs

        # Check if the next message exists and has the same role
        while (
            i + 1 < len(messages)
            and ROLES_TO_GEMINI[messages[i + 1].role]
            == ROLES_TO_GEMINI[current_message.role]
            and current_message.role != MessageRole.TOOL
        ):
            i += 1
            next_message = messages[i]
            merged_content.extend(next_message.blocks)
            merged_kwargs.update(next_message.additional_kwargs)

        # Create a new ChatMessage or similar object with merged content
        merged_message = ChatMessage(
            role=ROLES_TO_GEMINI[current_message.role],
            blocks=merged_content,
            additional_kwargs=merged_kwargs,
        )

        merged_messages.append(merged_message)
        i += 1

    return merged_messages


def _error_if_finished_early(candidate: types.Candidate) -> None:
    if finish_reason := candidate.finish_reason:
        if finish_reason != types.FinishReason.STOP:
            reason = finish_reason.name

            # Safety reasons have more detail, so include that if we can.
            if finish_reason == types.FinishReason.SAFETY and candidate.safety_ratings:
                relevant_safety = list(
                    filter(
                        lambda sr: sr.probability
                        and sr.probability.value
                        > types.HarmProbability.NEGLIGIBLE.value,
                        candidate.safety_ratings,
                    )
                )
                reason += f" {relevant_safety}"

            raise RuntimeError(f"Response was terminated early: {reason}")


def chat_from_gemini_response(
    response: types.GenerateContentResponse, existing_content: List[ContentBlock]
) -> ChatResponse:
    if not response.candidates:
        raise ValueError("Response has no candidates")

    top_candidate = response.candidates[0]
    _error_if_finished_early(top_candidate)

    response_feedback = (
        response.prompt_feedback.model_dump() if response.prompt_feedback else {}
    )
    raw = {
        **(top_candidate.model_dump()),
        **response_feedback,
    }
    thought_tokens: Optional[int] = None
    additional_kwargs: Dict[str, Any] = {"thought_signatures": []}
    if response.usage_metadata:
        raw["usage_metadata"] = response.usage_metadata.model_dump()

        # Set token usage information as required by MLFlow Tracing
        additional_kwargs["prompt_tokens"] = response.usage_metadata.prompt_token_count
        additional_kwargs["completion_tokens"] = (
            response.usage_metadata.candidates_token_count
        )
        additional_kwargs["total_tokens"] = response.usage_metadata.total_token_count

        if response.usage_metadata.thoughts_token_count:
            thought_tokens = response.usage_metadata.thoughts_token_count

    if hasattr(response, "cached_content") and response.cached_content:
        raw["cached_content"] = response.cached_content

    content_blocks = existing_content
    if (
        len(response.candidates) > 0
        and response.candidates[0].content
        and response.candidates[0].content.parts
    ):
        parts = response.candidates[0].content.parts
        for part in parts:
            if part.text:
                if part.thought:
                    content_blocks.append(
                        ThinkingBlock(
                            content=part.text,
                            additional_information=part.model_dump(exclude={"text"}),
                        )
                    )
                else:
                    if len(content_blocks) > 0 and isinstance(
                        content_blocks[-1], TextBlock
                    ):
                        content_blocks[-1].text += part.text
                    else:
                        content_blocks.append(TextBlock(text=part.text))
                additional_kwargs["thought_signatures"].append(part.thought_signature)
            if part.inline_data:
                content_blocks.append(
                    ImageBlock(
                        image=part.inline_data.data,
                        image_mimetype=part.inline_data.mime_type,
                    )
                )
                additional_kwargs["thought_signatures"].append(part.thought_signature)
            if part.function_call:
                if (
                    part.thought_signature
                    not in additional_kwargs["thought_signatures"]
                ):
                    additional_kwargs["thought_signatures"].append(
                        part.thought_signature
                    )
                content_blocks.append(
                    ToolCallBlock(
                        tool_call_id=part.function_call.name or "",
                        tool_name=part.function_call.name or "",
                        tool_kwargs=part.function_call.args or {},
                    )
                )
            if part.function_response:
                # follow the same pattern as for transforming a chatmessage into a gemini message: if it's a function response, package it alone and return it
                additional_kwargs["tool_call_id"] = part.function_response.id
                role = ROLES_FROM_GEMINI[top_candidate.content.role]
                return ChatResponse(
                    message=ChatMessage(
                        role=role,
                        content=json.dumps(part.function_response.response),
                        additional_kwargs=additional_kwargs,
                    ),
                    raw=raw,
                    additional_kwargs=additional_kwargs,
                )

    if thought_tokens:
        thinking_blocks = [
            i
            for i, block in enumerate(content_blocks)
            if isinstance(block, ThinkingBlock)
        ]
        if len(thinking_blocks) == 1:
            content_blocks[thinking_blocks[0]].num_tokens = thought_tokens
        elif len(thinking_blocks) > 1:
            content_blocks[thinking_blocks[-1]].additional_information.update(
                {"total_thinking_tokens": thought_tokens}
            )

    role = ROLES_FROM_GEMINI[top_candidate.content.role]
    return ChatResponse(
        message=ChatMessage(
            role=role, blocks=content_blocks, additional_kwargs=additional_kwargs
        ),
        raw=raw,
        additional_kwargs=additional_kwargs,
    )


async def create_file_part(
    file_buffer: IOBase,
    mime_type: str,
    file_mode: Literal["inline", "fileapi", "hybrid"],
    client: Optional[Client],
) -> tuple[types.Part, Optional[str]]:
    """Create a Part or File object for the given file depending on its size."""
    if file_mode in ("inline", "hybrid"):
        file_buffer.seek(0, 2)  # Seek to end
        size = file_buffer.tell()  # Get file size
        file_buffer.seek(0)  # Reset to beginning

        if size < 20 * 1024 * 1024:  # 20MB is the Gemini inline data size limit
            return types.Part.from_bytes(
                data=file_buffer.read(),
                mime_type=mime_type,
            ), None
        elif file_mode == "inline":
            raise ValueError("Files in inline mode must be smaller than 20MB.")

    if client is None:
        raise ValueError("A Google GenAI client must be provided for use with FileAPI.")

    file = await client.aio.files.upload(
        file=file_buffer, config=types.UploadFileConfig(mime_type=mime_type)
    )

    # Wait for file processing
    while file.state.name == "PROCESSING":
        await asyncio.sleep(2)
        file = client.files.get(name=file.name)

    if file.state.name == "FAILED":
        raise ValueError("Failed to upload the file with FileAPI")

    return types.Part.from_uri(
        file_uri=file.uri,
        mime_type=mime_type,
    ), file.name


async def adelete_uploaded_files(file_api_names: list[str], client: Client) -> None:
    """Delete files uploaded with File API."""
    await asyncio.gather(
        *[client.aio.files.delete(name=name) for name in file_api_names]
    )


def delete_uploaded_files(file_api_names: list[str], client: Client) -> None:
    """Delete files uploaded with File API."""
    for name in file_api_names:
        client.files.delete(name=name)


async def chat_message_to_gemini(
    message: ChatMessage,
    file_mode: Literal["inline", "fileapi", "hybrid"] = "hybrid",
    client: Optional[Client] = None,
) -> tuple[types.Content, list[str]]:
    """Convert ChatMessages to Gemini-specific history, including ImageDocuments."""
    unique_tool_calls = []
    parts = []
    file_api_names = []
    part = None
    for index, block in enumerate(message.blocks):
        file_api_name = None

        if isinstance(block, TextBlock):
            if block.text:
                part = types.Part.from_text(text=block.text)
        elif isinstance(block, ImageBlock):
            file_buffer = block.resolve_image(as_base64=False)

            mime_type = (
                block.image_mimetype
                if block.image_mimetype is not None
                else "image/jpeg"  # TODO: Fail?
            )

            part, file_api_name = await create_file_part(
                file_buffer, mime_type, file_mode, client
            )
        elif isinstance(block, VideoBlock):
            file_buffer = block.resolve_video(as_base64=False)

            mime_type = (
                block.video_mimetype
                if block.video_mimetype is not None
                else "video/mp4"  # TODO: Fail?
            )

            part, file_api_name = await create_file_part(
                file_buffer, mime_type, file_mode, client
            )
            part.video_metadata = types.VideoMetadata(fps=block.fps)
        elif isinstance(block, DocumentBlock):
            file_buffer = block.resolve_document()

            mime_type = (
                block.document_mimetype
                if block.document_mimetype is not None
                else "application/pdf"
            )

            part, file_api_name = await create_file_part(
                file_buffer, mime_type, file_mode, client
            )
        elif isinstance(block, ThinkingBlock):
            if block.content:
                part = types.Part.from_text(text=block.content)
                part.thought = True
                part.thought_signature = block.additional_information.get(
                    "thought_signature", None
                )
        elif isinstance(block, ToolCallBlock):
            part = types.Part.from_function_call(
                name=block.tool_name, args=cast(Dict[str, Any], block.tool_kwargs)
            )
            unique_tool_calls.append((block.tool_name, str(block.tool_kwargs)))
        else:
            msg = f"Unsupported content block type: {type(block).__name__}"
            raise ValueError(msg)

        if file_api_name is not None:
            file_api_names.append(file_api_name)

        if part is not None:
            if message.role == MessageRole.MODEL:
                thought_signatures = message.additional_kwargs.get(
                    "thought_signatures", []
                )
                part.thought_signature = (
                    thought_signatures[index]
                    if index < len(thought_signatures)
                    else None
                )
            parts.append(part)

    for tool_call in message.additional_kwargs.get("tool_calls", []):
        if isinstance(tool_call, dict):
            if (
                tool_call.get("name", ""),
                str(tool_call.get("args", {})),
            ) not in unique_tool_calls:
                part = types.Part.from_function_call(
                    name=tool_call.get("name", ""), args=tool_call.get("args", {})
                )
                part.thought_signature = tool_call.get("thought_signature")
        else:
            if (tool_call.name, str(tool_call.args)) not in unique_tool_calls:
                part = types.Part.from_function_call(
                    name=tool_call.name, args=tool_call.args
                )
                part.thought_signature = tool_call.thought_signature
        parts.append(part)

    # the tool call id is the name of the tool
    # the tool call response is the content of the message, overriding the existing content
    # (the only content before this should be the tool call)
    if message.additional_kwargs.get("tool_call_id"):
        function_response_part = types.Part.from_function_response(
            name=message.additional_kwargs.get("tool_call_id"),
            response={"result": message.content},
        )
        return types.Content(
            role=ROLES_TO_GEMINI[message.role], parts=[function_response_part]
        ), file_api_names

    return types.Content(
        role=ROLES_TO_GEMINI[message.role],
        parts=parts,
    ), file_api_names


def convert_schema_to_function_declaration(
    client: google.genai.client, tool: "BaseTool"
):
    if not tool.metadata.fn_schema:
        raise ValueError("fn_schema is missing")

    # Get the JSON schema
    root_schema = _transformers.t_schema(client, tool.metadata.fn_schema)

    description_parts = tool.metadata.description.split("\n", maxsplit=1)
    if len(description_parts) > 1:
        description = description_parts[-1]
    elif len(description_parts) == 1:
        description = description_parts[0]
    else:
        description = None

    # Create the function declaration
    return types.FunctionDeclaration(
        description=description,
        name=tool.metadata.name,
        parameters=root_schema,
    )


class ChatParams(typing.TypedDict):
    model: str
    history: list[types.Content]
    config: types.GenerateContentConfig


async def prepare_chat_params(
    model: str,
    messages: Sequence[ChatMessage],
    file_mode: Literal["inline", "fileapi", "hybrid"] = "hybrid",
    client: Optional[Client] = None,
    **kwargs: Any,
) -> tuple[types.Content, ChatParams, list[str]]:
    """
    Prepare common parameters for chat creation.

    Args:
        messages: Sequence of chat messages
        file_mode: The mode for file uploading
        client: Google Genai client used for uploading large files.
        **kwargs: Additional keyword arguments

    Returns:
        tuple containing:
        - next_msg: the next message to send
        - chat_kwargs: processed keyword arguments for chat creation
        - file_api_names: list of file api names to delete after chat call

    """
    # Extract system message if present
    system_message: str | None = None
    if messages and messages[0].role == MessageRole.SYSTEM:
        sys_msg = messages.pop(0)
        system_message = sys_msg.content
    # Now messages contains the rest of the chat history

    # Merge messages with the same role
    merged_messages = merge_neighboring_same_role_messages(messages)
    initial_history_and_names = await asyncio.gather(
        *[
            chat_message_to_gemini(message, file_mode, client)
            for message in merged_messages
        ]
    )
    initial_history = [it[0] for it in initial_history_and_names]
    file_api_names = [name for it in initial_history_and_names for name in it[1]]

    # merge tool messages into a single tool message
    # while maintaining the tool names
    history = []
    for idx, msg in enumerate(initial_history):
        if idx < 1:
            history.append(msg)
            continue

        # Skip if the role is different or not a tool message
        if msg.parts and not any(
            part.function_response is not None for part in msg.parts
        ):
            history.append(msg)
            continue

        last_msg = history[-1]

        # Skip if the last message is not a tool message
        if last_msg.parts and not any(
            part.function_response is not None for part in last_msg.parts
        ):
            history.append(msg)
            continue

        # Skip if the role is different
        if last_msg.role != msg.role:
            history.append(msg)
            continue

        # Merge the tool messages
        last_msg.parts.extend(msg.parts or [])

    # Separate the next message from the history
    next_msg = history.pop()

    tools: types.Tool | list[types.Tool] | None = kwargs.pop("tools", None)
    if tools and not isinstance(tools, list):
        tools = [tools]

    config: Union[types.GenerateContentConfig, dict] = kwargs.pop(
        "generation_config", {}
    )
    if not isinstance(config, dict):
        config = config.model_dump()

    # Add system message as system_instruction if present
    if system_message:
        config["system_instruction"] = system_message

    chat_kwargs: ChatParams = {"model": model, "history": history}

    if tools:
        if not config.get("automatic_function_calling"):
            config["automatic_function_calling"] = types.AutomaticFunctionCallingConfig(
                disable=True, maximum_remote_calls=None
            )

        if not config.get("tool_config"):
            config["tool_config"] = kwargs.pop("tool_config", None)

        if not config.get("tools"):
            config["tools"] = tools

    chat_kwargs["config"] = types.GenerateContentConfig(**config)

    return next_msg, chat_kwargs, file_api_names


def handle_streaming_flexible_model(
    current_json: str,
    candidate: types.Candidate,
    output_cls: Type[BaseModel],
    flexible_model: Type[BaseModel],
) -> Tuple[Optional[BaseModel], str]:
    parts = candidate.content.parts or []
    data = parts[0].text if parts else None
    if data:
        current_json += data
        try:
            return output_cls.model_validate_json(current_json), current_json
        except ValidationError:
            try:
                return flexible_model.model_validate_json(
                    _repair_incomplete_json(current_json)
                ), current_json
            except ValidationError:
                return None, current_json

    return None, current_json


def _should_retry(exception: BaseException):
    if isinstance(exception, errors.ClientError):
        if exception.status in (429, 408):
            return True
    return False


def create_retry_decorator(
    max_retries: int,
    random_exponential: bool = False,
    stop_after_delay_seconds: Optional[float] = None,
    min_seconds: float = 4,
    max_seconds: float = 60,
) -> typing.Callable[[Any], Any]:
    wait_strategy = (
        wait_random_exponential(min=min_seconds, max=max_seconds)
        if random_exponential
        else wait_exponential(multiplier=1, min=min_seconds, max=max_seconds)
    )

    stop_strategy: stop_base = stop_after_attempt(max_retries)
    if stop_after_delay_seconds is not None:
        stop_strategy = stop_strategy | stop_after_delay(stop_after_delay_seconds)

    return retry(
        reraise=True,
        stop=stop_strategy,
        wait=wait_strategy,
        retry=(
            retry_if_exception_type(
                (errors.ServerError, httpx.ConnectError, httpx.ConnectTimeout)
            )
            | retry_if_exception(_should_retry)
        ),
        before_sleep=before_sleep_log(logger, logging.WARNING),
    )<|MERGE_RESOLUTION|>--- conflicted
+++ resolved
@@ -2,7 +2,6 @@
 import json
 import logging
 from collections.abc import Sequence
-<<<<<<< HEAD
 from io import IOBase
 from typing import (
     TYPE_CHECKING,
@@ -15,10 +14,6 @@
     Literal,
     cast,
 )
-=======
-from io import BytesIO
-from typing import TYPE_CHECKING, Any, Dict, List, Union, Optional, Type, Tuple, cast
->>>>>>> 9831c7cb
 import typing
 
 import google.genai.types as types
