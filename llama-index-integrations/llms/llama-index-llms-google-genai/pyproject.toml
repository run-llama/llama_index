--- conflicted
+++ resolved
@@ -27,11 +27,7 @@
 
 [project]
 name = "llama-index-llms-google-genai"
-<<<<<<< HEAD
-version = "0.7.0"
-=======
-version = "0.7.1"
->>>>>>> fc9cb8cb
+version = "0.8.0"
 description = "llama-index llms google genai integration"
 authors = [{name = "Your Name", email = "you@example.com"}]
 requires-python = ">=3.9,<4.0"
