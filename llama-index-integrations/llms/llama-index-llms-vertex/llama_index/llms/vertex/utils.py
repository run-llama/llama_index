--- conflicted
+++ resolved
@@ -87,8 +87,10 @@
         if is_gemini:
             history = params["message_history"] if "message_history" in params else []
             generation = client.start_chat(history=history)
-<<<<<<< HEAD
-            generation_config = dict(kwargs)
+            kwargs = dict(kwargs)
+            tools = kwargs.pop("tools", None) if "tools" in kwargs else []
+            tools = to_gemini_tools(tools) if tools else []
+            generation_config = kwargs if kwargs else {}
             if datastore:
                 from vertexai.preview.generative_models import Tool, grounding
                 tool = Tool.from_retrieval(
@@ -97,13 +99,6 @@
                 return generation.send_message(
                     prompt, stream=stream, generation_config=generation_config, tools=[tool]
                 )
-=======
-            kwargs = dict(kwargs)
-            tools = kwargs.pop("tools", None) if "tools" in kwargs else []
-            tools = to_gemini_tools(tools) if tools else []
-            generation_config = kwargs if kwargs else {}
-
->>>>>>> e431a783
             return generation.send_message(
                 prompt, stream=stream, tools=tools, generation_config=generation_config
             )
@@ -140,8 +135,10 @@
         if is_gemini:
             history = params["message_history"] if "message_history" in params else []
             generation = client.start_chat(history=history)
-<<<<<<< HEAD
-            generation_config = dict(kwargs)
+            kwargs = dict(kwargs)
+            tools = kwargs.pop("tools", None) if "tools" in kwargs else []
+            tools = to_gemini_tools(tools) if tools else []
+            generation_config = kwargs if kwargs else {}
             if datastore:
                 from vertexai.preview.generative_models import Tool, grounding
                 tool = Tool.from_retrieval(
@@ -150,12 +147,6 @@
                 return await generation.send_message_async(
                     prompt, generation_config=generation_config, tools=[tool]
                 )
-=======
-            kwargs = dict(kwargs)
-            tools = kwargs.pop("tools", None) if "tools" in kwargs else []
-            tools = to_gemini_tools(tools) if tools else []
-            generation_config = kwargs if kwargs else {}
->>>>>>> e431a783
             return await generation.send_message_async(
                 prompt, tools=tools, generation_config=generation_config
             )
