--- conflicted
+++ resolved
@@ -23,8 +23,6 @@
     llm_chat_callback,
     llm_completion_callback,
 )
-<<<<<<< HEAD
-=======
 
 from llama_index.core.callbacks import CallbackManager
 from llama_index.llms.cortex.utils import (
@@ -33,50 +31,23 @@
     get_default_spcs_token,
     get_spcs_base_url,
 )
-from typing import List
->>>>>>> 480c5edb
-
-from llama_index.core.callbacks import CallbackManager
-from llama_index.llms.cortex.utils import (
-    generate_sf_jwt,
-    is_spcs_environment,
-    get_default_spcs_token,
-    get_spcs_base_url,
-)
-
 
 DEFAULT_CONTEXT_WINDOW = 128_000
-DEFAULT_MAX_TOKENS = 4_096
+DEFAULT_MAX_TOKENS = 4_096  # !! This is the max for all requests to the Rest API, per # https://docs.snowflake.com/en/user-guide/snowflake-cortex/cortex-llm-rest-api
 DEFAULT_MODEL = "llama3.2-1b"
 DEFAULT_TEMP = 0.0
 DEFAULT_TOP_P = 1.0
 
-DEFAULT_CONTEXT_WINDOW = 128_000
-DEFAULT_MAX_TOKENS = 4096  # !! This is the max for all requests to the Rest API, per # https://docs.snowflake.com/en/user-guide/snowflake-cortex/cortex-llm-rest-api
-DEFAULT_MODEL = "llama3.2-1b"
-DEFAULT_TEMP = 0.0
-DEFAULT_TOP_P = 1.0
-
-<<<<<<< HEAD
 # https://docs.snowflake.com/en/user-guide/snowflake-cortex/llm-functions#model-restrictions
 # https://docs.snowflake.com/en/user-guide/snowflake-cortex/cortex-llm-rest-api
 model_specs = {
     "claude-3-5-sonnet": {"context_window": 200_000, "max_output": None},
     "llama4-maverick": {"context_window": 128_000, "max_output": None},
-=======
-# This is waiting on a support request from Snowflake to get exact numbers.
-# This was created based on pubilically available information in the meantime.
-# https://docsbot.ai/models
-model_specs = {
-    "claude-3-5-sonnet": {"context_window": 200_000, "max_output": 4096},
-    "llama4-maverick": {"context_window": 1_000_000, "max_output": None},
->>>>>>> 480c5edb
     "llama3.2-1b": {"context_window": 128_000, "max_output": None},
     "llama3.2-3b": {"context_window": 128_000, "max_output": None},
     "llama3.1-8b": {"context_window": 128_000, "max_output": None},
     "llama3.1-70b": {"context_window": 128_000, "max_output": None},
     "llama3.3-70b": {"context_window": 128_000, "max_output": None},
-<<<<<<< HEAD
     "snowflake-llama-3.3-70b": {"context_window": 8_000, "max_output": None},
     "llama3.1-405b": {"context_window": 128_000, "max_output": None},
     "snowflake-llama-3.1-405b": {"context_window": 8_000, "max_output": None},
@@ -95,28 +66,17 @@
     "llama2-70b-chat": {"context_window": 4_096, "max_output": None},
     "llama3-8b": {"context_window": 8_000, "max_output": None},
     "llama3-70b": {"context_window": 8_000, "max_output": None},
-=======
-    "snowflake-llama-3.3-70b": {"context_window": 128_000, "max_output": None},
-    "llama3.1-405b": {"context_window": 128_000, "max_output": None},
-    "snowflake-llama-3.1-405b": {"context_window": None, "max_output": None},
-    "snowflake-arctic": {"context_window": None, "max_output": None},
-    "deepseek-r1": {"context_window": 64_000, "max_output": 8_192},
-    "reka-core": {"context_window": 128_000, "max_output": None},
-    "reka-flash": {"context_window": 128_000, "max_output": None},
-    "mistral-large2": {"context_window": 128_000, "max_output": 8_192},
-    "mixtral-8x7b": {"context_window": 32000, "max_output": None},
-    "mistral-7b": {"context_window": 32000, "max_output": None},
-    "jamba-instruct": {"context_window": None, "max_output": None},
-    "jamba-1.5-mini": {"context_window": None, "max_output": None},
-    "jamba-1.5-large": {"context_window": None, "max_output": None},
-    "gemma-7b": {"context_window": 8_192, "max_output": None},
->>>>>>> 480c5edb
 }
 
 
 class Cortex(CustomLLM):
     """
     Cortex LLM.
+
+    This class provides an interface to Snowflake's Cortex LLM service.
+    HTTP errors from the API (including invalid model names) will raise
+    requests.exceptions.HTTPError for synchronous methods or
+    aiohttp.ClientResponseError for asynchronous methods.
 
     This class provides an interface to Snowflake's Cortex LLM service.
     HTTP errors from the API (including invalid model names) will raise
@@ -185,7 +145,6 @@
         Implements all Snowflake Cortex LLMs.
 
         AUTHENTICATION:
-<<<<<<< HEAD
         The recommended way to connect is to use a snowflake.snowpark.Session object.
         Environment variables SNOWFLAKE_ACCOUNT and SNOWFLAKE_USERNAME must be set or passed as params.
 
@@ -195,18 +154,6 @@
         3. Default OAUTH token in SPCS environment
 
         If none of these methods are available, an assertion error is raised.
-=======
-        The recommended way to connect is to install a 'snowflake-snowpark-python', then sue a snowflake.snowpark.Session object
-        Env vars SNOWFLAKE_ACCOUNT and SNOWFLAKE_USERNAME must be set or passed in as params.
-
-        There are 4 authentication params, each optional:
-            If on Snowpark Container Services, you can leave all 3 blank. The default OAUTH token will be used.
-            :param private_key_file: Path to a private key file
-            :param session: A snowflake Snowpark Session object.
-            :param jwt_token: a str or filepath containing a jwt token. This can be an OAUTH token.
-
-        If that isn't set, it will check if you're in an SCS container, an duse the default OAUTH token located at snowflake/session/token
->>>>>>> 480c5edb
 
         """
         super().__init__(
@@ -214,7 +161,6 @@
             callback_manager=callback_manager,
         )
 
-<<<<<<< HEAD
         # Set model specs first
         self.model = model
         specs = model_specs.get(self.model, {})
@@ -259,53 +205,6 @@
             warnings.warn(
                 "SPCS environment detected. If using the default auth token, please ensure you do NOT set values for 'user' and 'role' parameters or your auth may be rejected."
             )
-=======
-        private_key_file = private_key_file or os.environ.get(
-            "SNOWFLAKE_KEY_FILE", None
-        )
-
-        def exactly_one_non_null(input: List):
-            return sum([x is not None for x in input]) == 1
-
-        if (
-            not exactly_one_non_null([private_key_file, jwt_token, session])
-            and not is_spcs_environment()
-        ):
-            raise ValueError(
-                "Must set exactly 1 of the 3 authentication parameters, OR be in an SPCS environment."
-            )
-
-        # jwt auth
-        if jwt_token:
-            if os.path.isfile(jwt_token):
-                with open(jwt_token) as fp:
-                    self.jwt_token = fp.read()
-            else:
-                self.jwt_token = jwt_token
-
-        # private key auth
-        if private_key_file:
-            self.private_key_file = private_key_file
-
-        # if no auth method specified and in SPCS environment, use the SPCS default session token
-        if (
-            private_key_file is None
-            and jwt_token is None
-            and session is None
-            and is_spcs_environment()
-        ):
-            self.jwt_token = get_default_spcs_token()
-
-        self.session = session
-        self.model = model
-        self.user = user or os.environ.get("SNOWFLAKE_USERNAME", None)
-        self.account = account or os.environ.get("SNOWFLAKE_ACCOUNT", None)
-
-        # Set reasonable default max output and context window based on known data
-        specs = model_specs.get(self.model, {})
-        self.context_window = specs.get("context_window") or DEFAULT_CONTEXT_WINDOW
-        self.max_tokens = specs.get("max_output") or DEFAULT_MAX_TOKENS
->>>>>>> 480c5edb
 
     @property
     def metadata(self) -> LLMMetadata:
@@ -331,6 +230,19 @@
         append = "/api/v2/cortex/inference:complete"
         return self.snowflake_api_endpoint + append
 
+    @property
+    def snowflake_api_endpoint(self) -> str:
+        if is_spcs_environment():
+            return get_spcs_base_url()
+        else:
+            base_url = f"https://{self.account}.snowflakecomputing.com"
+        return base_url
+
+    @property
+    def cortex_complete_endpoint(self) -> str:
+        append = "/api/v2/cortex/inference:complete"
+        return self.snowflake_api_endpoint + append
+
     def _make_completion_payload(
         self, prompt: str, formatted: bool = False, **kwargs: Any
     ) -> dict:
@@ -340,11 +252,8 @@
         max_tokens = kwargs.pop("max_tokens", self.max_tokens)
         if not formatted:
             prompt = prompt.format(**kwargs)
-<<<<<<< HEAD
-=======
-        jwt = self._generate_auth_token()
->>>>>>> 480c5edb
         return {
+            "url": self.cortex_complete_endpoint,
             "url": self.cortex_complete_endpoint,
             "headers": {
                 "Authorization": self._generate_auth_header(),
@@ -367,6 +276,7 @@
             **self._make_completion_payload(prompt, formatted, **kwargs), stream=True
         )
         api_response.raise_for_status()
+        api_response.raise_for_status()
         responses = []
         for line in api_response.iter_lines(decode_unicode=True):
             if line:
@@ -386,6 +296,7 @@
             api_response = await session.post(
                 **self._make_completion_payload(prompt, formatted, **kwargs)
             )
+            await api_response.raise_for_status()
             await api_response.raise_for_status()
             responses = []
             async for line in api_response.content:
@@ -409,6 +320,7 @@
         api_response = requests.post(
             **self._make_completion_payload(prompt, formatted, **kwargs), stream=True
         )
+        api_response.raise_for_status()
         api_response.raise_for_status()
 
         def gen() -> CompletionResponseGen:
@@ -446,10 +358,24 @@
                         yield CompletionResponse(
                             text=text, delta=line_delta, raw=line_json
                         )
+        async def gen() -> CompletionResponseAsyncGen:
+            async with aiohttp.ClientSession() as session:
+                api_response = await session.post(
+                    **self._make_completion_payload(prompt, formatted, **kwargs)
+                )
+                text = ""
+                async for line in api_response.content:
+                    line = line.decode()
+                    if line and (line != "\n") and line.startswith("data: "):
+                        line_json = json.loads(line[len("data: ") :].strip("\n"))
+                        line_delta = line_json["choices"][0]["delta"].get("content", "")
+                        text += line_delta
+                        yield CompletionResponse(
+                            text=text, delta=line_delta, raw=line_json
+                        )
 
         return gen()
 
-<<<<<<< HEAD
     def _generate_auth_header(self) -> str:
         # private key file has to be checked 2nd to last,
         # it can be set merely due to an env variable existing
@@ -459,17 +385,6 @@
             return f'Snowflake Token="{self.session.connection.rest.token}"'
         elif self.private_key_file:
             return f"Bearer {generate_sf_jwt(self.account, self.user, self.private_key_file)}"
-=======
-    def _generate_auth_token(self) -> str:
-        # private key file has to be checked 2nd to last,
-        # it can be set merely due to an env variable existing
-        if self.jwt_token:
-            return self.jwt_token
-        elif self.session:
-            return self.session.connection.rest.token
-        elif self.private_key_file:
-            return generate_sf_jwt(self.account, self.user, self.private_key_file)
->>>>>>> 480c5edb
         else:
             raise ValueError(
                 "llama-index Cortex LLM Error: No authentication method set."
@@ -488,12 +403,9 @@
         temperature = kwargs.pop("temperature", DEFAULT_TEMP)
         top_p = kwargs.pop("top_p", DEFAULT_TOP_P)
         max_tokens = kwargs.pop("max_tokens", self.max_tokens)
-<<<<<<< HEAD
         jwt = self._generate_auth_header()
-=======
-        jwt = self._generate_auth_token()
->>>>>>> 480c5edb
         return {
+            "url": self.cortex_complete_endpoint,
             "url": self.cortex_complete_endpoint,
             "headers": {
                 "Authorization": self._generate_auth_header(),
@@ -517,6 +429,7 @@
             **self._make_chat_payload(messages, **kwargs), stream=True
         )
         api_response.raise_for_status()
+        api_response.raise_for_status()
         responses = []
         for line in api_response.iter_lines(decode_unicode=True):
             if line:
@@ -541,6 +454,7 @@
             api_response = await session.post(
                 **self._make_chat_payload(messages, **kwargs)
             )
+            await api_response.raise_for_status()
             await api_response.raise_for_status()
             responses = []
             async for line in api_response.content:
@@ -569,6 +483,7 @@
             **self._make_chat_payload(messages, **kwargs), stream=True
         )
         api_response.raise_for_status()
+        api_response.raise_for_status()
 
         def gen() -> ChatResponseGen:
             text = ""
@@ -599,6 +514,7 @@
                 **self._make_chat_payload(messages, **kwargs)
             )
             await api_response.raise_for_status()
+            await api_response.raise_for_status()
             # buffer data
             lines = []
             async for line in api_response.content:
