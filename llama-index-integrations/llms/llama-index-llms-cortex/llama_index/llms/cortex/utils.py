--- conflicted
+++ resolved
@@ -1,6 +1,7 @@
 import base64
 import hashlib
 from datetime import datetime, timedelta, timezone
+import os
 import os
 import jwt
 from cryptography.hazmat.backends import default_backend
@@ -28,13 +29,7 @@
     Returns a boolean: whether or not we're in an SPCS environment.
     """
     return (
-<<<<<<< HEAD
         os.path.exists(SPCS_TOKEN_PATH) and os.environ.get("SNOWFLAKE_HOST") is not None
-=======
-        os.path.exists(SPCS_TOKEN_PATH)
-        and os.environ.get("SNOWFLAKE_HOST") is not None
-        and os.environ.get("SNOWFLAKE_ACCOUNT") is not None
->>>>>>> 480c5edb
     )
 
 
@@ -47,15 +42,7 @@
     """
     if not is_spcs_environment():
         raise ValueError("Cannot call get_spcs_base_url unless in an spcs environment.")
-<<<<<<< HEAD
     return os.getenv("SNOWFLAKE_HOST")
-=======
-    return "https://" + os.environ.get("SNOWFLAKE_HOST").replace(
-        "snowflake",
-        os.environ.get("SNOWFLAKE_ACCOUNT").lower().replace("_", "-"),
-        1,
-    )
->>>>>>> 480c5edb
 
 
 def generate_sf_jwt(sf_account: str, sf_user: str, sf_private_key_filepath: str) -> str:
