--- conflicted
+++ resolved
@@ -22,6 +22,16 @@
     if user is None or account is None or key_file is None:
         pytest.skip("Environment variables not set.")
     return Cortex(user=user, account=account, private_key_file=key_file)
+
+
+def test_cortex_metadata(cortex_llm):
+    """Test that the LLM metadata is correctly configured."""
+    metadata = cortex_llm.metadata
+
+    assert metadata.model_name == "llama3.2-1b"
+    assert metadata.is_chat_model is True
+    assert metadata.context_window == 128000
+    assert metadata.num_output == 4096
 
 
 def test_cortex_metadata(cortex_llm):
@@ -369,13 +379,7 @@
     )
 
     # Test the token extraction
-<<<<<<< HEAD
     assert cortex._generate_auth_header() == 'Snowflake Token="mock_jwt_token"'
-=======
-    token = cortex._generate_auth_token()
-    assert token == mock_session.connection.rest.token
-    assert token == "mock_jwt_token"
->>>>>>> 480c5edb
 
 
 def test_complete_with_session_auth(mock_cortex_with_session):
@@ -399,11 +403,7 @@
         args, kwargs = mock_post.call_args
         headers = kwargs.get("headers", {})
         assert "Authorization" in headers
-<<<<<<< HEAD
         assert headers["Authorization"] == 'Snowflake Token="mock_jwt_token"'
-=======
-        assert headers["Authorization"] == "Bearer mock_jwt_token"
->>>>>>> 480c5edb
 
 
 def test_chat_with_session_auth(mock_cortex_with_session):
@@ -429,8 +429,4 @@
         args, kwargs = mock_post.call_args
         headers = kwargs.get("headers", {})
         assert "Authorization" in headers
-<<<<<<< HEAD
-        assert headers["Authorization"] == 'Snowflake Token="mock_jwt_token"'
-=======
-        assert headers["Authorization"] == "Bearer mock_jwt_token"
->>>>>>> 480c5edb
+        assert headers["Authorization"] == 'Snowflake Token="mock_jwt_token"'