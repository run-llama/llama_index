from typing import (
    TYPE_CHECKING,
    Any,
    AsyncGenerator,
    Dict,
    Generator,
    List,
    Optional,
    Sequence,
    Tuple,
    Type,
    Union,
    cast,
)

from ollama import AsyncClient, Client

from llama_index.core.base.llms.generic_utils import (
    achat_to_completion_decorator,
    astream_chat_to_completion_decorator,
    chat_to_completion_decorator,
    stream_chat_to_completion_decorator,
)
from llama_index.core.base.llms.types import (
    ChatMessage,
    ChatResponse,
    ChatResponseAsyncGen,
    ChatResponseGen,
    CompletionResponse,
    CompletionResponseAsyncGen,
    CompletionResponseGen,
    ImageBlock,
    LLMMetadata,
    MessageRole,
    TextBlock,
<<<<<<< HEAD
    ToolCallBlock,
=======
    ThinkingBlock,
>>>>>>> 2b6bcbef
)
from llama_index.core.bridge.pydantic import Field, PrivateAttr
from llama_index.core.constants import DEFAULT_CONTEXT_WINDOW, DEFAULT_NUM_OUTPUTS
from llama_index.core.instrumentation import get_dispatcher
from llama_index.core.llms.callbacks import llm_chat_callback, llm_completion_callback
from llama_index.core.llms.function_calling import FunctionCallingLLM
from llama_index.core.llms.llm import ToolSelection, Model
from llama_index.core.program.utils import process_streaming_objects, FlexibleModel
from llama_index.core.prompts import PromptTemplate
from llama_index.core.types import PydanticProgramMode

if TYPE_CHECKING:
    from llama_index.core.tools.types import BaseTool

DEFAULT_REQUEST_TIMEOUT = 30.0
dispatcher = get_dispatcher(__name__)


def get_additional_kwargs(
    response: Dict[str, Any], exclude: Tuple[str, ...]
) -> Dict[str, Any]:
    return {k: v for k, v in response.items() if k not in exclude}


def force_single_tool_call(response: ChatResponse) -> None:
    tool_calls = [
        block for block in response.message.blocks if isinstance(block, ToolCallBlock)
    ]
    if len(tool_calls) > 1:
        response.message.blocks = [
            block
            for block in response.message.blocks
            if not isinstance(block, ToolCallBlock)
        ] + [tool_calls[0]]


class Ollama(FunctionCallingLLM):
    """
    Ollama LLM.

    Visit https://ollama.com/ to download and install Ollama.

    Run `ollama serve` to start a server.

    Run `ollama pull <name>` to download a model to run.

    Examples:
        `pip install llama-index-llms-ollama`

        ```python
        from llama_index.llms.ollama import Ollama

        llm = Ollama(model="llama2", request_timeout=60.0)

        response = llm.complete("What is the capital of France?")
        print(response)
        ```

    """

    base_url: str = Field(
        default="http://localhost:11434",
        description="Base url the model is hosted under.",
    )
    model: str = Field(description="The Ollama model to use.")
    temperature: Optional[float] = Field(
        default=None,
        description="The temperature to use for sampling.",
    )
    context_window: int = Field(
        default=-1,
        description="The maximum number of context tokens for the model.",
    )
    request_timeout: float = Field(
        default=DEFAULT_REQUEST_TIMEOUT,
        description="The timeout for making http request to Ollama API server",
    )
    prompt_key: str = Field(
        default="prompt", description="The key to use for the prompt in API calls."
    )
    json_mode: bool = Field(
        default=False,
        description="Whether to use JSON mode for the Ollama API.",
    )
    additional_kwargs: Dict[str, Any] = Field(
        default_factory=dict,
        description="Additional model parameters for the Ollama API.",
    )
    is_function_calling_model: bool = Field(
        default=True,
        description="Whether the model is a function calling model.",
    )
    keep_alive: Optional[Union[float, str]] = Field(
        default="5m",
        description="controls how long the model will stay loaded into memory following the request(default: 5m)",
    )
    thinking: Optional[bool] = Field(
        default=None,
        description="Whether to enable or disable thinking in the model.",
    )

    _client: Optional[Client] = PrivateAttr()
    _async_client: Optional[AsyncClient] = PrivateAttr()

    def __init__(
        self,
        model: str,
        base_url: str = "http://localhost:11434",
        temperature: Optional[float] = None,
        context_window: int = -1,
        request_timeout: Optional[float] = DEFAULT_REQUEST_TIMEOUT,
        prompt_key: str = "prompt",
        json_mode: bool = False,
        additional_kwargs: Optional[Dict[str, Any]] = None,
        client: Optional[Client] = None,
        async_client: Optional[AsyncClient] = None,
        is_function_calling_model: bool = True,
        keep_alive: Optional[Union[float, str]] = None,
        thinking: Optional[bool] = None,
        **kwargs: Any,
    ) -> None:
        super().__init__(
            model=model,
            base_url=base_url,
            temperature=temperature,
            context_window=context_window,
            request_timeout=request_timeout,
            prompt_key=prompt_key,
            json_mode=json_mode,
            additional_kwargs=additional_kwargs or {},
            is_function_calling_model=is_function_calling_model,
            keep_alive=keep_alive,
            thinking=thinking,
            **kwargs,
        )

        self._client = client
        self._async_client = async_client

    @classmethod
    def class_name(cls) -> str:
        return "Ollama_llm"

    @property
    def metadata(self) -> LLMMetadata:
        """LLM metadata."""
        return LLMMetadata(
            context_window=self.get_context_window(),
            num_output=DEFAULT_NUM_OUTPUTS,
            model_name=self.model,
            is_chat_model=True,  # Ollama supports chat API for all models
            # TODO: Detect if selected model is a function calling model?
            is_function_calling_model=self.is_function_calling_model,
        )

    @property
    def client(self) -> Client:
        if self._client is None:
            self._client = Client(host=self.base_url, timeout=self.request_timeout)
        return self._client

    @property
    def async_client(self) -> AsyncClient:
        if self._async_client is None:
            self._async_client = AsyncClient(
                host=self.base_url, timeout=self.request_timeout
            )
        return self._async_client

    @property
    def _model_kwargs(self) -> Dict[str, Any]:
        base_kwargs = {
            "temperature": self.temperature,
            "num_ctx": self.get_context_window(),
        }
        return {
            **base_kwargs,
            **self.additional_kwargs,
        }

    def get_context_window(self) -> int:
        if self.context_window == -1:
            # Try to get the context window from the model info if not set
            info = self.client.show(self.model).modelinfo
            for key, value in info.items():
                if "context_length" in key:
                    self.context_window = int(value)
                    break

        # If the context window is still -1, use the default context window
        return (
            self.context_window if self.context_window != -1 else DEFAULT_CONTEXT_WINDOW
        )

    def _convert_to_ollama_messages(self, messages: Sequence[ChatMessage]) -> Dict:
        ollama_messages = []
        for message in messages:
            cur_ollama_message = {
                "role": message.role.value,
                "content": "",
            }
            for block in message.blocks:
                if isinstance(block, TextBlock):
                    cur_ollama_message["content"] += block.text
                elif isinstance(block, ImageBlock):
                    if "images" not in cur_ollama_message:
                        cur_ollama_message["images"] = []
                    cur_ollama_message["images"].append(
                        block.resolve_image(as_base64=True).read().decode("utf-8")
                    )
<<<<<<< HEAD
                elif isinstance(block, ToolCallBlock):
                    if "tool_calls" not in cur_ollama_message:
                        cur_ollama_message["tool_calls"] = []
                    cur_ollama_message["tool_calls"].append(
                        {
                            "function": {
                                "name": block.tool_name,
                                "arguments": block.tool_kwargs,
                            }
                        }
                    )
=======
                elif isinstance(block, ThinkingBlock):
                    if block.content:
                        cur_ollama_message["thinking"] = block.content
>>>>>>> 2b6bcbef
                else:
                    raise ValueError(f"Unsupported block type: {type(block)}")

            if "tool_calls" in message.additional_kwargs:
                cur_ollama_message["tool_calls"] = message.additional_kwargs[
                    "tool_calls"
                ]

            ollama_messages.append(cur_ollama_message)

        return ollama_messages

    def _get_response_token_counts(self, raw_response: dict) -> dict:
        """Get the token usage reported by the response."""
        try:
            prompt_tokens = raw_response["prompt_eval_count"]
            completion_tokens = raw_response["eval_count"]
            total_tokens = prompt_tokens + completion_tokens
        except KeyError:
            return {}
        except TypeError:
            return {}
        return {
            "prompt_tokens": prompt_tokens,
            "completion_tokens": completion_tokens,
            "total_tokens": total_tokens,
        }

    def _prepare_chat_with_tools(
        self,
        tools: List["BaseTool"],
        user_msg: Optional[Union[str, ChatMessage]] = None,
        chat_history: Optional[List[ChatMessage]] = None,
        verbose: bool = False,
        allow_parallel_tool_calls: bool = False,  # doesn't appear to be supported by Ollama
        tool_required: bool = False,  # not yet supported https://github.com/ollama/ollama/blob/main/docs/openai.md#supported-request-fields
        **kwargs: Any,
    ) -> Dict[str, Any]:
        tool_specs = [
            tool.metadata.to_openai_tool(skip_length_check=True) for tool in tools
        ]

        if isinstance(user_msg, str):
            user_msg = ChatMessage(role=MessageRole.USER, content=user_msg)

        messages = chat_history or []
        if user_msg:
            messages.append(user_msg)

        return {
            "messages": messages,
            "tools": tool_specs or None,
        }

    def _validate_chat_with_tools_response(
        self,
        response: ChatResponse,
        tools: List["BaseTool"],
        allow_parallel_tool_calls: bool = False,
        **kwargs: Any,
    ) -> ChatResponse:
        """Validate the response from chat_with_tools."""
        if not allow_parallel_tool_calls:
            force_single_tool_call(response)
        return response

    def get_tool_calls_from_response(
        self,
        response: "ChatResponse",
        error_on_no_tool_call: bool = True,
    ) -> List[ToolSelection]:
        """Predict and call the tool."""
        tool_calls = [
            block
            for block in response.message.blocks
            if isinstance(block, ToolCallBlock)
        ]
        if len(tool_calls) < 1:
            if error_on_no_tool_call:
                raise ValueError(
                    f"Expected at least one tool call, but got {len(tool_calls)} tool calls."
                )
            else:
                return []

        tool_selections = []
        for tool_call in tool_calls:
            argument_dict = cast(Dict[str, Any], tool_call.tool_kwargs)

            tool_selections.append(
                ToolSelection(
                    # tool ids not provided by Ollama
                    tool_id=tool_call.tool_call_id or "",
                    tool_name=tool_call.tool_name,
                    tool_kwargs=argument_dict,
                )
            )

        return tool_selections

    @llm_chat_callback()
    def chat(self, messages: Sequence[ChatMessage], **kwargs: Any) -> ChatResponse:
        ollama_messages = self._convert_to_ollama_messages(messages)

        tools = kwargs.pop("tools", None)
        think = kwargs.pop("think", None) or self.thinking
        format = kwargs.pop("format", "json" if self.json_mode else None)

        response = self.client.chat(
            model=self.model,
            messages=ollama_messages,
            stream=False,
            format=format,
            tools=tools,
            think=think,
            options=self._model_kwargs,
            keep_alive=self.keep_alive,
        )

        response = dict(response)

<<<<<<< HEAD
        blocks: list[TextBlock | ToolCallBlock] = []
=======
        blocks: List[TextBlock | ThinkingBlock] = []

>>>>>>> 2b6bcbef
        tool_calls = response["message"].get("tool_calls", []) or []
        blocks.append(TextBlock(text=response["message"].get("content", "")))
        for tool_call in tool_calls:
            blocks.append(
                ToolCallBlock(
                    tool_name=tool_call["function"]["name"],
                    tool_kwargs=tool_call["function"]["arguments"],
                )
            )
        thinking = response["message"].get("thinking", None)
        if thinking:
            blocks.append(ThinkingBlock(content=thinking))
        blocks.append(TextBlock(text=response["message"].get("content", "")))

        token_counts = self._get_response_token_counts(response)
        if token_counts:
            response["usage"] = token_counts

        return ChatResponse(
            message=ChatMessage(
                blocks=blocks,
                role=response["message"].get("role", MessageRole.ASSISTANT),
<<<<<<< HEAD
                additional_kwargs={"thinking": thinking},
=======
                additional_kwargs={"tool_calls": tool_calls},
>>>>>>> 2b6bcbef
            ),
            raw=response,
        )

    @llm_chat_callback()
    def stream_chat(
        self, messages: Sequence[ChatMessage], **kwargs: Any
    ) -> ChatResponseGen:
        ollama_messages = self._convert_to_ollama_messages(messages)

        tools = kwargs.pop("tools", None)
        think = kwargs.pop("think", None) or self.thinking
        format = kwargs.pop("format", "json" if self.json_mode else None)

        def gen() -> ChatResponseGen:
            response = self.client.chat(
                model=self.model,
                messages=ollama_messages,
                stream=True,
                format=format,
                tools=tools,
                think=think,
                options=self._model_kwargs,
                keep_alive=self.keep_alive,
            )

            response_txt = ""
            thinking_txt = ""
            blocks: List[TextBlock | ToolCallBlock] = []

            for r in response:
                if r["message"]["content"] is None:
                    continue

                r = dict(r)

                response_txt += r["message"].get("content", "") or ""
                thinking_txt += r["message"].get("thinking", "") or ""

                new_tool_calls = [dict(t) for t in r["message"].get("tool_calls") or []]
                blocks.append(TextBlock(text=response_txt))
                for tool_call in new_tool_calls:
                    blocks.append(
                        ToolCallBlock(
                            tool_name=tool_call["function"]["name"],
                            tool_kwargs=tool_call["function"]["arguments"],
                        )
                    )
                token_counts = self._get_response_token_counts(r)
                if token_counts:
                    r["usage"] = token_counts

                output_blocks = [TextBlock(text=response_txt)]
                if thinking_txt:
                    output_blocks.insert(0, ThinkingBlock(content=thinking_txt))

                yield ChatResponse(
                    message=ChatMessage(
<<<<<<< HEAD
                        blocks=blocks,
                        role=r["message"].get("role", MessageRole.ASSISTANT),
                        additional_kwargs={
                            "thinking": thinking_txt,
=======
                        blocks=output_blocks,
                        role=r["message"].get("role", MessageRole.ASSISTANT),
                        additional_kwargs={
                            "tool_calls": all_tool_calls,
>>>>>>> 2b6bcbef
                        },
                    ),
                    delta=r["message"].get("content", ""),
                    raw=r,
                    additional_kwargs={
                        "thinking_delta": r["message"].get("thinking", None),
                    },
                )

        return gen()

    @llm_chat_callback()
    async def astream_chat(
        self, messages: Sequence[ChatMessage], **kwargs: Any
    ) -> ChatResponseAsyncGen:
        ollama_messages = self._convert_to_ollama_messages(messages)

        tools = kwargs.pop("tools", None)
        think = kwargs.pop("think", None) or self.thinking
        format = kwargs.pop("format", "json" if self.json_mode else None)

        async def gen() -> ChatResponseAsyncGen:
            response = await self.async_client.chat(
                model=self.model,
                messages=ollama_messages,
                stream=True,
                format=format,
                tools=tools,
                think=think,
                options=self._model_kwargs,
                keep_alive=self.keep_alive,
            )

            response_txt = ""
            thinking_txt = ""
            blocks: List[TextBlock | ToolCallBlock] = []

            async for r in response:
                if r["message"]["content"] is None:
                    continue

                r = dict(r)

                response_txt += r["message"].get("content", "") or ""
                thinking_txt += r["message"].get("thinking", "") or ""

                new_tool_calls = [dict(t) for t in r["message"].get("tool_calls") or []]
                blocks.append(TextBlock(text=response_txt))
                for tool_call in new_tool_calls:
                    blocks.append(
                        ToolCallBlock(
                            tool_name=tool_call["function"]["name"],
                            tool_kwargs=tool_call["function"]["arguments"],
                        )
                    )
                token_counts = self._get_response_token_counts(r)
                if token_counts:
                    r["usage"] = token_counts

                output_blocks = [TextBlock(text=response_txt)]
                if thinking_txt:
                    output_blocks.insert(0, ThinkingBlock(content=thinking_txt))

                yield ChatResponse(
                    message=ChatMessage(
<<<<<<< HEAD
                        blocks=blocks,
                        role=r["message"].get("role", MessageRole.ASSISTANT),
                        additional_kwargs={
                            "thinking": thinking_txt,
=======
                        blocks=output_blocks,
                        role=r["message"].get("role", MessageRole.ASSISTANT),
                        additional_kwargs={
                            "tool_calls": all_tool_calls,
>>>>>>> 2b6bcbef
                        },
                    ),
                    delta=r["message"].get("content", ""),
                    raw=r,
                    additional_kwargs={
                        "thinking_delta": r["message"].get("thinking", None),
                    },
                )

        return gen()

    @llm_chat_callback()
    async def achat(
        self, messages: Sequence[ChatMessage], **kwargs: Any
    ) -> ChatResponse:
        ollama_messages = self._convert_to_ollama_messages(messages)

        tools = kwargs.pop("tools", None)
        think = kwargs.pop("think", None) or self.thinking
        format = kwargs.pop("format", "json" if self.json_mode else None)

        response = await self.async_client.chat(
            model=self.model,
            messages=ollama_messages,
            stream=False,
            format=format,
            tools=tools,
            think=think,
            options=self._model_kwargs,
            keep_alive=self.keep_alive,
        )

        response = dict(response)

<<<<<<< HEAD
        blocks: list[TextBlock | ToolCallBlock] = []
=======
        blocks: List[TextBlock | ThinkingBlock] = []

>>>>>>> 2b6bcbef
        tool_calls = response["message"].get("tool_calls", []) or []
        blocks.append(TextBlock(text=response["message"].get("content", "")))
        for tool_call in tool_calls:
            blocks.append(
                ToolCallBlock(
                    tool_name=tool_call["function"]["name"],
                    tool_kwargs=tool_call["function"]["arguments"],
                )
            )
        thinking = response["message"].get("thinking", None)
        if thinking:
            blocks.append(ThinkingBlock(content=thinking))
        blocks.append(TextBlock(text=response["message"].get("content", "")))
        token_counts = self._get_response_token_counts(response)
        if token_counts:
            response["usage"] = token_counts

        return ChatResponse(
            message=ChatMessage(
                blocks=blocks,
                role=response["message"].get("role", MessageRole.ASSISTANT),
<<<<<<< HEAD
                additional_kwargs={"thinking": thinking},
=======
                additional_kwargs={"tool_calls": tool_calls},
>>>>>>> 2b6bcbef
            ),
            raw=response,
        )

    @llm_completion_callback()
    def complete(
        self, prompt: str, formatted: bool = False, **kwargs: Any
    ) -> CompletionResponse:
        return chat_to_completion_decorator(self.chat)(prompt, **kwargs)

    @llm_completion_callback()
    async def acomplete(
        self, prompt: str, formatted: bool = False, **kwargs: Any
    ) -> CompletionResponse:
        return await achat_to_completion_decorator(self.achat)(prompt, **kwargs)

    @llm_completion_callback()
    def stream_complete(
        self, prompt: str, formatted: bool = False, **kwargs: Any
    ) -> CompletionResponseGen:
        return stream_chat_to_completion_decorator(self.stream_chat)(prompt, **kwargs)

    @llm_completion_callback()
    async def astream_complete(
        self, prompt: str, formatted: bool = False, **kwargs: Any
    ) -> CompletionResponseAsyncGen:
        return await astream_chat_to_completion_decorator(self.astream_chat)(
            prompt, **kwargs
        )

    @dispatcher.span
    def structured_predict(
        self,
        output_cls: Type[Model],
        prompt: PromptTemplate,
        llm_kwargs: Optional[Dict[str, Any]] = None,
        **prompt_args: Any,
    ) -> Model:
        if self.pydantic_program_mode == PydanticProgramMode.DEFAULT:
            llm_kwargs = llm_kwargs or {}
            llm_kwargs["format"] = output_cls.model_json_schema()

            messages = prompt.format_messages(**prompt_args)
            response = self.chat(messages, **llm_kwargs)

            return output_cls.model_validate_json(response.message.content or "")
        else:
            return super().structured_predict(
                output_cls, prompt, llm_kwargs, **prompt_args
            )

    @dispatcher.span
    async def astructured_predict(
        self,
        output_cls: Type[Model],
        prompt: PromptTemplate,
        llm_kwargs: Optional[Dict[str, Any]] = None,
        **prompt_args: Any,
    ) -> Model:
        if self.pydantic_program_mode == PydanticProgramMode.DEFAULT:
            llm_kwargs = llm_kwargs or {}
            llm_kwargs["format"] = output_cls.model_json_schema()

            messages = prompt.format_messages(**prompt_args)
            response = await self.achat(messages, **llm_kwargs)

            return output_cls.model_validate_json(response.message.content or "")
        else:
            return await super().astructured_predict(
                output_cls, prompt, llm_kwargs, **prompt_args
            )

    @dispatcher.span
    def stream_structured_predict(
        self,
        output_cls: Type[Model],
        prompt: PromptTemplate,
        llm_kwargs: Optional[Dict[str, Any]] = None,
        **prompt_args: Any,
    ) -> Generator[Union[Model, FlexibleModel], None, None]:
        """
        Stream structured predictions as they are generated.

        Args:
            output_cls: The Pydantic class to parse responses into
            prompt: The prompt template to use
            llm_kwargs: Optional kwargs for the LLM
            **prompt_args: Args to format the prompt with

        Returns:
            Generator yielding partial objects as they are generated

        """
        if self.pydantic_program_mode == PydanticProgramMode.DEFAULT:

            def gen(
                output_cls: Type[Model],
                prompt: PromptTemplate,
                llm_kwargs: Dict[str, Any],
                prompt_args: Dict[str, Any],
            ) -> Generator[Union[Model, FlexibleModel], None, None]:
                llm_kwargs = llm_kwargs or {}
                llm_kwargs["format"] = output_cls.model_json_schema()

                messages = prompt.format_messages(**prompt_args)
                response_gen = self.stream_chat(messages, **llm_kwargs)

                cur_objects = None
                for response in response_gen:
                    try:
                        objects = process_streaming_objects(
                            response,
                            output_cls,
                            cur_objects=cur_objects,
                            allow_parallel_tool_calls=False,
                            flexible_mode=True,
                        )
                        cur_objects = (
                            objects if isinstance(objects, list) else [objects]
                        )
                        yield objects
                    except Exception:
                        continue

            return gen(output_cls, prompt, llm_kwargs, prompt_args)
        else:
            return super().stream_structured_predict(
                output_cls, prompt, llm_kwargs, **prompt_args
            )

    @dispatcher.span
    async def astream_structured_predict(
        self,
        output_cls: Type[Model],
        prompt: PromptTemplate,
        llm_kwargs: Optional[Dict[str, Any]] = None,
        **prompt_args: Any,
    ) -> AsyncGenerator[Union[Model, FlexibleModel], None]:
        """Async version of stream_structured_predict."""
        if self.pydantic_program_mode == PydanticProgramMode.DEFAULT:

            async def gen(
                output_cls: Type[Model],
                prompt: PromptTemplate,
                llm_kwargs: Dict[str, Any],
                prompt_args: Dict[str, Any],
            ) -> AsyncGenerator[Union[Model, FlexibleModel], None]:
                llm_kwargs = llm_kwargs or {}
                llm_kwargs["format"] = output_cls.model_json_schema()

                messages = prompt.format_messages(**prompt_args)
                response_gen = await self.astream_chat(messages, **llm_kwargs)

                cur_objects = None
                async for response in response_gen:
                    try:
                        objects = process_streaming_objects(
                            response,
                            output_cls,
                            cur_objects=cur_objects,
                            allow_parallel_tool_calls=False,
                            flexible_mode=True,
                        )
                        cur_objects = (
                            objects if isinstance(objects, list) else [objects]
                        )
                        yield objects
                    except Exception:
                        continue

            return gen(output_cls, prompt, llm_kwargs, prompt_args)
        else:
            # Fall back to non-streaming structured predict
            return await super().astream_structured_predict(
                output_cls, prompt, llm_kwargs, **prompt_args
            )<|MERGE_RESOLUTION|>--- conflicted
+++ resolved
@@ -33,11 +33,8 @@
     LLMMetadata,
     MessageRole,
     TextBlock,
-<<<<<<< HEAD
     ToolCallBlock,
-=======
     ThinkingBlock,
->>>>>>> 2b6bcbef
 )
 from llama_index.core.bridge.pydantic import Field, PrivateAttr
 from llama_index.core.constants import DEFAULT_CONTEXT_WINDOW, DEFAULT_NUM_OUTPUTS
@@ -248,7 +245,6 @@
                     cur_ollama_message["images"].append(
                         block.resolve_image(as_base64=True).read().decode("utf-8")
                     )
-<<<<<<< HEAD
                 elif isinstance(block, ToolCallBlock):
                     if "tool_calls" not in cur_ollama_message:
                         cur_ollama_message["tool_calls"] = []
@@ -260,11 +256,9 @@
                             }
                         }
                     )
-=======
                 elif isinstance(block, ThinkingBlock):
                     if block.content:
                         cur_ollama_message["thinking"] = block.content
->>>>>>> 2b6bcbef
                 else:
                     raise ValueError(f"Unsupported block type: {type(block)}")
 
@@ -386,12 +380,7 @@
 
         response = dict(response)
 
-<<<<<<< HEAD
-        blocks: list[TextBlock | ToolCallBlock] = []
-=======
-        blocks: List[TextBlock | ThinkingBlock] = []
-
->>>>>>> 2b6bcbef
+        blocks: list[TextBlock | ToolCallBlock | ThinkingBlock] = []
         tool_calls = response["message"].get("tool_calls", []) or []
         blocks.append(TextBlock(text=response["message"].get("content", "")))
         for tool_call in tool_calls:
@@ -414,11 +403,6 @@
             message=ChatMessage(
                 blocks=blocks,
                 role=response["message"].get("role", MessageRole.ASSISTANT),
-<<<<<<< HEAD
-                additional_kwargs={"thinking": thinking},
-=======
-                additional_kwargs={"tool_calls": tool_calls},
->>>>>>> 2b6bcbef
             ),
             raw=response,
         )
@@ -471,24 +455,13 @@
                 if token_counts:
                     r["usage"] = token_counts
 
-                output_blocks = [TextBlock(text=response_txt)]
                 if thinking_txt:
-                    output_blocks.insert(0, ThinkingBlock(content=thinking_txt))
+                    blocks.insert(0, ThinkingBlock(content=thinking_txt))
 
                 yield ChatResponse(
                     message=ChatMessage(
-<<<<<<< HEAD
                         blocks=blocks,
                         role=r["message"].get("role", MessageRole.ASSISTANT),
-                        additional_kwargs={
-                            "thinking": thinking_txt,
-=======
-                        blocks=output_blocks,
-                        role=r["message"].get("role", MessageRole.ASSISTANT),
-                        additional_kwargs={
-                            "tool_calls": all_tool_calls,
->>>>>>> 2b6bcbef
-                        },
                     ),
                     delta=r["message"].get("content", ""),
                     raw=r,
@@ -546,25 +519,14 @@
                 token_counts = self._get_response_token_counts(r)
                 if token_counts:
                     r["usage"] = token_counts
-
-                output_blocks = [TextBlock(text=response_txt)]
+                    
                 if thinking_txt:
-                    output_blocks.insert(0, ThinkingBlock(content=thinking_txt))
+                    blocks.insert(0, ThinkingBlock(content=thinking_txt))
 
                 yield ChatResponse(
                     message=ChatMessage(
-<<<<<<< HEAD
                         blocks=blocks,
                         role=r["message"].get("role", MessageRole.ASSISTANT),
-                        additional_kwargs={
-                            "thinking": thinking_txt,
-=======
-                        blocks=output_blocks,
-                        role=r["message"].get("role", MessageRole.ASSISTANT),
-                        additional_kwargs={
-                            "tool_calls": all_tool_calls,
->>>>>>> 2b6bcbef
-                        },
                     ),
                     delta=r["message"].get("content", ""),
                     raw=r,
@@ -598,12 +560,7 @@
 
         response = dict(response)
 
-<<<<<<< HEAD
-        blocks: list[TextBlock | ToolCallBlock] = []
-=======
-        blocks: List[TextBlock | ThinkingBlock] = []
-
->>>>>>> 2b6bcbef
+        blocks: list[TextBlock | ToolCallBlock | ThinkingBlock] = []
         tool_calls = response["message"].get("tool_calls", []) or []
         blocks.append(TextBlock(text=response["message"].get("content", "")))
         for tool_call in tool_calls:
@@ -625,11 +582,6 @@
             message=ChatMessage(
                 blocks=blocks,
                 role=response["message"].get("role", MessageRole.ASSISTANT),
-<<<<<<< HEAD
-                additional_kwargs={"thinking": thinking},
-=======
-                additional_kwargs={"tool_calls": tool_calls},
->>>>>>> 2b6bcbef
             ),
             raw=response,
         )
