--- conflicted
+++ resolved
@@ -27,11 +27,7 @@
 
 [project]
 name = "llama-index-llms-anthropic"
-<<<<<<< HEAD
-version = "0.10.0"
-=======
 version = "0.9.3"
->>>>>>> fe72a2f5
 description = "llama-index llms anthropic integration"
 authors = [{name = "Your Name", email = "you@example.com"}]
 requires-python = ">=3.9,<4.0"
