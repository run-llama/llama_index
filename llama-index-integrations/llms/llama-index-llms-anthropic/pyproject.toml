[build-system]
build-backend = "poetry.core.masonry.api"
requires = ["poetry-core"]

[tool.codespell]
check-filenames = true
check-hidden = true
skip = "*.csv,*.html,*.json,*.jsonl,*.pdf,*.txt,*.ipynb"

[tool.llamahub]
contains_example = false
import_path = "llama_index.llms.anthropic"

[tool.llamahub.class_authors]
Anthropic = "llama-index"

[tool.mypy]
disallow_untyped_defs = true
exclude = ["_static", "build", "examples", "notebooks", "venv"]
ignore_missing_imports = true
python_version = "3.9"

[tool.poetry]
authors = ["Your Name <you@example.com>"]
description = "llama-index llms anthropic integration"
exclude = ["**/BUILD"]
license = "MIT"
name = "llama-index-llms-anthropic"
readme = "README.md"
<<<<<<< HEAD
version = "0.6.5"
=======
version = "0.6.7"
>>>>>>> c963a9c7

[tool.poetry.dependencies]
python = ">=3.9,<4.0"
anthropic = {extras = ["bedrock", "vertex"], version = ">=0.41.0"}
llama-index-core = "^0.12.5"

[tool.poetry.group.dev.dependencies]
ipython = "8.10.0"
jupyter = "^1.0.0"
mypy = "0.991"
pre-commit = "3.2.0"
pylint = "2.15.10"
pytest = "7.2.1"
pytest-asyncio = "^0.23.5"
pytest-mock = "3.11.1"
ruff = "0.0.292"
tree-sitter-languages = "^1.8.0"
types-Deprecated = ">=0.1.0"
types-PyYAML = "^6.0.12.12"
types-protobuf = "^4.24.0.4"
types-redis = "4.5.5.0"
types-requests = "2.28.11.8"
types-setuptools = "67.1.0.0"

[tool.poetry.group.dev.dependencies.black]
extras = ["jupyter"]
version = "<=23.9.1,>=23.7.0"

[tool.poetry.group.dev.dependencies.codespell]
extras = ["toml"]
version = ">=v2.2.6"

[[tool.poetry.packages]]
include = "llama_index/"

[tool.pytest.ini_options]
asyncio_mode = "auto"<|MERGE_RESOLUTION|>--- conflicted
+++ resolved
@@ -27,11 +27,7 @@
 license = "MIT"
 name = "llama-index-llms-anthropic"
 readme = "README.md"
-<<<<<<< HEAD
-version = "0.6.5"
-=======
 version = "0.6.7"
->>>>>>> c963a9c7
 
 [tool.poetry.dependencies]
 python = ">=3.9,<4.0"
