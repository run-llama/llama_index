[build-system]
requires = ["hatchling"]
build-backend = "hatchling.build"

[dependency-groups]
dev = [
    "black[jupyter]<=23.9.1,>=23.7.0",
    "codespell[toml]>=v2.2.6",
    "diff-cover>=9.2.0",
    "ipython==8.10.0",
    "jupyter>=1.0.0,<2",
    "mypy==0.991",
    "pre-commit==3.2.0",
    "pylint==2.15.10",
    "pytest==7.2.1",
    "pytest-cov>=6.1.1",
    "pytest-mock==3.11.1",
    "ruff==0.11.11",
    "tree-sitter-languages>=1.8.0,<2",
    "types-Deprecated>=0.1.0",
    "types-PyYAML>=6.0.12.12,<7",
    "types-protobuf>=4.24.0.4,<5",
    "types-redis==4.5.5.0",
    "types-requests==2.28.11.8",
    "types-setuptools==67.1.0.0",
]

[project]
name = "llama-index-llms-openvino"
<<<<<<< HEAD
version = "0.4.1"
=======
version = "0.5.0"
>>>>>>> f6b2f604
description = "llama-index llms openvino integration"
authors = [{name = "Your Name", email = "you@example.com"}]
requires-python = ">=3.9,<4.0"
readme = "README.md"
license = "MIT"
dependencies = [
<<<<<<< HEAD
    "llama-index-llms-huggingface>0.4.2,<0.5",
=======
    "llama-index-llms-huggingface>=0.6.0,<0.7",
>>>>>>> f6b2f604
    "optimum[openvino]>=1.21.2",
    "llama-index-core>=0.13.0,<0.14",
]

[tool.codespell]
check-filenames = true
check-hidden = true
# Feel free to un-skip examples, and experimental, you will just need to
# work through many typos (--write-changes and --interactive will help)
skip = "*.csv,*.html,*.json,*.jsonl,*.pdf,*.txt,*.ipynb"

[tool.hatch.build.targets.sdist]
include = ["llama_index/"]

[tool.hatch.build.targets.wheel]
include = ["llama_index/"]

[tool.llamahub]
contains_example = false
import_path = "llama_index.llms.openvino"

[tool.llamahub.class_authors]
OpenVINOLLM = "llama-index"

[tool.mypy]
disallow_untyped_defs = true
# Remove venv skip when integrated with pre-commit
exclude = ["_static", "build", "examples", "notebooks", "venv"]
ignore_missing_imports = true
python_version = "3.9"<|MERGE_RESOLUTION|>--- conflicted
+++ resolved
@@ -27,22 +27,14 @@
 
 [project]
 name = "llama-index-llms-openvino"
-<<<<<<< HEAD
-version = "0.4.1"
-=======
-version = "0.5.0"
->>>>>>> f6b2f604
+version = "0.5.1"
 description = "llama-index llms openvino integration"
 authors = [{name = "Your Name", email = "you@example.com"}]
 requires-python = ">=3.9,<4.0"
 readme = "README.md"
 license = "MIT"
 dependencies = [
-<<<<<<< HEAD
-    "llama-index-llms-huggingface>0.4.2,<0.5",
-=======
     "llama-index-llms-huggingface>=0.6.0,<0.7",
->>>>>>> f6b2f604
     "optimum[openvino]>=1.21.2",
     "llama-index-core>=0.13.0,<0.14",
 ]
