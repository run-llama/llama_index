import random
import string
import os
from llama_index.core.base.llms.types import ImageBlock, TextBlock
import pytest
from llama_index.llms.bedrock_converse import BedrockConverse
from llama_index.core.base.llms.types import (
    ChatMessage,
    ChatResponse,
    MessageRole,
    CompletionResponse,
    ImageBlock,
    TextBlock,
<<<<<<< HEAD
    ToolCallBlock,
=======
    ThinkingBlock,
>>>>>>> 2b6bcbef
    CachePoint,
    CacheControl,
)
from llama_index.core.callbacks import CallbackManager
from llama_index.core.tools import FunctionTool
from llama_index.core.agent.workflow import AgentWorkflow, FunctionAgent
from llama_index.core.workflow import Context
from PIL import Image
import io
import numpy as np

# Expected values
EXP_RESPONSE = "Test"
EXP_STREAM_RESPONSE = ["Test ", "value"]
EXP_MAX_TOKENS = 100
EXP_TEMPERATURE = 0.7
EXP_MODEL = "us.anthropic.claude-sonnet-4-20250514-v1:0"
EXP_APP_INF_PROFILE_ARN = "arn:aws:bedrock:us-east-1:012345678901:application-inference-profile/test-profile-name"
EXP_GUARDRAIL_ID = "IDENTIFIER"
EXP_GUARDRAIL_VERSION = "DRAFT"
EXP_GUARDRAIL_TRACE = "ENABLED"

# Reused chat message and prompt
messages = [ChatMessage(role=MessageRole.USER, content="Test")]
prompt = "Test"

# --- Integration Tests ---
# These tests will call the actual AWS Bedrock API.
# They will be skipped if AWS credentials are not found in the environment.
needs_aws_creds = pytest.mark.skipif(
    os.getenv("AWS_ACCESS_KEY_ID") is None
    or os.getenv("AWS_SECRET_ACCESS_KEY") is None
    or os.getenv("AWS_REGION") is None,
    reason="AWS credentials not found in environment, skipping integration test",
)


@pytest.fixture(scope="module")
def temp_image_bytes():
    """Generate a 100x100 red image directly in memory and return its bytes."""
    width, height = 100, 100
    red_array = np.zeros((height, width, 3), dtype=np.uint8)
    red_array[:, :, 0] = 255

    img = Image.fromarray(red_array)

    buffer = io.BytesIO()
    img.save(buffer, format="PNG")
    buffer.seek(0)

    return buffer.read()


@pytest.fixture(scope="module")
def bedrock_converse_integration():
    """Create a BedrockConverse instance for integration tests with proper credentials."""
    return BedrockConverse(
        model=EXP_MODEL,
        region_name=os.getenv("AWS_REGION", "us-east-1"),
        aws_access_key_id=os.getenv("AWS_ACCESS_KEY_ID"),
        aws_secret_access_key=os.getenv("AWS_SECRET_ACCESS_KEY"),
        max_tokens=EXP_MAX_TOKENS,
        system_prompt_caching=True,
    )


@pytest.fixture(scope="module")
def bedrock_converse_integration_thinking():
    """Create a BedrockConverse instance for integration tests with proper credentials."""
    return BedrockConverse(
        model="anthropic.claude-3-7-sonnet-20250219-v1:0",
        region_name=os.getenv("AWS_REGION", "us-east-1"),
        aws_access_key_id=os.getenv("AWS_ACCESS_KEY_ID"),
        aws_secret_access_key=os.getenv("AWS_SECRET_ACCESS_KEY"),
        max_tokens=12000,
        temperature=1,
        thinking={"budget_tokens": 10000, "type": "enabled"},
    )


@pytest.fixture(scope="module")
def bedrock_converse_integration_no_system_prompt_caching_param():
    """Create a BedrockConverse instance for integration tests with proper credentials."""
    return BedrockConverse(
        model=EXP_MODEL,
        region_name=os.getenv("AWS_REGION", "us-east-1"),
        aws_access_key_id=os.getenv("AWS_ACCESS_KEY_ID"),
        aws_secret_access_key=os.getenv("AWS_SECRET_ACCESS_KEY"),
        max_tokens=EXP_MAX_TOKENS,
    )


class MockExceptions:
    class ThrottlingException(Exception):
        pass


class AsyncMockClient:
    def __init__(self) -> "AsyncMockClient":
        self.exceptions = MockExceptions()

    async def __aenter__(self) -> "AsyncMockClient":
        return self

    async def __aexit__(self, exc_type, exc_val, exc_tb) -> None:
        pass

    async def converse(self, *args, **kwargs):
        return {"output": {"message": {"content": [{"text": EXP_RESPONSE}]}}}

    async def converse_stream(self, *args, **kwargs):
        async def stream_generator():
            for element in EXP_STREAM_RESPONSE:
                yield {
                    "contentBlockDelta": {
                        "delta": {"text": element},
                        "contentBlockIndex": 0,
                    }
                }
            # Add messageStop and metadata events for token usage testing
            yield {"messageStop": {"stopReason": "end_turn"}}
            yield {
                "metadata": {
                    "usage": {"inputTokens": 15, "outputTokens": 26, "totalTokens": 41},
                    "metrics": {"latencyMs": 886},
                }
            }

        return {"stream": stream_generator()}


class MockClient:
    def __init__(self) -> "MockClient":
        self.exceptions = MockExceptions()

    def converse(self, *args, **kwargs):
        return {"output": {"message": {"content": [{"text": EXP_RESPONSE}]}}}

    def converse_stream(self, *args, **kwargs):
        def stream_generator():
            for i, element in enumerate(EXP_STREAM_RESPONSE):
                yield {
                    "contentBlockDelta": {
                        "delta": {"text": element},
                        "contentBlockIndex": 0,
                    }
                }
            # Add messageStop and metadata events for token usage testing
            yield {"messageStop": {"stopReason": "end_turn"}}
            yield {
                "metadata": {
                    "usage": {"inputTokens": 15, "outputTokens": 26, "totalTokens": 41},
                    "metrics": {"latencyMs": 886},
                }
            }

        return {"stream": stream_generator()}


class MockAsyncSession:
    def __init__(self, *args, **kwargs) -> "MockAsyncSession":
        pass

    def client(self, *args, **kwargs):
        return AsyncMockClient()


@pytest.fixture()
def mock_boto3_session(monkeypatch):
    def mock_client(*args, **kwargs):
        return MockClient()

    monkeypatch.setattr("boto3.Session.client", mock_client)


@pytest.fixture()
def mock_aioboto3_session(monkeypatch):
    monkeypatch.setattr("aioboto3.Session", MockAsyncSession)


@pytest.fixture()
def bedrock_converse(mock_boto3_session, mock_aioboto3_session):
    return BedrockConverse(
        model=EXP_MODEL,
        max_tokens=EXP_MAX_TOKENS,
        temperature=EXP_TEMPERATURE,
        guardrail_identifier=EXP_GUARDRAIL_ID,
        guardrail_version=EXP_GUARDRAIL_VERSION,
        trace=EXP_GUARDRAIL_TRACE,
        callback_manager=CallbackManager(),
    )


@pytest.fixture()
def bedrock_converse_with_application_inference_profile(
    mock_boto3_session, mock_aioboto3_session
):
    """
    Create a BedrockConverse client that uses an application inference profile for invoking the LLM.
    See AWS documentation for details about creating and using application inference profiles.
    """
    return BedrockConverse(
        model=EXP_MODEL,
        max_tokens=EXP_MAX_TOKENS,
        temperature=EXP_TEMPERATURE,
        guardrail_identifier=EXP_GUARDRAIL_ID,
        guardrail_version=EXP_GUARDRAIL_VERSION,
        application_inference_profile_arn=EXP_APP_INF_PROFILE_ARN,
        trace=EXP_GUARDRAIL_TRACE,
        callback_manager=CallbackManager(),
    )


def test_init(bedrock_converse):
    assert bedrock_converse.model == EXP_MODEL
    assert bedrock_converse.max_tokens == EXP_MAX_TOKENS
    assert bedrock_converse.temperature == EXP_TEMPERATURE
    assert bedrock_converse._client is not None


def test_init_app_inf_profile(bedrock_converse_with_application_inference_profile):
    client = bedrock_converse_with_application_inference_profile
    assert client.application_inference_profile_arn == EXP_APP_INF_PROFILE_ARN
    assert client.model == EXP_MODEL
    # Application inference profile ARN should be used for the LLM kwargs when provided.
    assert client._model_kwargs["model"] == EXP_APP_INF_PROFILE_ARN


def test_chat(bedrock_converse):
    response = bedrock_converse.chat(messages)

    assert response.message.role == MessageRole.ASSISTANT
    assert response.message.content == EXP_RESPONSE


def test_complete(bedrock_converse):
    response = bedrock_converse.complete(prompt)

    assert isinstance(response, CompletionResponse)
    assert response.text == EXP_RESPONSE
    assert response.additional_kwargs["status"] == []
    assert response.additional_kwargs["tool_call_id"] == []


def test_stream_chat(bedrock_converse):
    response_stream = bedrock_converse.stream_chat(messages)

    responses = list(response_stream)

    # Check that we have content responses plus final metadata response
    assert len(responses) == len(EXP_STREAM_RESPONSE) + 1  # +1 for metadata response

    # Check content responses
    for i, response in enumerate(responses[:-1]):  # All except last
        assert response.message.role == MessageRole.ASSISTANT
        assert response.delta in EXP_STREAM_RESPONSE

    # Check final metadata response with token usage
    final_response = responses[-1]
    assert final_response.message.role == MessageRole.ASSISTANT
    assert final_response.delta == ""  # No delta for metadata response

    # Verify raw contains complete metadata
    assert "metadata" in final_response.raw
    assert "usage" in final_response.raw["metadata"]

    # Verify token counts in additional_kwargs
    assert "prompt_tokens" in final_response.additional_kwargs
    assert final_response.additional_kwargs["prompt_tokens"] == 15
    assert final_response.additional_kwargs["completion_tokens"] == 26
    assert final_response.additional_kwargs["total_tokens"] == 41


@pytest.mark.asyncio
async def test_achat(bedrock_converse):
    response = await bedrock_converse.achat(messages)

    assert isinstance(response, ChatResponse)
    assert response.message.role == MessageRole.ASSISTANT
    assert response.message.content == EXP_RESPONSE


@pytest.mark.asyncio
async def test_astream_chat(bedrock_converse):
    response_stream = await bedrock_converse.astream_chat(messages)

    responses = []
    async for response in response_stream:
        responses.append(response)

    # Check that we have content responses plus final metadata response
    assert len(responses) == len(EXP_STREAM_RESPONSE) + 1  # +1 for metadata response

    # Check content responses
    for i, response in enumerate(responses[:-1]):  # All except last
        assert response.message.role == MessageRole.ASSISTANT
        assert response.delta in EXP_STREAM_RESPONSE

    # Check final metadata response with token usage
    final_response = responses[-1]
    assert final_response.message.role == MessageRole.ASSISTANT
    assert final_response.delta == ""  # No delta for metadata response

    # Verify raw contains complete metadata
    assert "metadata" in final_response.raw
    assert "usage" in final_response.raw["metadata"]

    # Verify token counts in additional_kwargs
    assert "prompt_tokens" in final_response.additional_kwargs
    assert final_response.additional_kwargs["prompt_tokens"] == 15
    assert final_response.additional_kwargs["completion_tokens"] == 26
    assert final_response.additional_kwargs["total_tokens"] == 41


@pytest.mark.asyncio
async def test_acomplete(bedrock_converse):
    response = await bedrock_converse.acomplete(prompt)

    assert isinstance(response, CompletionResponse)
    assert response.text == EXP_RESPONSE
    assert response.additional_kwargs["status"] == []
    assert response.additional_kwargs["tool_call_id"] == []


@pytest.mark.asyncio
async def test_astream_complete(bedrock_converse):
    response_stream = await bedrock_converse.astream_complete(prompt)

    responses = []
    async for response in response_stream:
        responses.append(response)

    # Check that we have content responses plus final metadata response
    assert len(responses) == len(EXP_STREAM_RESPONSE) + 1  # +1 for metadata response

    # Check that content responses match expected
    content_responses = responses[:-1]  # All except last (metadata) response
    assert "".join([r.delta for r in content_responses]) == "".join(EXP_STREAM_RESPONSE)


@needs_aws_creds
def test_bedrock_converse_integration_chat_text_only(bedrock_converse_integration):
    """Test a simple text chat integration with Bedrock Converse."""
    llm = bedrock_converse_integration
    messages = [
        ChatMessage(role=MessageRole.USER, content="Write a short sonnet about clouds.")
    ]
    response = llm.chat(messages)

    assert isinstance(response, ChatResponse)
    assert response.message.role == MessageRole.ASSISTANT
    assert isinstance(response.message.content, str)
    assert len(response.message.content) > 5


@needs_aws_creds
def test_bedrock_converse_integration_chat_multimodal(
    temp_image_bytes, bedrock_converse_integration
):
    """Test multimodal chat (text + image) integration with Bedrock Converse."""
    llm = bedrock_converse_integration
    messages = [
        ChatMessage(
            role=MessageRole.USER,
            blocks=[ImageBlock(image=temp_image_bytes, image_mimetype="image/png")],
        ),
        ChatMessage(
            role=MessageRole.USER,
            blocks=[TextBlock(text="What color do you see in the image above?")],
        ),
    ]

    response = llm.chat(messages)

    assert isinstance(response, ChatResponse)
    assert response.message.role == MessageRole.ASSISTANT
    assert isinstance(response.message.content, str)
    assert "red" in response.message.content.lower()


@needs_aws_creds
@pytest.mark.asyncio
async def test_bedrock_converse_integration_achat_text_only(
    bedrock_converse_integration,
):
    """Test async text chat integration."""
    llm = bedrock_converse_integration
    messages = [
        ChatMessage(role=MessageRole.USER, content="What is the capital of France?")
    ]
    response = await llm.achat(messages)

    assert isinstance(response, ChatResponse)
    assert response.message.role == MessageRole.ASSISTANT
    assert isinstance(response.message.content, str)
    assert "paris" in response.message.content.lower()


@needs_aws_creds
@pytest.mark.asyncio
async def test_bedrock_converse_integration_achat_multimodal(
    temp_image_bytes, bedrock_converse_integration
):
    """Test async multimodal chat integration."""
    llm = bedrock_converse_integration

    # Use the red image data from temp_image_bytes fixture
    messages = [
        ChatMessage(
            role=MessageRole.USER,
            blocks=[ImageBlock(image=temp_image_bytes, image_mimetype="image/png")],
        ),
        ChatMessage(
            role=MessageRole.USER,
            blocks=[TextBlock(text="Describe the image provided above briefly.")],
        ),
    ]

    response = await llm.achat(messages)

    assert isinstance(response, ChatResponse)
    assert response.message.role == MessageRole.ASSISTANT
    assert isinstance(response.message.content, str)
    assert len(response.message.content) > 5


@needs_aws_creds
def test_bedrock_converse_integration_stream_chat(bedrock_converse_integration):
    """Test streaming chat integration with Bedrock Converse."""
    llm = bedrock_converse_integration
    messages = [ChatMessage(role=MessageRole.USER, content="Count from 1 to 5 slowly.")]

    response_stream = llm.stream_chat(messages)
    chunks = []
    for response in response_stream:
        chunks.append(response.delta)

    assert len(chunks) > 1
    combined = "".join(chunks)
    assert len(combined) > 5


@needs_aws_creds
def test_bedrock_converse_integration_stream_chat_multimodal(
    temp_image_bytes, bedrock_converse_integration
):
    """Test streaming multimodal chat integration with Bedrock Converse."""
    llm = bedrock_converse_integration
    messages = [
        ChatMessage(
            role=MessageRole.USER,
            blocks=[ImageBlock(image=temp_image_bytes, image_mimetype="image/png")],
        ),
        ChatMessage(
            role=MessageRole.USER,
            blocks=[TextBlock(text="Describe this image in a few words.")],
        ),
    ]

    response_stream = llm.stream_chat(messages)
    chunks = []
    for response in response_stream:
        chunks.append(response.delta)

    assert len(chunks) > 1
    combined = "".join(chunks)
    assert len(combined) > 5


@needs_aws_creds
@pytest.mark.asyncio
async def test_bedrock_converse_integration_astream_chat(bedrock_converse_integration):
    """Test async streaming chat integration with Bedrock Converse."""
    llm = bedrock_converse_integration

    messages = [
        ChatMessage(role=MessageRole.USER, content="Name three famous scientists.")
    ]

    response_stream = await llm.astream_chat(messages)
    chunks = []
    async for response in response_stream:
        chunks.append(response.delta)

    assert len(chunks) > 1
    combined = "".join(chunks)
    assert len(combined) > 5


@needs_aws_creds
@pytest.mark.asyncio
async def test_bedrock_converse_integration_astream_chat_multimodal(
    temp_image_bytes, bedrock_converse_integration
):
    """Test async streaming multimodal chat integration with Bedrock Converse."""
    llm = bedrock_converse_integration
    messages = [
        ChatMessage(
            role=MessageRole.USER,
            blocks=[ImageBlock(image=temp_image_bytes, image_mimetype="image/png")],
        ),
        ChatMessage(
            role=MessageRole.USER,
            blocks=[TextBlock(text="What do you see in this image?")],
        ),
    ]

    response_stream = await llm.astream_chat(messages)
    chunks = []
    async for response in response_stream:
        chunks.append(response.delta)

    assert len(chunks) > 1
    combined = "".join(chunks)
    assert len(combined) > 5


def search(query: str) -> str:
    """Search for information about a query."""
    return f"Results for {query}"


search_tool = FunctionTool.from_defaults(
    fn=search, name="search_tool", description="A tool for searching information"
)


def test_prepare_chat_with_tools_tool_required(bedrock_converse):
    """Test that tool_required=True is correctly passed to the API request."""
    result = bedrock_converse._prepare_chat_with_tools(
        tools=[search_tool], tool_required=True
    )

    assert "tools" in result
    assert "toolChoice" in result["tools"]
    assert result["tools"]["toolChoice"] == {"any": {}}


def test_prepare_chat_with_tools_tool_not_required(bedrock_converse):
    """Test that tool_required=False is correctly passed to the API request."""
    result = bedrock_converse._prepare_chat_with_tools(
        tools=[search_tool], tool_required=False
    )

    assert "tools" in result
    assert "toolChoice" in result["tools"]
    assert result["tools"]["toolChoice"] == {"auto": {}}


def test_prepare_chat_with_tools_custom_tool_choice(bedrock_converse):
    """Test that custom tool_choice overrides tool_required."""
    custom_tool_choice = {"specific": {"name": "search_tool"}}
    result = bedrock_converse._prepare_chat_with_tools(
        tools=[search_tool], tool_required=True, tool_choice=custom_tool_choice
    )

    assert "tools" in result
    assert "toolChoice" in result["tools"]
    assert result["tools"]["toolChoice"] == custom_tool_choice


def test_prepare_chat_with_tools_cache_enabled(bedrock_converse):
    """Test that custom tool_choice overrides tool_required."""
    custom_tool_choice = {"specific": {"name": "search_tool"}}
    result = bedrock_converse._prepare_chat_with_tools(
        tools=[search_tool], tool_caching=True
    )

    assert "tools" in result
    assert "toolChoice" in result["tools"]


# Integration test for reproducing the empty text field error
def get_temperature(location: str) -> float:
    """
    A tool that returns the temperature of a given location.

    Args:
        location: The location to get the temperature for.

    Returns:
        The temperature of the location in Celsius.

    """
    return 18.0


@needs_aws_creds
@pytest.mark.asyncio
async def test_bedrock_converse_agent_workflow_empty_text_error(
    bedrock_converse_integration,
):
    """
    Test that reproduces the empty text field error when BedrockConverse
    calls tools without outputting any text in AgentWorkflow.

    This test reproduces the issue described in:
    https://github.com/run-llama/llama_index/issues/18449
    """
    get_temperature_tool = FunctionTool.from_defaults(
        name="get_temperature",
        description="A tool that returns the temperature of a given location.",
        fn=get_temperature,
    )
    agent = FunctionAgent(
        name="weather_agent",
        tools=[get_temperature_tool],
        llm=bedrock_converse_integration,
        system_prompt="You are a helpful assistant that helps users with their queries about the weather.",
    )
    workflow = AgentWorkflow(agents=[agent])

    try:
        response = await workflow.run(
            user_msg="Sort the temperatures of the following locations: Paris, London, Lisbon, Madrid, and Rome."
        )
        assert response is not None

    except Exception as e:
        error_msg = str(e)
        if (
            "The text field in the ContentBlock object" in error_msg
            and "is blank" in error_msg
        ):
            pytest.fail(f"Empty text field error occurred: {error_msg}")
        else:
            raise


@needs_aws_creds
def test_bedrock_converse_integration_chat_with_empty_system_prompt(
    bedrock_converse_integration,
):
    """Test chat integration with empty system prompt."""
    llm = bedrock_converse_integration
    messages = [
        ChatMessage(role=MessageRole.SYSTEM, content=""),
        ChatMessage(role=MessageRole.USER, content="What is 2 + 2?"),
    ]

    response = llm.chat(messages)

    assert isinstance(response, ChatResponse)
    assert response.message.role == MessageRole.ASSISTANT
    assert isinstance(response.message.content, str)
    assert len(response.message.content) > 0
    assert "4" in response.message.content


@needs_aws_creds
def test_bedrock_converse_integration_chat_with_empty_assistant_message(
    bedrock_converse_integration,
):
    """Test chat integration with empty assistant message in conversation history."""
    llm = bedrock_converse_integration
    messages = [
        ChatMessage(role=MessageRole.USER, content="Hello"),
        ChatMessage(role=MessageRole.ASSISTANT, content=""),
        ChatMessage(role=MessageRole.USER, content="Can you count to 3?"),
    ]

    response = llm.chat(messages)

    assert isinstance(response, ChatResponse)
    assert response.message.role == MessageRole.ASSISTANT
    assert isinstance(response.message.content, str)
    assert len(response.message.content) > 0
    assert any(num in response.message.content for num in ["1", "2", "3"])


@needs_aws_creds
def test_bedrock_converse_integration_chat_with_empty_user_message(
    bedrock_converse_integration,
):
    """Test chat integration with empty user message."""
    llm = bedrock_converse_integration
    messages = [
        ChatMessage(role=MessageRole.SYSTEM, content="You are a helpful assistant."),
        ChatMessage(role=MessageRole.USER, content=""),
        ChatMessage(role=MessageRole.USER, content="What is 2 + 2?"),
    ]

    response = llm.chat(messages)

    assert isinstance(response, ChatResponse)
    assert response.message.role == MessageRole.ASSISTANT
    assert isinstance(response.message.content, str)
    assert len(response.message.content) > 0


@needs_aws_creds
@pytest.mark.asyncio
async def test_bedrock_converse_integration_astream_chat_with_empty_assistant_message(
    bedrock_converse_integration,
):
    """Test astream_chat integration with empty assistant message."""
    llm = bedrock_converse_integration

    # Create a conversation with various empty and valid content scenarios
    messages = [
        ChatMessage(role=MessageRole.SYSTEM, content="You are a helpful assistant."),
        ChatMessage(role=MessageRole.USER, content="Hello"),
        ChatMessage(
            role=MessageRole.ASSISTANT,
            blocks=[
                TextBlock(text=""),
                TextBlock(text="Previous response"),
            ],
        ),
        ChatMessage(role=MessageRole.USER, content="What is 2+2?"),
    ]

    response_stream = await llm.astream_chat(messages)
    chunks = []
    async for response in response_stream:
        chunks.append(response.delta)

    assert len(chunks) > 0
    combined = "".join(chunks)
    assert len(combined) > 0


# Define a tool function that returns no value
def log_activity(activity: str) -> None:
    """
    Log user activity to system log, but returns no value.

    Args:
        activity: The activity description to log

    """
    print(f"[LOG] User activity: {activity}")
    # This function intentionally returns no value


# Define a tool function that returns no value and takes no arguments
def wake_up_user() -> None:
    """
    Sends a notification to the user to wake them up.
    """
    return


@needs_aws_creds
@pytest.mark.asyncio
async def test_bedrock_converse_agent_with_void_tool_and_continued_conversation(
    bedrock_converse_integration,
):
    """
    Test that Agent can call a tool that returns no value and continue Q&A conversation.

    This test case verifies:
    1. Agent can properly call tools that return no value (void functions)
    2. After calling void tools, the Agent can still answer user questions
    3. No errors occur due to tools not returning values

    This test is important for validating BedrockConverse's handling of tool calls without return values
    """
    # Create a logging tool that returns no value
    log_activity_tool = FunctionTool.from_defaults(
        name="log_activity",
        description="Log user activity to system log for tracking and analysis",
        fn=log_activity,
    )

    # Create a tool with return value for comparison
    get_temperature_tool = FunctionTool.from_defaults(
        name="get_temperature",
        description="Get the temperature of a specified location",
        fn=get_temperature,
    )

    # Create agent using both tools
    agent = FunctionAgent(
        name="assistant_with_logging",
        tools=[log_activity_tool, get_temperature_tool, wake_up_user],
        llm=bedrock_converse_integration,
        system_prompt=(
            "You are a helpful assistant that logs important user activities. "
            "Before answering weather-related questions, please log the user's query activity."
        ),
    )
    workflow = AgentWorkflow(agents=[agent])
    ctx = Context(workflow)

    # First conversation: Request weather information
    # Agent should call log_activity (void tool) first, then call get_temperature
    response1 = await workflow.run(
        user_msg="What's the weather like in San Francisco today? What's the temperature?",
        ctx=ctx,
    )

    # Verify first conversation has normal response
    assert response1 is not None
    assert hasattr(response1, "response")
    response1_text = str(response1.response)
    assert len(response1_text) > 0

    # Second conversation: Continue asking other questions
    # Ensure agent can still handle subsequent conversations after calling void tool
    response2 = await workflow.run(
        user_msg="Will the weather be better tomorrow? Any suggestions?", ctx=ctx
    )

    # Verify second conversation also has normal response
    assert response2 is not None
    assert hasattr(response2, "response")
    response2_text = str(response2.response)
    assert len(response2_text) > 0

    # Third conversation: General question not involving tools
    response3 = await workflow.run(user_msg="Thank you for your help!", ctx=ctx)

    # Verify third conversation response
    assert response3 is not None
    assert hasattr(response3, "response")
    response3_text = str(response3.response)
    assert len(response3_text) > 0

    # Verify blank tool calls are handled correctly
    response_4 = await workflow.run(user_msg="Wake me up please!", ctx=ctx)
    assert response_4 is not None
    assert hasattr(response_4, "response")
    assert len(response_4.tool_calls) > 0

    # Verify all history is handled properly and LLM can continue conversation
    response_5 = await workflow.run(user_msg="Thank you, I am awake now.", ctx=ctx)
    assert response_5 is not None
    assert hasattr(response_5, "response")
    assert len(str(response_5)) > 0


@needs_aws_creds
@pytest.mark.asyncio
<<<<<<< HEAD
async def test_bedrock_converse_tool_calling(bedrock_converse_integration):
    tool = FunctionTool.from_defaults(
        fn=get_temperature,
        name="get_temperature",
        description="Get the temperature of a location (str) in Celsius degree",
    )
    response = bedrock_converse_integration.chat_with_tools(
        tools=[tool],
        user_msg="What is the temperature in San Francisco?",
        tool_required=True,
    )
=======
async def test_bedrock_converse_thinking(bedrock_converse_integration_thinking):
    messages = [
        ChatMessage(
            role="user",
            content="Can you help me solve this equation for x? x^2+7x+12 = 0. Please think before answering",
        )
    ]
    res_chat = bedrock_converse_integration_thinking.chat(messages)
>>>>>>> 2b6bcbef
    assert (
        len(
            [
                block
<<<<<<< HEAD
                for block in response.message.blocks
                if isinstance(block, ToolCallBlock)
            ]
        )
        >= 1
    )
    assert any(
        block.tool_name == "get_temperature"
        for block in [
            block
            for block in response.message.blocks
            if isinstance(block, ToolCallBlock)
        ]
    )
    response = await bedrock_converse_integration.achat_with_tools(
        tools=[tool],
        user_msg="What is the temperature in San Francisco?",
        tool_required=True,
    )
=======
                for block in res_chat.message.blocks
                if isinstance(block, ThinkingBlock)
            ]
        )
        > 0
    )

    res_achat = await bedrock_converse_integration_thinking.achat(messages)
>>>>>>> 2b6bcbef
    assert (
        len(
            [
                block
<<<<<<< HEAD
                for block in response.message.blocks
                if isinstance(block, ToolCallBlock)
            ]
        )
        >= 1
    )
    assert any(
        block.tool_name == "get_temperature"
        for block in [
            block
            for block in response.message.blocks
            if isinstance(block, ToolCallBlock)
        ]
    )


=======
                for block in res_achat.message.blocks
                if isinstance(block, ThinkingBlock)
            ]
        )
        > 0
    )
    res_stream_chat = bedrock_converse_integration_thinking.stream_chat(messages)

    last_resp = None
    for r in res_stream_chat:
        last_resp = r

    assert all(
        len((block.content or "")) > 10
        for block in last_resp.message.blocks
        if isinstance(block, ThinkingBlock)
    )
    assert len(last_resp.message.blocks) > 0
    res_astream_chat = await bedrock_converse_integration_thinking.astream_chat(
        messages
    )

    last_resp = None
    async for r in res_astream_chat:
        last_resp = r

    assert all(
        len((block.content or "")) > 10
        for block in last_resp.message.blocks
        if isinstance(block, ThinkingBlock)
    )
    assert len(last_resp.message.blocks) > 0


@needs_aws_creds
@pytest.mark.asyncio
>>>>>>> 2b6bcbef
async def test_bedrock_converse_integration_system_prompt_cache_points(
    bedrock_converse_integration_no_system_prompt_caching_param,
):
    """
    Test system prompt cache point functionality with BedrockConverse integration.

    This test verifies:
    1. Cache point creation on first call (cache write tokens > 0)
    2. Cache point usage on second call (cache read tokens > 0)
    3. Proper token accounting for cached vs non-cached content

    Uses a system prompt with 1026+ tokens to exceed the 1024 token minimum for caching.
    Each test run uses a unique random identifier to ensure fresh cache creation.
    """
    llm = bedrock_converse_integration_no_system_prompt_caching_param

    # Generate a unique random string for this test run to ensure fresh cache
    # Use fixed length to ensure consistent token counting
    random_id = "".join(random.choices(string.ascii_letters + string.digits, k=8))
    # Create a system prompt with enough tokens for caching
    # Approximate token calculation: "You are a recruiting expert for session ABC12345! " ≈ 11-12 tokens
    base_text = f"You are a recruiting expert for session {random_id}! "

    # Calculate repetitions needed to exceed 1024 tokens (using conservative estimate of 10 tokens per repetition)
    target_tokens = 1100  # Target slightly above minimum to ensure we exceed 1024
    estimated_tokens_per_repetition = 10
    repetitions = target_tokens // estimated_tokens_per_repetition

    repeated_text = base_text * repetitions

    # Additional uncached text to test partial caching
    uncached_instructions = (
        "Please focus on providing helpful responses to job seekers."
    )

    # First call - should establish cache
    cache_test_messages_1 = [
        ChatMessage(
            role=MessageRole.SYSTEM,
            blocks=[
                TextBlock(text=repeated_text),
                CachePoint(cache_control=CacheControl(type="default")),
                TextBlock(text=uncached_instructions),
            ],
        ),
        ChatMessage(
            role=MessageRole.USER, content="Do you have data science jobs in Toronto?"
        ),
    ]

    response_1 = await llm.achat(messages=cache_test_messages_1)
    # Verify cache write tokens are present (first call should write to cache)
    additional_kwargs_1 = getattr(response_1, "additional_kwargs", {})
    assert "cache_creation_input_tokens" in additional_kwargs_1, (
        "First call should show cache creation tokens"
    )
    cache_write_tokens_1 = additional_kwargs_1.get("cache_creation_input_tokens", 0)
    assert cache_write_tokens_1 > 0, (
        f"Expected cache write tokens > 0, got {cache_write_tokens_1}"
    )

    # Second call - should read from cache with different user message
    cache_test_messages_2 = [
        ChatMessage(
            role=MessageRole.SYSTEM,
            blocks=[
                TextBlock(text=repeated_text),  # Same cached content
                CachePoint(cache_control=CacheControl(type="default")),
                TextBlock(text=uncached_instructions),  # Same uncached content
            ],
        ),
        ChatMessage(
            role=MessageRole.USER,
            content="What are the environmental impacts of solar energy?",
        ),
    ]

    response_2 = await llm.achat(messages=cache_test_messages_2)

    # Verify cache read tokens are present (second call should read from cache)
    additional_kwargs_2 = getattr(response_2, "additional_kwargs", {})
    assert "cache_read_input_tokens" in additional_kwargs_2, (
        "Second call should show cache read tokens"
    )
    cache_read_tokens_2 = additional_kwargs_2.get("cache_read_input_tokens", 0)
    assert cache_read_tokens_2 > 0, (
        f"Expected cache read tokens > 0, got {cache_read_tokens_2}"
    )

    # Verify cache efficiency - cache read tokens should be close to cache write tokens
    # (since we're using the same cached content)
    cache_efficiency_ratio = cache_read_tokens_2 / cache_write_tokens_1
    assert 0.95 <= cache_efficiency_ratio <= 1.05, (
        f"Cache efficiency seems off. Write: {cache_write_tokens_1}, "
        f"Read: {cache_read_tokens_2}, Ratio: {cache_efficiency_ratio:.2f}"
    )


@needs_aws_creds
@pytest.mark.asyncio
async def test_bedrock_converse_integration_system_prompt_caching_auto_write(
    bedrock_converse_integration,
):
    """
    Test automatic system prompt cache writing when system_prompt_caching=True.

    This test verifies:
    1. Cache write tokens are properly recorded on first call


    Uses the bedrock_converse_integration fixture which has system_prompt_caching=True.
    Each test run uses a unique random identifier to ensure fresh cache creation.
    """
    llm = bedrock_converse_integration

    # Generate a unique random string for this test run to ensure fresh cache
    # Use fixed length to ensure consistent token counting
    random_id = "".join(random.choices(string.ascii_letters + string.digits, k=8))

    # Create a system prompt with enough tokens for automatic caching
    # The system_prompt_caching=True should automatically cache system prompts >= 1024 tokens
    base_text = (
        f"You are an AI assistant specialized in {random_id} analysis and research. "
    )

    # Calculate repetitions needed to exceed 1024 tokens (using conservative estimate of 12 tokens per repetition)
    target_tokens = 1100  # Target slightly above minimum to ensure we exceed 1024
    estimated_tokens_per_repetition = 12
    repetitions = target_tokens // estimated_tokens_per_repetition

    # Create system prompt that will be automatically cached
    large_system_prompt = base_text * repetitions + (
        "Please provide detailed, helpful, and accurate responses. "
        "Focus on delivering high-quality information with proper context and examples."
    )

    # First call - should trigger automatic cache write for system prompt
    messages = [
        ChatMessage(
            role=MessageRole.SYSTEM,
            content=large_system_prompt,
        ),
        ChatMessage(
            role=MessageRole.USER,
            content="What are the key benefits of renewable energy?",
        ),
    ]

    response = await llm.achat(messages=messages)

    # Verify cache write tokens are present (first call should write to cache automatically)
    additional_kwargs = getattr(response, "additional_kwargs", {})
    assert "cache_creation_input_tokens" in additional_kwargs, (
        "First call should show cache creation tokens when system_prompt_caching=True"
    )
    cache_write_tokens = additional_kwargs.get("cache_creation_input_tokens", 0)
    assert cache_write_tokens > 0, (
        f"Expected cache write tokens > 0 with automatic caching, got {cache_write_tokens}"
    )

    # Verify response is meaningful
    assert len(str(response.message.content)) > 50, "Response should be substantial"<|MERGE_RESOLUTION|>--- conflicted
+++ resolved
@@ -11,11 +11,8 @@
     CompletionResponse,
     ImageBlock,
     TextBlock,
-<<<<<<< HEAD
     ToolCallBlock,
-=======
     ThinkingBlock,
->>>>>>> 2b6bcbef
     CachePoint,
     CacheControl,
 )
@@ -850,7 +847,6 @@
 
 @needs_aws_creds
 @pytest.mark.asyncio
-<<<<<<< HEAD
 async def test_bedrock_converse_tool_calling(bedrock_converse_integration):
     tool = FunctionTool.from_defaults(
         fn=get_temperature,
@@ -862,21 +858,10 @@
         user_msg="What is the temperature in San Francisco?",
         tool_required=True,
     )
-=======
-async def test_bedrock_converse_thinking(bedrock_converse_integration_thinking):
-    messages = [
-        ChatMessage(
-            role="user",
-            content="Can you help me solve this equation for x? x^2+7x+12 = 0. Please think before answering",
-        )
-    ]
-    res_chat = bedrock_converse_integration_thinking.chat(messages)
->>>>>>> 2b6bcbef
     assert (
         len(
             [
                 block
-<<<<<<< HEAD
                 for block in response.message.blocks
                 if isinstance(block, ToolCallBlock)
             ]
@@ -896,21 +881,10 @@
         user_msg="What is the temperature in San Francisco?",
         tool_required=True,
     )
-=======
-                for block in res_chat.message.blocks
-                if isinstance(block, ThinkingBlock)
-            ]
-        )
-        > 0
-    )
-
-    res_achat = await bedrock_converse_integration_thinking.achat(messages)
->>>>>>> 2b6bcbef
     assert (
         len(
             [
                 block
-<<<<<<< HEAD
                 for block in response.message.blocks
                 if isinstance(block, ToolCallBlock)
             ]
@@ -926,8 +900,32 @@
         ]
     )
 
-
-=======
+@needs_aws_creds
+@pytest.mark.asyncio
+async def test_bedrock_converse_thinking(bedrock_converse_integration_thinking):
+    messages = [
+        ChatMessage(
+            role="user",
+            content="Can you help me solve this equation for x? x^2+7x+12 = 0. Please think before answering",
+        )
+    ]
+    res_chat = bedrock_converse_integration_thinking.chat(messages)
+    assert (
+        len(
+            [
+                block
+                for block in res_chat.message.blocks
+                if isinstance(block, ThinkingBlock)
+            ]
+        )
+        > 0
+    )
+
+    res_achat = await bedrock_converse_integration_thinking.achat(messages)
+    assert (
+        len(
+            [
+                block
                 for block in res_achat.message.blocks
                 if isinstance(block, ThinkingBlock)
             ]
@@ -964,7 +962,6 @@
 
 @needs_aws_creds
 @pytest.mark.asyncio
->>>>>>> 2b6bcbef
 async def test_bedrock_converse_integration_system_prompt_cache_points(
     bedrock_converse_integration_no_system_prompt_caching_param,
 ):
