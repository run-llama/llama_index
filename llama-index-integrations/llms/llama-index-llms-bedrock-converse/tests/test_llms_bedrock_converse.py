--- conflicted
+++ resolved
@@ -11,12 +11,9 @@
     CompletionResponse,
     ImageBlock,
     TextBlock,
-<<<<<<< HEAD
     ThinkingBlock,
-=======
     CachePoint,
     CacheControl,
->>>>>>> fe72a2f5
 )
 from llama_index.core.callbacks import CallbackManager
 from llama_index.core.tools import FunctionTool
@@ -82,7 +79,6 @@
 
 
 @pytest.fixture(scope="module")
-<<<<<<< HEAD
 def bedrock_converse_integration_thinking():
     """Create a BedrockConverse instance for integration tests with proper credentials."""
     return BedrockConverse(
@@ -93,7 +89,7 @@
         max_tokens=12000,
         temperature=1,
         thinking={"budget_tokens": 10000, "type": "enabled"},
-=======
+
 def bedrock_converse_integration_no_system_prompt_caching_param():
     """Create a BedrockConverse instance for integration tests with proper credentials."""
     return BedrockConverse(
@@ -102,7 +98,6 @@
         aws_access_key_id=os.getenv("AWS_ACCESS_KEY_ID"),
         aws_secret_access_key=os.getenv("AWS_SECRET_ACCESS_KEY"),
         max_tokens=EXP_MAX_TOKENS,
->>>>>>> fe72a2f5
     )
 
 
@@ -849,7 +844,6 @@
 
 
 @needs_aws_creds
-<<<<<<< HEAD
 async def test_bedrock_converse_thinking(bedrock_converse_integration_thinking):
     messages = [
         ChatMessage(
@@ -913,7 +907,7 @@
                 if isinstance(block, ThinkingBlock)
             )  # test that the streamed chunks have more than 10 characters (reasonable limit)
     assert len(athink_blocks) > 0
-=======
+
 @pytest.mark.asyncio
 async def test_bedrock_converse_integration_system_prompt_cache_points(
     bedrock_converse_integration_no_system_prompt_caching_param,
@@ -1076,5 +1070,4 @@
     )
 
     # Verify response is meaningful
-    assert len(str(response.message.content)) > 50, "Response should be substantial"
->>>>>>> fe72a2f5
+    assert len(str(response.message.content)) > 50, "Response should be substantial"