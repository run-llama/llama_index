--- conflicted
+++ resolved
@@ -1,7 +1,6 @@
 import base64
 import json
 import logging
-<<<<<<< HEAD
 from typing import (
     Any,
     Callable,
@@ -11,11 +10,9 @@
     Sequence,
     Tuple,
     Literal,
+    Union,
 )
 from typing_extensions import TypedDict
-=======
-from typing import Any, Callable, Dict, List, Optional, Sequence, Tuple, Union
->>>>>>> fe72a2f5
 from tenacity import (
     before_sleep_log,
     retry,
