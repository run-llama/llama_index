import json
from typing import (
    Any,
    Callable,
    Dict,
    List,
    Optional,
    Sequence,
    Tuple,
    Union,
    TYPE_CHECKING,
)

from llama_index.core.base.llms.types import (
    ChatMessage,
    ChatResponse,
    ChatResponseGen,
    ChatResponseAsyncGen,
    CompletionResponseAsyncGen,
    CompletionResponse,
    CompletionResponseGen,
    LLMMetadata,
    MessageRole,
)
from llama_index.core.bridge.pydantic import Field, PrivateAttr
from llama_index.core.callbacks import CallbackManager
from llama_index.core.constants import DEFAULT_TEMPERATURE
from llama_index.core.llms.callbacks import (
    llm_chat_callback,
    llm_completion_callback,
)
from llama_index.core.base.llms.generic_utils import (
    achat_to_completion_decorator,
    astream_chat_to_completion_decorator,
    chat_to_completion_decorator,
    stream_chat_to_completion_decorator,
)
from llama_index.core.llms.function_calling import FunctionCallingLLM, ToolSelection
from llama_index.core.types import BaseOutputParser, PydanticProgramMode
from llama_index.llms.bedrock_converse.utils import (
    bedrock_modelname_to_context_size,
    converse_with_retry,
    converse_with_retry_async,
    force_single_tool_call,
    is_bedrock_function_calling_model,
    join_two_dicts,
    messages_to_converse_messages,
    tools_to_converse_tools,
)

if TYPE_CHECKING:
    from llama_index.core.tools.types import BaseTool


class BedrockConverse(FunctionCallingLLM):
    """
    Bedrock Converse LLM.

    Examples:
        `pip install llama-index-llms-bedrock-converse`

        ```python
        from llama_index.llms.bedrock_converse import BedrockConverse

        llm = BedrockConverse(
            model="anthropic.claude-3-haiku-20240307-v1:0",
            aws_access_key_id="AWS Access Key ID to use",
            aws_secret_access_key="AWS Secret Access Key to use",
            aws_session_token="AWS Session Token to use",
            aws_region_name="AWS Region to use, eg. us-east-1",
        )

        resp = llm.complete("Paul Graham is ")
        print(resp)
        ```
    """

    model: str = Field(description="The modelId of the Bedrock model to use.")
    temperature: float = Field(
        default=DEFAULT_TEMPERATURE,
        description="The temperature to use for sampling.",
        gte=0.0,
        lte=1.0,
    )
    max_tokens: int = Field(description="The maximum number of tokens to generate.")
    profile_name: Optional[str] = Field(
        description="The name of aws profile to use. If not given, then the default profile is used."
    )
    aws_access_key_id: Optional[str] = Field(
        description="AWS Access Key ID to use", exclude=True
    )
    aws_secret_access_key: Optional[str] = Field(
        description="AWS Secret Access Key to use", exclude=True
    )
    aws_session_token: Optional[str] = Field(
        description="AWS Session Token to use", exclude=True
    )
    region_name: Optional[str] = Field(
        description="AWS region name to use. Uses region configured in AWS CLI if not passed",
        exclude=True,
    )
    botocore_session: Optional[Any] = Field(
        description="Use this Botocore session instead of creating a new default one.",
        exclude=True,
    )
    botocore_config: Optional[Any] = Field(
        description="Custom configuration object to use instead of the default generated one.",
        exclude=True,
    )
    max_retries: int = Field(
        default=10, description="The maximum number of API retries.", gt=0
    )
    timeout: float = Field(
        default=60.0,
        description="The timeout for the Bedrock API request in seconds. It will be used for both connect and read timeouts.",
    )
    additional_kwargs: Dict[str, Any] = Field(
        default_factory=dict,
        description="Additional kwargs for the bedrock invokeModel request.",
    )

    _config: Any = PrivateAttr()
    _client: Any = PrivateAttr()
    _asession: Any = PrivateAttr()

    def __init__(
        self,
        model: str,
        temperature: float = DEFAULT_TEMPERATURE,
        max_tokens: Optional[int] = 512,
        profile_name: Optional[str] = None,
        aws_access_key_id: Optional[str] = None,
        aws_secret_access_key: Optional[str] = None,
        aws_session_token: Optional[str] = None,
        region_name: Optional[str] = None,
        botocore_session: Optional[Any] = None,
        client: Optional[Any] = None,
        timeout: Optional[float] = 60.0,
        max_retries: Optional[int] = 10,
        botocore_config: Optional[Any] = None,
        additional_kwargs: Optional[Dict[str, Any]] = None,
        callback_manager: Optional[CallbackManager] = None,
        system_prompt: Optional[str] = None,
        messages_to_prompt: Optional[Callable[[Sequence[ChatMessage]], str]] = None,
        completion_to_prompt: Optional[Callable[[str], str]] = None,
        pydantic_program_mode: PydanticProgramMode = PydanticProgramMode.DEFAULT,
        output_parser: Optional[BaseOutputParser] = None,
    ) -> None:
        additional_kwargs = additional_kwargs or {}
        callback_manager = callback_manager or CallbackManager([])

        session_kwargs = {
            "profile_name": profile_name,
            "region_name": region_name,
            "aws_access_key_id": aws_access_key_id,
            "aws_secret_access_key": aws_secret_access_key,
            "aws_session_token": aws_session_token,
            "botocore_session": botocore_session,
        }
        self._config = None
        try:
            import boto3
            import aioboto3
            from botocore.config import Config

            self._config = (
                Config(
                    retries={"max_attempts": max_retries, "mode": "standard"},
                    connect_timeout=timeout,
                    read_timeout=timeout,
                )
                if botocore_config is None
                else botocore_config
            )
            session = boto3.Session(**session_kwargs)
            self._asession = aioboto3.Session(**session_kwargs)
        except ImportError:
            raise ImportError(
                "boto3 and/or aioboto3 package not found, install with"
                "'pip install boto3 aioboto3"
            )

        # Prior to general availability, custom boto3 wheel files were
        # distributed that used the bedrock service to invokeModel.
        # This check prevents any services still using those wheel files
        # from breaking
        if client is not None:
            self._client = client
        elif "bedrock-runtime" in session.get_available_services():
            self._client = session.client("bedrock-runtime", config=self._config)
        else:
            self._client = session.client("bedrock", config=self._config)

        super().__init__(
            temperature=temperature,
            max_tokens=max_tokens,
            additional_kwargs=additional_kwargs,
            timeout=timeout,
            max_retries=max_retries,
            model=model,
            callback_manager=callback_manager,
            system_prompt=system_prompt,
            messages_to_prompt=messages_to_prompt,
            completion_to_prompt=completion_to_prompt,
            pydantic_program_mode=pydantic_program_mode,
            output_parser=output_parser,
        )

    @classmethod
    def class_name(cls) -> str:
        return "Bedrock_Converse_LLM"

    @property
    def metadata(self) -> LLMMetadata:
        return LLMMetadata(
            context_window=bedrock_modelname_to_context_size(self.model),
            num_output=self.max_tokens,
            is_chat_model=True,
            model_name=self.model,
            is_function_calling_model=is_bedrock_function_calling_model(self.model),
        )

    @property
    def _model_kwargs(self) -> Dict[str, Any]:
        base_kwargs = {
            "model": self.model,
            "temperature": self.temperature,
            "max_tokens": self.max_tokens,
        }
        return {
            **base_kwargs,
            **self.additional_kwargs,
        }

    def _get_all_kwargs(self, **kwargs: Any) -> Dict[str, Any]:
        return {
            **self._model_kwargs,
            **kwargs,
        }

    def _get_content_and_tool_calls(
        self, response: Optional[Dict[str, Any]] = None, content: Dict[str, Any] = None
    ) -> Tuple[str, Dict[str, Any], List[str], List[str]]:
        assert (
            response is not None or content is not None
        ), f"Either response or content must be provided. Got response: {response}, content: {content}"
        assert (
            response is None or content is None
        ), f"Only one of response or content should be provided. Got response: {response}, content: {content}"
        tool_calls = []
        tool_call_ids = []
        status = []
        text_content = ""
        if content is not None:
            content_list = [content]
        else:
            content_list = response["output"]["message"]["content"]
        for content_block in content_list:
            if text := content_block.get("text", None):
                text_content += text
            if tool_usage := content_block.get("toolUse", None):
                tool_calls.append(tool_usage)
            if tool_result := content_block.get("toolResult", None):
                for tool_result_content in tool_result["content"]:
                    if text := tool_result_content.get("text", None):
                        text_content += text
                tool_call_ids.append(tool_result_content.get("toolUseId", ""))
                status.append(tool_result.get("status", ""))

        return text_content, tool_calls, tool_call_ids, status

    @llm_chat_callback()
    def chat(self, messages: Sequence[ChatMessage], **kwargs: Any) -> ChatResponse:
        # convert Llama Index messages to AWS Bedrock Converse messages
        converse_messages, system_prompt = messages_to_converse_messages(messages)
        if len(system_prompt) > 0 or self.system_prompt is None:
            self.system_prompt = system_prompt
        all_kwargs = self._get_all_kwargs(**kwargs)

        # invoke LLM in AWS Bedrock Converse with retry
        response = converse_with_retry(
            client=self._client,
            messages=converse_messages,
            system_prompt=self.system_prompt,
            max_retries=self.max_retries,
            stream=False,
            **all_kwargs,
        )

        content, tool_calls, tool_call_ids, status = self._get_content_and_tool_calls(
            response
        )

        return ChatResponse(
            message=ChatMessage(
                role=MessageRole.ASSISTANT,
                content=content,
                additional_kwargs={
                    "tool_calls": tool_calls,
                    "tool_call_id": tool_call_ids,
                    "status": status,
                },
            ),
            raw=dict(response),
        )

    @llm_completion_callback()
    def complete(
        self, prompt: str, formatted: bool = False, **kwargs: Any
    ) -> CompletionResponse:
        complete_fn = chat_to_completion_decorator(self.chat)
        return complete_fn(prompt, **kwargs)

    @llm_chat_callback()
    def stream_chat(
        self, messages: Sequence[ChatMessage], **kwargs: Any
    ) -> ChatResponseGen:
        # convert Llama Index messages to AWS Bedrock Converse messages
        converse_messages, system_prompt = messages_to_converse_messages(messages)
        if len(system_prompt) > 0 or self.system_prompt is None:
            self.system_prompt = system_prompt
        all_kwargs = self._get_all_kwargs(**kwargs)

        # invoke LLM in AWS Bedrock Converse with retry
        response = converse_with_retry(
            client=self._client,
            messages=converse_messages,
            system_prompt=self.system_prompt,
            max_retries=self.max_retries,
            stream=True,
            **all_kwargs,
        )

        def gen() -> ChatResponseGen:
            content = {}
            role = MessageRole.ASSISTANT
            for chunk in response["stream"]:
                if content_block_delta := chunk.get("contentBlockDelta"):
                    content_delta = content_block_delta["delta"]
                    content = join_two_dicts(content, content_delta)
                    (
                        _,
                        tool_calls,
                        tool_call_ids,
                        status,
                    ) = self._get_content_and_tool_calls(content=content)

                    yield ChatResponse(
                        message=ChatMessage(
                            role=role,
                            content=content.get("text", ""),
                            additional_kwargs={
                                "tool_calls": tool_calls,
                                "tool_call_id": tool_call_ids,
                                "status": status,
                            },
                        ),
                        delta=content_delta.get("text", ""),
                        raw=response,
                    )
                elif content_block_start := chunk.get("contentBlockStart"):
                    tool_use = content_block_start["toolUse"]
                    content = join_two_dicts(content, tool_use)
                    (
                        _,
                        tool_calls,
                        tool_call_ids,
                        status,
                    ) = self._get_content_and_tool_calls(content=content)

                    yield ChatResponse(
                        message=ChatMessage(
                            role=role,
                            content=content.get("text", ""),
                            additional_kwargs={
                                "tool_calls": tool_calls,
                                "tool_call_id": tool_call_ids,
                                "status": status,
                            },
                        ),
                        raw=response,
                    )

        return gen()

    @llm_completion_callback()
    def stream_complete(
        self, prompt: str, formatted: bool = False, **kwargs: Any
    ) -> CompletionResponseGen:
        stream_complete_fn = stream_chat_to_completion_decorator(self.stream_chat)
        return stream_complete_fn(prompt, **kwargs)

    @llm_chat_callback()
    async def achat(
        self, messages: Sequence[ChatMessage], **kwargs: Any
    ) -> ChatResponse:
        # convert Llama Index messages to AWS Bedrock Converse messages
        converse_messages, system_prompt = messages_to_converse_messages(messages)
        if len(system_prompt) > 0 or self.system_prompt is None:
            self.system_prompt = system_prompt
        all_kwargs = self._get_all_kwargs(**kwargs)

        # invoke LLM in AWS Bedrock Converse with retry
        response = await converse_with_retry_async(
            session=self._asession,
            config=self._config,
            messages=converse_messages,
            system_prompt=self.system_prompt,
            max_retries=self.max_retries,
            stream=False,
            **all_kwargs,
        )

        content, tool_calls, tool_call_ids, status = self._get_content_and_tool_calls(
            response
        )

        return ChatResponse(
            message=ChatMessage(
                role=MessageRole.ASSISTANT,
                content=content,
                additional_kwargs={
                    "tool_calls": tool_calls,
                    "tool_call_id": tool_call_ids,
                    "status": status,
                },
            ),
            raw=dict(response),
        )

    @llm_completion_callback()
    async def acomplete(
        self, prompt: str, formatted: bool = False, **kwargs: Any
    ) -> CompletionResponse:
        complete_fn = achat_to_completion_decorator(self.achat)
        return await complete_fn(prompt, **kwargs)

    @llm_chat_callback()
    async def astream_chat(
        self, messages: Sequence[ChatMessage], **kwargs: Any
    ) -> ChatResponseAsyncGen:
        # convert Llama Index messages to AWS Bedrock Converse messages
        converse_messages, system_prompt = messages_to_converse_messages(messages)
        if len(system_prompt) > 0 or self.system_prompt is None:
            self.system_prompt = system_prompt
        all_kwargs = self._get_all_kwargs(**kwargs)

        # invoke LLM in AWS Bedrock Converse with retry
        response = await converse_with_retry_async(
            session=self._asession,
            config=self._config,
            messages=converse_messages,
            system_prompt=self.system_prompt,
            max_retries=self.max_retries,
            stream=True,
            **all_kwargs,
        )

        async def gen() -> ChatResponseAsyncGen:
            content = {}
            role = MessageRole.ASSISTANT
            for chunk in response["stream"]:
                if content_block_delta := chunk.get("contentBlockDelta"):
                    content_delta = content_block_delta["delta"]
                    content = join_two_dicts(content, content_delta)
                    (
                        _,
                        tool_calls,
                        tool_call_ids,
                        status,
                    ) = self._get_content_and_tool_calls(content=content)

                    yield ChatResponse(
                        message=ChatMessage(
                            role=role,
                            content=content.get("text", ""),
                            additional_kwargs={
                                "tool_calls": tool_calls,
                                "tool_call_id": tool_call_ids,
                                "status": status,
                            },
                        ),
                        delta=content_delta.get("text", ""),
                        raw=response,
                    )
                elif content_block_start := chunk.get("contentBlockStart"):
                    tool_use = content_block_start["toolUse"]
                    content = join_two_dicts(content, tool_use)
                    (
                        _,
                        tool_calls,
                        tool_call_ids,
                        status,
                    ) = self._get_content_and_tool_calls(content=content)

                    yield ChatResponse(
                        message=ChatMessage(
                            role=role,
                            content=content.get("text", ""),
                            additional_kwargs={
                                "tool_calls": tool_calls,
                                "tool_call_id": tool_call_ids,
                                "status": status,
                            },
                        ),
                        raw=response,
                    )

        return gen()

    @llm_completion_callback()
    async def astream_complete(
        self, prompt: str, formatted: bool = False, **kwargs: Any
    ) -> CompletionResponseAsyncGen:
        astream_complete_fn = astream_chat_to_completion_decorator(self.astream_chat)
        return await astream_complete_fn(prompt, **kwargs)

    def _prepare_chat_with_tools(
        self,
        tools: List["BaseTool"],
        user_msg: Optional[Union[str, ChatMessage]] = None,
        chat_history: Optional[List[ChatMessage]] = None,
        verbose: bool = False,
        allow_parallel_tool_calls: bool = False,
        **kwargs: Any,
    ) -> Dict[str, Any]:
        """Prepare the arguments needed to let the LLM chat with tools."""
        chat_history = chat_history or []

        if isinstance(user_msg, str):
            user_msg = ChatMessage(role=MessageRole.USER, content=user_msg)
            chat_history.append(user_msg)

        # convert Llama Index tools to AWS Bedrock Converse tools
        tool_dicts = tools_to_converse_tools(tools)

        return {
            "messages": chat_history,
            "tools": tool_dicts or None,
            **kwargs,
        }

    def _validate_chat_with_tools_response(
        self,
        response: ChatResponse,
        tools: List["BaseTool"],
        allow_parallel_tool_calls: bool = False,
        **kwargs: Any,
    ) -> ChatResponse:
<<<<<<< HEAD
        """Validate the response from chat_with_tools."""
        if not allow_parallel_tool_calls:
            force_single_tool_call(response)
=======
        chat_history = chat_history or []

        if isinstance(user_msg, str):
            user_msg = ChatMessage(role=MessageRole.USER, content=user_msg)
            chat_history.append(user_msg)

        # convert Llama Index tools to AWS Bedrock Converse tools
        tool_dicts = tools_to_converse_tools(tools)

        response = await self.achat(chat_history, tools=tool_dicts, **kwargs)

        if not allow_parallel_tool_calls:
            force_single_tool_call(response)

>>>>>>> 4d2a6fde
        return response

    def get_tool_calls_from_response(
        self,
        response: "ChatResponse",
        error_on_no_tool_call: bool = True,
        **kwargs: Any,
    ) -> List[ToolSelection]:
        """Predict and call the tool."""
        tool_calls = response.message.additional_kwargs.get("tool_calls", [])

        if len(tool_calls) < 1:
            if error_on_no_tool_call:
                raise ValueError(
                    f"Expected at least one tool call, but got {len(tool_calls)} tool calls."
                )
            else:
                return []

        tool_selections = []
        for tool_call in tool_calls:
            if (
                "input" not in tool_call
                or "toolUseId" not in tool_call
                or "name" not in tool_call
            ):
                raise ValueError("Invalid tool call.")
            argument_dict = (
                json.loads(tool_call["input"])
                if isinstance(tool_call["input"], str)
                else tool_call["input"]
            )

            tool_selections.append(
                ToolSelection(
                    tool_id=tool_call["toolUseId"],
                    tool_name=tool_call["name"],
                    tool_kwargs=argument_dict,
                )
            )

        return tool_selections<|MERGE_RESOLUTION|>--- conflicted
+++ resolved
@@ -547,26 +547,10 @@
         allow_parallel_tool_calls: bool = False,
         **kwargs: Any,
     ) -> ChatResponse:
-<<<<<<< HEAD
         """Validate the response from chat_with_tools."""
         if not allow_parallel_tool_calls:
             force_single_tool_call(response)
-=======
-        chat_history = chat_history or []
-
-        if isinstance(user_msg, str):
-            user_msg = ChatMessage(role=MessageRole.USER, content=user_msg)
-            chat_history.append(user_msg)
-
-        # convert Llama Index tools to AWS Bedrock Converse tools
-        tool_dicts = tools_to_converse_tools(tools)
-
-        response = await self.achat(chat_history, tools=tool_dicts, **kwargs)
-
-        if not allow_parallel_tool_calls:
-            force_single_tool_call(response)
-
->>>>>>> 4d2a6fde
+
         return response
 
     def get_tool_calls_from_response(
