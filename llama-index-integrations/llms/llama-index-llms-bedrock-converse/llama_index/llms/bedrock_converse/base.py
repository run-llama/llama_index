--- conflicted
+++ resolved
@@ -23,11 +23,8 @@
     LLMMetadata,
     MessageRole,
     TextBlock,
-<<<<<<< HEAD
     ToolCallBlock,
-=======
     ThinkingBlock,
->>>>>>> 2b6bcbef
 )
 from llama_index.core.bridge.pydantic import Field, PrivateAttr
 from llama_index.core.callbacks import CallbackManager
@@ -352,13 +349,7 @@
 
     def _get_content_and_tool_calls(
         self, response: Optional[Dict[str, Any]] = None, content: Dict[str, Any] = None
-<<<<<<< HEAD
-    ) -> Tuple[List[Union[TextBlock, ToolCallBlock]], List[str], List[str]]:
-=======
-    ) -> Tuple[
-        List[Union[TextBlock, ThinkingBlock]], Dict[str, Any], List[str], List[str]
-    ]:
->>>>>>> 2b6bcbef
+    ) -> Tuple[List[Union[TextBlock, ToolCallBlock, ThinkingBlock]], List[str], List[str]]:
         assert response is not None or content is not None, (
             f"Either response or content must be provided. Got response: {response}, content: {content}"
         )
@@ -404,13 +395,8 @@
                         text_content += text
                     tool_call_ids.append(tool_result_content.get("toolUseId", ""))
                 status.append(tool_result.get("status", ""))
-<<<<<<< HEAD
         blocks.append(TextBlock(text=text_content))
         return blocks, tool_call_ids, status
-=======
-
-        return blocks, tool_calls, tool_call_ids, status
->>>>>>> 2b6bcbef
 
     @llm_chat_callback()
     def chat(self, messages: Sequence[ChatMessage], **kwargs: Any) -> ChatResponse:
@@ -437,13 +423,7 @@
             **all_kwargs,
         )
 
-<<<<<<< HEAD
         blocks, tool_call_ids, status = self._get_content_and_tool_calls(response)
-=======
-        blocks, tool_calls, tool_call_ids, status = self._get_content_and_tool_calls(
-            response
-        )
->>>>>>> 2b6bcbef
 
         return ChatResponse(
             message=ChatMessage(
@@ -570,14 +550,10 @@
                     yield ChatResponse(
                         message=ChatMessage(
                             role=role,
-<<<<<<< HEAD
                             blocks=[
-                                TextBlock(text=content.get("text", "")),
+                                *blocks,
                                 *tool_calls,
                             ],
-=======
-                            blocks=blocks,
->>>>>>> 2b6bcbef
                             additional_kwargs={
                                 "tool_call_id": [
                                     tc.tool_call_id or "" for tc in tool_calls
@@ -621,14 +597,10 @@
                     yield ChatResponse(
                         message=ChatMessage(
                             role=role,
-<<<<<<< HEAD
                             blocks=[
-                                TextBlock(text=content.get("text", "")),
+                                *blocks,
                                 *tool_calls,
                             ],
-=======
-                            blocks=blocks,
->>>>>>> 2b6bcbef
                             additional_kwargs={
                                 "tool_call_id": [tc.tool_call_id for tc in tool_calls],
                                 "status": [],  # Will be populated when tool results come in
@@ -661,14 +633,10 @@
                         yield ChatResponse(
                             message=ChatMessage(
                                 role=role,
-<<<<<<< HEAD
                                 blocks=[
-                                    TextBlock(text=content.get("text", "")),
+                                    *blocks,
                                     *tool_calls,
                                 ],
-=======
-                                blocks=blocks,
->>>>>>> 2b6bcbef
                                 additional_kwargs={
                                     "tool_call_id": [
                                         tc.get("toolUseId", "") for tc in tool_calls
@@ -719,13 +687,7 @@
             **all_kwargs,
         )
 
-<<<<<<< HEAD
         blocks, tool_call_ids, status = self._get_content_and_tool_calls(response)
-=======
-        blocks, tool_calls, tool_call_ids, status = self._get_content_and_tool_calls(
-            response
-        )
->>>>>>> 2b6bcbef
 
         return ChatResponse(
             message=ChatMessage(
@@ -826,7 +788,6 @@
                                 current_tool_call = join_two_dicts(
                                     current_tool_call, tool_use_delta
                                 )
-<<<<<<< HEAD
                         else:
                             current_tool_call = tool_use_delta
 
@@ -836,7 +797,7 @@
                                 tool_name=current_tool_call.get("name", ""),
                                 tool_kwargs=current_tool_call.get("input", {}),
                             )
-=======
+                        )
                     blocks: List[Union[TextBlock, ThinkingBlock]] = [
                         TextBlock(text=content.get("text", ""))
                     ]
@@ -849,20 +810,15 @@
                                     "signature": thinking_signature
                                 },
                             ),
->>>>>>> 2b6bcbef
                         )
 
                     yield ChatResponse(
                         message=ChatMessage(
-                            role=role,
-<<<<<<< HEAD
+                            role=role,k
                             blocks=[
-                                TextBlock(text=content.get("text", "")),
+                                *blocks,
                                 *tool_calls,
                             ],
-=======
-                            blocks=blocks,
->>>>>>> 2b6bcbef
                             additional_kwargs={
                                 "tool_call_id": [tc.tool_call_id for tc in tool_calls],
                                 "status": [],  # Will be populated when tool results come in
@@ -904,14 +860,10 @@
                     yield ChatResponse(
                         message=ChatMessage(
                             role=role,
-<<<<<<< HEAD
                             blocks=[
-                                TextBlock(text=content.get("text", "")),
+                                *blocks,
                                 *tool_calls,
                             ],
-=======
-                            blocks=blocks,
->>>>>>> 2b6bcbef
                             additional_kwargs={
                                 "tool_call_id": [
                                     tc.get("toolUseId", "") for tc in tool_calls
@@ -946,14 +898,10 @@
                         yield ChatResponse(
                             message=ChatMessage(
                                 role=role,
-<<<<<<< HEAD
                                 blocks=[
-                                    TextBlock(text=content.get("text", "")),
+                                    *blocks,
                                     *tool_calls,
                                 ],
-=======
-                                blocks=blocks,
->>>>>>> 2b6bcbef
                                 additional_kwargs={
                                     "tool_call_id": [
                                         tc.tool_call_id for tc in tool_calls
