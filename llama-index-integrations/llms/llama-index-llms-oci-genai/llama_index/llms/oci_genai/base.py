import json
from typing import Any, Callable, Dict, Optional, Sequence, List, Union

from llama_index.core.base.llms.types import (
    ChatMessage,
    ChatResponse,
    ChatResponseAsyncGen,
    ChatResponseGen,
    CompletionResponse,
    CompletionResponseAsyncGen,
    CompletionResponseGen,
    LLMMetadata,
    MessageRole,
)
from llama_index.core.bridge.pydantic import Field, PrivateAttr
from llama_index.core.callbacks import CallbackManager

from llama_index.core.constants import (
    DEFAULT_TEMPERATURE,
)
from llama_index.core.llms.callbacks import (
    llm_chat_callback,
    llm_completion_callback,
)
from llama_index.core.llms.function_calling import FunctionCallingLLM
from llama_index.core.types import BaseOutputParser, PydanticProgramMode

from utils import (
    CHAT_MODELS,
    create_client,
    get_provider,
    get_serving_mode,
    get_completion_generator,
    get_chat_generator,
    get_context_size,
)


class OCIGenAI(FunctionCallingLLM):
    """OCI large language models with function calling support."""

    model: str = Field(description="Id of the OCI Generative AI model to use.")
    temperature: float = Field(description="The temperature to use for sampling.")
    max_tokens: int = Field(description="The maximum number of tokens to generate.")
    context_size: int = Field("The maximum number of tokens available for input.")

    service_endpoint: Optional[str] = Field(
        default=None,
        description="service endpoint url.",
    )

    compartment_id: Optional[str] = Field(
        default=None,
        description="OCID of compartment.",
    )

    auth_type: Optional[str] = Field(
        description="Authentication type, can be: API_KEY, SECURITY_TOKEN, INSTANCE_PRINCIPAL, RESOURCE_PRINCIPAL. If not specified, API_KEY will be used",
        default="API_KEY",
    )

    auth_profile: Optional[str] = Field(
        description="The name of the profile in ~/.oci/config. If not specified , DEFAULT will be used",
        default="DEFAULT",
    )

    additional_kwargs: Dict[str, Any] = Field(
        default_factory=dict,
        description="Additional kwargs for the OCI Generative AI request.",
    )

    _client: Any = PrivateAttr()
    _provider: str = PrivateAttr()
    _serving_mode: str = PrivateAttr()
    _completion_generator: str = PrivateAttr()
    _chat_generator: str = PrivateAttr()

    def __init__(
        self,
        model: str,
        temperature: Optional[float] = DEFAULT_TEMPERATURE,
        max_tokens: Optional[int] = 512,
        context_size: Optional[int] = None,
        service_endpoint: Optional[str] = None,
        compartment_id: Optional[str] = None,
        auth_type: Optional[str] = "API_KEY",
        auth_profile: Optional[str] = "DEFAULT",
        client: Optional[Any] = None,
        provider: Optional[str] = None,
        additional_kwargs: Optional[Dict[str, Any]] = None,
        callback_manager: Optional[CallbackManager] = None,
        system_prompt: Optional[str] = None,
        messages_to_prompt: Optional[Callable[[Sequence[ChatMessage]], str]] = None,
        completion_to_prompt: Optional[Callable[[str], str]] = None,
        pydantic_program_mode: PydanticProgramMode = PydanticProgramMode.DEFAULT,
        output_parser: Optional[BaseOutputParser] = None,
    ) -> None:
<<<<<<< HEAD
=======
        """
        Initializes the OCIGenAI class.

        Args:
            model (str): The Id of the model to be used for generating embeddings, e.g., "meta.llama-2-70b-chat".

            temperature (Optional[float]): The temperature to use for sampling. Default specified in lama_index.core.constants.DEFAULT_TEMPERATURE.

            max_tokens (Optional[int]): The maximum number of tokens to generate. Default is 512.

            context_size (Optional[int]): The maximum number of tokens available for input. If not specified, the default context size for the model will be used.

            service_endpoint (str): service endpoint url, e.g., "https://inference.generativeai.us-chicago-1.oci.oraclecloud.com"

            compartment_id (str): OCID of the compartment.

            auth_type (Optional[str]): Authentication type, can be: API_KEY (default), SECURITY_TOKEN, INSTANCEAL, RESOURCE_PRINCIPAL.
                                    If not specified, API_KEY will be used

            auth_profile (Optional[str]): The name of the profile in ~/.oci/config. If not specified , DEFAULT will be used

            client (Optional[Any]): An optional OCI client object. If not provided, the client will be created using the
                                    provided service endpoint and authentifcation method.

            provider (Optional[str]): Provider name of the model. If not specified, the provider will be derived from the model name.

            additional_kwargs (Optional[Dict[str, Any]]): Additional kwargs for the the LLM.
        """
>>>>>>> ecd9147f
        context_size = get_context_size(model, context_size)

        additional_kwargs = additional_kwargs or {}
        callback_manager = callback_manager or CallbackManager([])

        super().__init__(
            model=model,
            temperature=temperature,
            max_tokens=max_tokens,
            context_size=context_size,
            service_endpoint=service_endpoint,
            compartment_id=compartment_id,
            auth_type=auth_type,
            auth_profile=auth_profile,
            additional_kwargs=additional_kwargs,
            callback_manager=callback_manager,
            system_prompt=system_prompt,
            messages_to_prompt=messages_to_prompt,
            completion_to_prompt=completion_to_prompt,
            pydantic_program_mode=pydantic_program_mode,
            output_parser=output_parser,
        )

        self._client = client or create_client(
            auth_type, auth_profile, service_endpoint
        )

        self._provider = get_provider(model, provider)

        self._serving_mode = get_serving_mode(model)

        self._completion_generator = get_completion_generator()

        self._chat_generator = get_chat_generator()

    @classmethod
    def class_name(cls) -> str:
        return "OCIGenAI_LLM"

    @property
    def metadata(self) -> LLMMetadata:
        return LLMMetadata(
            context_window=self.context_size,
            num_output=self.max_tokens,
            is_chat_model=self.model in CHAT_MODELS,
            model_name=self.model,
        )

    @property
    def _model_kwargs(self) -> Dict[str, Any]:
        base_kwargs = {
            "temperature": self.temperature,
            "max_tokens": self.max_tokens,
        }
        return {
            **base_kwargs,
            **self.additional_kwargs,
        }

    def _get_all_kwargs(self, **kwargs: Any) -> Dict[str, Any]:
        return {
            **self._model_kwargs,
            **kwargs,
        }

    @llm_completion_callback()
    def complete(
            self, prompt: str, formatted: bool = False, **kwargs: Any
    ) -> CompletionResponse:
        inference_params = self._get_all_kwargs(**kwargs)
        inference_params["is_stream"] = False
        inference_params["prompt"] = prompt

        request = self._completion_generator(
            compartment_id=self.compartment_id,
            serving_mode=self._serving_mode,
            inference_request=self._provider.oci_completion_request(**inference_params),
        )

        response = self._client.generate_text(request)
        return CompletionResponse(
            text=self._provider.completion_response_to_text(response),
            raw=response.__dict__,
        )

    @llm_completion_callback()
    def stream_complete(
            self, prompt: str, formatted: bool = False, **kwargs: Any
    ) -> CompletionResponseGen:
        inference_params = self._get_all_kwargs(**kwargs)
        inference_params["is_stream"] = True
        inference_params["prompt"] = prompt

        request = self._completion_generator(
            compartment_id=self.compartment_id,
            serving_mode=self._serving_mode,
            inference_request=self._provider.oci_completion_request(**inference_params),
        )

        response = self._client.generate_text(request)

        def gen() -> CompletionResponseGen:
            content = ""
            for event in response.data.events():
                content_delta = self._provider.completion_stream_to_text(
                    json.loads(event.data)
                )
                content += content_delta
                yield CompletionResponse(
                    text=content, delta=content_delta, raw=event.__dict__
                )

        return gen()

    @llm_chat_callback()
    def chat(self, messages: Sequence[ChatMessage], **kwargs: Any) -> ChatResponse:
        oci_params = self._provider.messages_to_oci_params(messages)
        oci_params["is_stream"] = False
        all_kwargs = self._get_all_kwargs(**kwargs)
        chat_params = {**all_kwargs, **oci_params}

        request = self._chat_generator(
            compartment_id=self.compartment_id,
            serving_mode=self._serving_mode,
            chat_request=self._provider.oci_chat_request(**chat_params),
        )

        response = self._client.chat(request)

        generation_info = self._provider.chat_generation_info(response)

        llm_output = {
            "model_id": response.data.model_id,
            "model_version": response.data.model_version,
            "request_id": response.request_id,
            "content-length": response.headers["content-length"],
        }

        return ChatResponse(
            message=ChatMessage(
                role=MessageRole.ASSISTANT,
                content=self._provider.chat_response_to_text(response),
                additional_kwargs=generation_info,
            ),
            raw=response.__dict__,
            additional_kwargs=llm_output
        )

    def stream_chat(
            self, messages: Sequence[ChatMessage], **kwargs: Any
    ) -> ChatResponseGen:
        oci_params = self._provider.messages_to_oci_params(messages)
        oci_params["is_stream"] = True
        all_kwargs = self._get_all_kwargs(**kwargs)
        chat_params = {**all_kwargs, **oci_params}

        request = self._chat_generator(
            compartment_id=self.compartment_id,
            serving_mode=self._serving_mode,
            chat_request=self._provider.oci_chat_request(**chat_params),
        )

        response = self._client.chat(request)

        def gen() -> ChatResponseGen:
            content = ""
            for event in response.data.events():
                content_delta = self._provider.chat_stream_to_text(
                    json.loads(event.data)
                )
                content += content_delta
                yield ChatResponse(
                    message=ChatMessage(role=MessageRole.ASSISTANT, content=content),
                    delta=content_delta,
                    raw=event.__dict__,
                )

        return gen()

    # Function tooling integration methods
    def _prepare_chat_with_tools(
            self,
            tools: Sequence["BaseTool"],
            user_msg: Optional[Union[str, ChatMessage]] = None,
            chat_history: Optional[List[ChatMessage]] = None,
            **kwargs: Any,
    ) -> Dict[str, Any]:
        tool_specs = [self._provider.convert_to_oci_tool(tool) for tool in tools]

        if isinstance(user_msg, str):
            user_msg = ChatMessage(role=MessageRole.USER, content=user_msg)

        messages = chat_history or []
        if user_msg:
            messages.append(user_msg)

        oci_params = self._provider.messages_to_oci_params(messages)
        chat_params = self._get_all_kwargs(**kwargs)

        return {
            "messages": messages,
            "tools": tool_specs,
            **oci_params,
            **chat_params,
        }

    def chat_with_tools(
            self,
            tools: Sequence["BaseTool"],
            user_msg: Optional[Union[str, ChatMessage]] = None,
            chat_history: Optional[List[ChatMessage]] = None,
            **kwargs: Any,
    ) -> ChatResponse:
        chat_kwargs = self._prepare_chat_with_tools(
            tools,
            user_msg=user_msg,
            chat_history=chat_history,
            **kwargs,
        )
        response = self.chat(**chat_kwargs)
        return self._validate_chat_with_tools_response(
            response,
            tools,
            **kwargs,
        )

    def _validate_chat_with_tools_response(
            self,
            response: ChatResponse,
            tools: Sequence["BaseTool"],
            **kwargs: Any,
    ) -> ChatResponse:
        # Placeholder for future implementation details
        return response<|MERGE_RESOLUTION|>--- conflicted
+++ resolved
@@ -95,8 +95,6 @@
         pydantic_program_mode: PydanticProgramMode = PydanticProgramMode.DEFAULT,
         output_parser: Optional[BaseOutputParser] = None,
     ) -> None:
-<<<<<<< HEAD
-=======
         """
         Initializes the OCIGenAI class.
 
@@ -125,7 +123,6 @@
 
             additional_kwargs (Optional[Dict[str, Any]]): Additional kwargs for the the LLM.
         """
->>>>>>> ecd9147f
         context_size = get_context_size(model, context_size)
 
         additional_kwargs = additional_kwargs or {}
