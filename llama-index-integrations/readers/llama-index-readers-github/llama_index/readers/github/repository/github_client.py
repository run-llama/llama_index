"""
Github API client for the GPT-Index library.

This module contains the Github API client for the GPT-Index library.
It is used by the Github readers to retrieve the data from Github.
"""

import os

from dataclasses import dataclass
from typing import Any, Dict, List, Optional, Protocol

from dataclasses_json import DataClassJsonMixin


@dataclass
class GitTreeResponseModel(DataClassJsonMixin):
    """
    Dataclass for the response from the Github API's getTree endpoint.

    Attributes:
        - sha (str): SHA1 checksum ID of the tree.
        - url (str): URL for the tree.
        - tree (List[GitTreeObject]): List of objects in the tree.
        - truncated (bool): Whether the tree is truncated.

    Examples:
        >>> tree = client.get_tree("owner", "repo", "branch")
        >>> tree.sha
    """

    @dataclass
    class GitTreeObject(DataClassJsonMixin):
        """
        Dataclass for the objects in the tree.

        Attributes:
            - path (str): Path to the object.
            - mode (str): Mode of the object.
            - type (str): Type of the object.
            - sha (str): SHA1 checksum ID of the object.
            - url (str): URL for the object.
            - size (Optional[int]): Size of the object (only for blobs).
        """

        path: str
        mode: str
        type: str
        sha: str
        url: str
        size: Optional[int] = None

    sha: str
    url: str
    tree: List[GitTreeObject]
    truncated: bool


@dataclass
class GitBlobResponseModel(DataClassJsonMixin):
    """
    Dataclass for the response from the Github API's getBlob endpoint.

    Attributes:
        - content (str): Content of the blob.
        - encoding (str): Encoding of the blob.
        - url (str): URL for the blob.
        - sha (str): SHA1 checksum ID of the blob.
        - size (int): Size of the blob.
        - node_id (str): Node ID of the blob.
    """

    content: str
    encoding: str
    url: str
    sha: str
    size: int
    node_id: str


@dataclass
class GitCommitResponseModel(DataClassJsonMixin):
    """
    Dataclass for the response from the Github API's getCommit endpoint.

    Attributes:
        - tree (Tree): Tree object for the commit.
    """

    @dataclass
    class Commit(DataClassJsonMixin):
        """Dataclass for the commit object in the commit. (commit.commit)."""

        @dataclass
        class Tree(DataClassJsonMixin):
            """
            Dataclass for the tree object in the commit.

            Attributes:
                - sha (str): SHA for the commit
            """

            sha: str

        tree: Tree

    commit: Commit
    url: str
    sha: str


@dataclass
class GitBranchResponseModel(DataClassJsonMixin):
    """
    Dataclass for the response from the Github API's getBranch endpoint.

    Attributes:
        - commit (Commit): Commit object for the branch.
    """

    @dataclass
    class Commit(DataClassJsonMixin):
        """Dataclass for the commit object in the branch. (commit.commit)."""

        @dataclass
        class Commit(DataClassJsonMixin):
            """Dataclass for the commit object in the commit. (commit.commit.tree)."""

            @dataclass
            class Tree(DataClassJsonMixin):
                """
                Dataclass for the tree object in the commit.

                Usage: commit.commit.tree.sha
                """

                sha: str

            tree: Tree

        commit: Commit

    @dataclass
    class Links(DataClassJsonMixin):
        self: str
        html: str

    commit: Commit
    name: str
    _links: Links


class BaseGithubClient(Protocol):
    def get_all_endpoints(self) -> Dict[str, str]:
        ...

    async def request(
        self,
        endpoint: str,
        method: str,
        headers: Dict[str, Any] = {},
        **kwargs: Any,
    ) -> Any:
        ...

    async def get_tree(
        self,
        owner: str,
        repo: str,
        tree_sha: str,
    ) -> GitTreeResponseModel:
        ...

    async def get_blob(
        self,
        owner: str,
        repo: str,
        file_sha: str,
    ) -> Optional[GitBlobResponseModel]:
        ...

    async def get_commit(
        self,
        owner: str,
        repo: str,
        commit_sha: str,
    ) -> GitCommitResponseModel:
        ...

    async def get_branch(
        self,
        owner: str,
        repo: str,
        branch: Optional[str],
        branch_name: Optional[str],
    ) -> GitBranchResponseModel:
        ...


class GithubClient:
    """
    An asynchronous client for interacting with the Github API.

    This client is used for making API requests to Github.
    It provides methods for accessing the Github API endpoints.
    The client requires a Github token for authentication,
    which can be passed as an argument or set as an environment variable.
    If no Github token is provided, the client will raise a ValueError.

    Examples:
        >>> client = GithubClient("my_github_token")
        >>> branch_info = client.get_branch("owner", "repo", "branch")
    """

    DEFAULT_BASE_URL = "https://api.github.com"
    DEFAULT_API_VERSION = "2022-11-28"

    def __init__(
        self,
        github_token: Optional[str] = None,
        base_url: str = DEFAULT_BASE_URL,
        api_version: str = DEFAULT_API_VERSION,
        verbose: bool = False,
    ) -> None:
        """
        Initialize the GithubClient.

        Args:
            - github_token (str): Github token for authentication.
                If not provided, the client will try to get it from
                the GITHUB_TOKEN environment variable.
            - base_url (str): Base URL for the Github API
                (defaults to "https://api.github.com").
            - api_version (str): Github API version (defaults to "2022-11-28").

        Raises:
            ValueError: If no Github token is provided.
        """
        if github_token is None:
            github_token = os.getenv("GITHUB_TOKEN")
            if github_token is None:
                raise ValueError(
                    "Please provide a Github token. "
                    + "You can do so by passing it as an argument to the GithubReader,"
                    + "or by setting the GITHUB_TOKEN environment variable."
                )

        self._base_url = base_url
        self._api_version = api_version
        self._verbose = verbose

        self._endpoints = {
            "getTree": "/repos/{owner}/{repo}/git/trees/{tree_sha}",
            "getBranch": "/repos/{owner}/{repo}/branches/{branch}",
            "getBlob": "/repos/{owner}/{repo}/git/blobs/{file_sha}",
            "getCommit": "/repos/{owner}/{repo}/commits/{commit_sha}",
        }

        self._headers = {
            "Accept": "application/vnd.github+json",
            "Authorization": f"Bearer {github_token}",
            "X-GitHub-Api-Version": f"{self._api_version}",
        }

    def get_all_endpoints(self) -> Dict[str, str]:
        """Get all available endpoints."""
        return {**self._endpoints}

    async def request(
        self,
        endpoint: str,
        method: str,
        headers: Dict[str, Any] = {},
        timeout: Optional[int] = 5,
        retries: int = 0,
        **kwargs: Any,
    ) -> Any:
        """
        Make an API request to the Github API.

        This method is used for making API requests to the Github API.
        It is used internally by the other methods in the client.

        Args:
            - `endpoint (str)`: Name of the endpoint to make the request to.
            - `method (str)`: HTTP method to use for the request.
            - `headers (dict)`: HTTP headers to include in the request.
            - `timeout (int or None)`: Timeout for the request in seconds. Default is 5.
            - `retries (int)`: Number of retries for the request. Default is 0.
            - `**kwargs`: Keyword arguments to pass to the endpoint URL.

        Returns:
            - `response (httpx.Response)`: Response from the API request.

        Raises:
            - ImportError: If the `httpx` library is not installed.
            - httpx.HTTPError: If the API request fails.

        Examples:
            >>> response = client.request("getTree", "GET",
                                owner="owner", repo="repo",
                                tree_sha="tree_sha", timeout=5, retries=0)
        """
        try:
            import httpx
        except ImportError:
            raise ImportError(
                "Please install httpx to use the GithubRepositoryReader. "
                "You can do so by running `pip install httpx`."
            )

        _headers = {**self._headers, **headers}

        _client: httpx.AsyncClient
        async with httpx.AsyncClient(
            headers=_headers,
            base_url=self._base_url,
            timeout=timeout,
            transport=httpx.AsyncHTTPTransport(retries=retries),
        ) as _client:
            try:
                response = await _client.request(
                    method, url=self._endpoints[endpoint].format(**kwargs)
                )
            except httpx.HTTPError as excp:
                print(f"HTTP Exception for {excp.request.url} - {excp}")
                raise excp  # noqa: TRY201
            return response

    async def get_branch(
        self,
        owner: str,
        repo: str,
        branch: Optional[str] = None,
        branch_name: Optional[str] = None,
        timeout: Optional[int] = 5,
        retries: int = 0,
    ) -> GitBranchResponseModel:
        """
        Get information about a branch. (Github API endpoint: getBranch).

        Args:
            - `owner (str)`: Owner of the repository.
            - `repo (str)`: Name of the repository.
            - `branch (str)`: Name of the branch.
            - `branch_name (str)`: Name of the branch (alternative to `branch`).
            - `timeout (int or None)`: Timeout for the request in seconds. Default is 5.
            - `retries (int)`: Number of retries for the request. Default is 0.

        Returns:
            - `branch_info (GitBranchResponseModel)`: Information about the branch.

        Examples:
            >>> branch_info = client.get_branch("owner", "repo", "branch")
        """
        if branch is None:
            if branch_name is None:
                raise ValueError("Either branch or branch_name must be provided.")
            branch = branch_name

        return GitBranchResponseModel.from_json(
            (
                await self.request(
                    "getBranch",
                    "GET",
                    owner=owner,
                    repo=repo,
                    branch=branch,
                    timeout=timeout,
                    retries=retries,
                )
            ).text
        )

    async def get_tree(
        self,
        owner: str,
        repo: str,
        tree_sha: str,
        timeout: Optional[int] = 5,
        retries: int = 0,
    ) -> GitTreeResponseModel:
        """
        Get information about a tree. (Github API endpoint: getTree).

        Args:
            - `owner (str)`: Owner of the repository.
            - `repo (str)`: Name of the repository.
            - `tree_sha (str)`: SHA of the tree.
            - `timeout (int or None)`: Timeout for the request in seconds. Default is 5.
            - `retries (int)`: Number of retries for the request. Default is 0.

        Returns:
            - `tree_info (GitTreeResponseModel)`: Information about the tree.

        Examples:
            >>> tree_info = client.get_tree("owner", "repo", "tree_sha")
        """
        return GitTreeResponseModel.from_json(
            (
                await self.request(
                    "getTree",
                    "GET",
                    owner=owner,
                    repo=repo,
                    tree_sha=tree_sha,
                    timeout=timeout,
                    retries=retries,
                )
            ).text
        )

    async def get_blob(
        self,
        owner: str,
        repo: str,
        file_sha: str,
        timeout: Optional[int] = 5,
<<<<<<< HEAD
        retries: int = 0,
    ) -> GitBlobResponseModel:
=======
    ) -> Optional[GitBlobResponseModel]:
>>>>>>> da5f9416
        """
        Get information about a blob. (Github API endpoint: getBlob).

        Args:
            - `owner (str)`: Owner of the repository.
            - `repo (str)`: Name of the repository.
            - `file_sha (str)`: SHA of the file.
            - `timeout (int or None)`: Timeout for the request in seconds. Default is 5.
            - `retries (int)`: Number of retries for the request. Default is 0.

        Returns:
            - `blob_info (GitBlobResponseModel)`: Information about the blob.

        Examples:
            >>> blob_info = client.get_blob("owner", "repo", "file_sha")
        """
<<<<<<< HEAD
        return GitBlobResponseModel.from_json(
            (
                await self.request(
                    "getBlob",
                    "GET",
                    owner=owner,
                    repo=repo,
                    file_sha=file_sha,
                    timeout=timeout,
                    retries=retries,
                )
            ).text
        )
=======
        try:
            return GitBlobResponseModel.from_json(
                (
                    await self.request(
                        "getBlob",
                        "GET",
                        owner=owner,
                        repo=repo,
                        file_sha=file_sha,
                        timeout=timeout,
                    )
                ).text
            )
        except KeyError:
            print(f"Failed to get blob for {owner}/{repo}/{file_sha}")
            return None
>>>>>>> da5f9416

    async def get_commit(
        self,
        owner: str,
        repo: str,
        commit_sha: str,
        timeout: Optional[int] = 5,
        retries: int = 0,
    ) -> GitCommitResponseModel:
        """
        Get information about a commit. (Github API endpoint: getCommit).

        Args:
            - `owner (str)`: Owner of the repository.
            - `repo (str)`: Name of the repository.
            - `commit_sha (str)`: SHA of the commit.
            - `timeout (int or None)`: Timeout for the request in seconds. Default is 5.
            - `retries (int)`: Number of retries for the request. Default is 0.

        Returns:
            - `commit_info (GitCommitResponseModel)`: Information about the commit.

        Examples:
            >>> commit_info = client.get_commit("owner", "repo", "commit_sha")
        """
        return GitCommitResponseModel.from_json(
            (
                await self.request(
                    "getCommit",
                    "GET",
                    owner=owner,
                    repo=repo,
                    commit_sha=commit_sha,
                    timeout=timeout,
                    retries=retries,
                )
            ).text
        )


if __name__ == "__main__":
    import asyncio

    async def main() -> None:
        """Test the GithubClient."""
        client = GithubClient()
        response = await client.get_tree(
            owner="ahmetkca", repo="CommitAI", tree_sha="with-body"
        )

        for obj in response.tree:
            if obj.type == "blob":
                print(obj.path)
                print(obj.sha)
                blob_response = await client.get_blob(
                    owner="ahmetkca", repo="CommitAI", file_sha=obj.sha
                )
                print(blob_response.content if blob_response else "None")

    asyncio.run(main())<|MERGE_RESOLUTION|>--- conflicted
+++ resolved
@@ -416,12 +416,8 @@
         repo: str,
         file_sha: str,
         timeout: Optional[int] = 5,
-<<<<<<< HEAD
         retries: int = 0,
-    ) -> GitBlobResponseModel:
-=======
     ) -> Optional[GitBlobResponseModel]:
->>>>>>> da5f9416
         """
         Get information about a blob. (Github API endpoint: getBlob).
 
@@ -438,21 +434,6 @@
         Examples:
             >>> blob_info = client.get_blob("owner", "repo", "file_sha")
         """
-<<<<<<< HEAD
-        return GitBlobResponseModel.from_json(
-            (
-                await self.request(
-                    "getBlob",
-                    "GET",
-                    owner=owner,
-                    repo=repo,
-                    file_sha=file_sha,
-                    timeout=timeout,
-                    retries=retries,
-                )
-            ).text
-        )
-=======
         try:
             return GitBlobResponseModel.from_json(
                 (
@@ -463,13 +444,13 @@
                         repo=repo,
                         file_sha=file_sha,
                         timeout=timeout,
+                        retries=retries,
                     )
                 ).text
             )
         except KeyError:
             print(f"Failed to get blob for {owner}/{repo}/{file_sha}")
             return None
->>>>>>> da5f9416
 
     async def get_commit(
         self,
