"""Gemini embeddings file."""

import os
from typing import Any, Dict, List, Optional, TypedDict

from llama_index.core.base.embeddings.base import (
    DEFAULT_EMBED_BATCH_SIZE,
    BaseEmbedding,
)
from llama_index.core.bridge.pydantic import Field, PrivateAttr
from llama_index.core.callbacks.base import CallbackManager

import google.genai
import google.auth.credentials
import google.genai.types as types


class VertexAIConfig(TypedDict):
    credentials: Optional[google.auth.credentials.Credentials] = None
    project: Optional[str] = None
    location: Optional[str] = None


class GoogleGenAIEmbedding(BaseEmbedding):
    """
    Google GenAI embeddings.

    Args:
        model_name (str): Model for embedding.
            Defaults to "text-embedding-005".
        api_key (Optional[str]): API key to access the model. Defaults to None.
        embedding_config (Optional[types.EmbedContentConfigOrDict]): Embedding config to access the model. Defaults to None.
        vertexai_config (Optional[VertexAIConfig]): Vertex AI config to access the model. Defaults to None.
        http_options (Optional[types.HttpOptions]): HTTP options to access the model. Defaults to None.
        debug_config (Optional[google.genai.client.DebugConfig]): Debug config to access the model. Defaults to None.
        embed_batch_size (int): Batch size for embedding. Defaults to 100.
        callback_manager (Optional[CallbackManager]): Callback manager to access the model. Defaults to None.
<<<<<<< HEAD
        retries (int): Maximum number of retries for API calls. Defaults to 3.
        timeout (int): Timeout for API calls in seconds. Defaults to 10.
        retry_min_seconds (float): Minimum wait time between retries. Defaults to 1.
        retry_max_seconds (float): Maximum wait time between retries. Defaults to 10.
        retry_exponential_base (float): Base for exponential backoff calculation. Defaults to 2.
        retry_auth_errors (bool): Whether to retry authentication errors (401, 403). Not recommended
            for production as retrying with the same invalid credentials wastes resources. Defaults to False.
=======
>>>>>>> 365a21d8

    Examples:
        `pip install llama-index-embeddings-google-genai`

        ```python
        from llama_index.embeddings.google_genai import GoogleGenAIEmbedding

        embed_model = GoogleGenAIEmbedding(model_name="text-embedding-005", api_key="...")
        ```

    """

    _client: google.genai.Client = PrivateAttr()
    _embedding_config: types.EmbedContentConfigOrDict = PrivateAttr()

    embedding_config: Optional[types.EmbedContentConfigOrDict] = Field(
        default=None, description="""Used to override embedding config."""
    )
<<<<<<< HEAD
    retries: int = Field(default=3, description="Number of retries for embedding.")
    timeout: int = Field(default=10, description="Timeout for embedding.")
    retry_min_seconds: float = Field(
        default=1, description="Minimum wait time between retries."
    )
    retry_max_seconds: float = Field(
        default=10, description="Maximum wait time between retries."
    )
    retry_exponential_base: float = Field(
        default=2, description="Base for exponential backoff calculation."
    )
    retry_auth_errors: bool = Field(
        default=False, description="Whether to retry authentication errors (401, 403)."
    )
=======
>>>>>>> 365a21d8

    def __init__(
        self,
        model_name: str = "text-embedding-004",
        api_key: Optional[str] = None,
        embedding_config: Optional[types.EmbedContentConfigOrDict] = None,
        vertexai_config: Optional[VertexAIConfig] = None,
        http_options: Optional[types.HttpOptions] = None,
        debug_config: Optional[google.genai.client.DebugConfig] = None,
        embed_batch_size: int = DEFAULT_EMBED_BATCH_SIZE,
        callback_manager: Optional[CallbackManager] = None,
<<<<<<< HEAD
        retries: int = 3,
        timeout: int = 60,
        retry_min_seconds: float = 1,
        retry_max_seconds: float = 60,
        retry_exponential_base: float = 2,
        retry_auth_errors: bool = False,
=======
>>>>>>> 365a21d8
        **kwargs: Any,
    ):
        super().__init__(
            model_name=model_name,
            embedding_config=embedding_config,
            embed_batch_size=embed_batch_size,
            callback_manager=callback_manager,
<<<<<<< HEAD
            retries=retries,
            timeout=timeout,
            retry_min_seconds=retry_min_seconds,
            retry_max_seconds=retry_max_seconds,
            retry_exponential_base=retry_exponential_base,
            retry_auth_errors=retry_auth_errors,
=======
>>>>>>> 365a21d8
            **kwargs,
        )

        # API keys are optional. The API can be authorised via OAuth (detected
        # environmentally) or by the GOOGLE_API_KEY environment variable.
        api_key = api_key or os.getenv("GOOGLE_API_KEY", None)
        vertexai = vertexai_config is not None or os.getenv(
            "GOOGLE_GENAI_USE_VERTEXAI", False
        )
        project = (vertexai_config or {}).get("project") or os.getenv(
            "GOOGLE_CLOUD_PROJECT", None
        )
        location = (vertexai_config or {}).get("location") or os.getenv(
            "GOOGLE_CLOUD_LOCATION", None
        )

        config_params: Dict[str, Any] = {
            "api_key": api_key,
        }

        if vertexai_config is not None:
            config_params.update(vertexai_config)
            config_params["api_key"] = None
            config_params["vertexai"] = True
        elif vertexai:
            config_params["project"] = project
            config_params["location"] = location
            config_params["api_key"] = None
            config_params["vertexai"] = True

        if http_options:
            config_params["http_options"] = http_options

        if debug_config:
            config_params["debug_config"] = debug_config

        self._client = google.genai.Client(**config_params)

    @classmethod
    def class_name(cls) -> str:
        return "GeminiEmbedding"

    def _embed_texts(
        self, texts: List[str], task_type: Optional[str] = None
    ) -> List[List[float]]:
        """Embed texts."""
        # Set the task type if it is not already set
        if task_type and not self.embedding_config:
            self.embedding_config = types.EmbedContentConfig(task_type=task_type)

        results = self._client.models.embed_content(
            model=self.model_name,
            contents=texts,
            config=self.embedding_config,
        )
        return [result.values for result in results.embeddings]

    async def _aembed_texts(
        self, texts: List[str], task_type: Optional[str] = None
    ) -> List[List[float]]:
        """Asynchronously embed texts."""
        # Set the task type if it is not already set
        if task_type and not self.embedding_config:
            self.embedding_config = types.EmbedContentConfig(task_type=task_type)

        results = await self._client.aio.models.embed_content(
            model=self.model_name,
            contents=texts,
            config=self.embedding_config,
        )
        return [result.values for result in results.embeddings]

    def _get_query_embedding(self, query: str) -> List[float]:
        """Get query embedding."""
        return self._embed_texts([query], task_type="RETRIEVAL_QUERY")[0]

    def _get_text_embedding(self, text: str) -> List[float]:
        """Get text embedding."""
        return self._embed_texts([text], task_type="RETRIEVAL_DOCUMENT")[0]

    def _get_text_embeddings(self, texts: List[str]) -> List[List[float]]:
        """Get text embeddings."""
        return self._embed_texts(texts, task_type="RETRIEVAL_DOCUMENT")

    async def _aget_query_embedding(self, query: str) -> List[float]:
        """The asynchronous version of _get_query_embedding."""
        return (await self._aembed_texts([query], task_type="RETRIEVAL_QUERY"))[0]

    async def _aget_text_embedding(self, text: str) -> List[float]:
        """Asynchronously get text embedding."""
        return (await self._aembed_texts([text], task_type="RETRIEVAL_DOCUMENT"))[0]

    async def _aget_text_embeddings(self, texts: List[str]) -> List[List[float]]:
        """Asynchronously get text embeddings."""
        return await self._aembed_texts(texts, task_type="RETRIEVAL_DOCUMENT")<|MERGE_RESOLUTION|>--- conflicted
+++ resolved
@@ -35,7 +35,6 @@
         debug_config (Optional[google.genai.client.DebugConfig]): Debug config to access the model. Defaults to None.
         embed_batch_size (int): Batch size for embedding. Defaults to 100.
         callback_manager (Optional[CallbackManager]): Callback manager to access the model. Defaults to None.
-<<<<<<< HEAD
         retries (int): Maximum number of retries for API calls. Defaults to 3.
         timeout (int): Timeout for API calls in seconds. Defaults to 10.
         retry_min_seconds (float): Minimum wait time between retries. Defaults to 1.
@@ -43,8 +42,6 @@
         retry_exponential_base (float): Base for exponential backoff calculation. Defaults to 2.
         retry_auth_errors (bool): Whether to retry authentication errors (401, 403). Not recommended
             for production as retrying with the same invalid credentials wastes resources. Defaults to False.
-=======
->>>>>>> 365a21d8
 
     Examples:
         `pip install llama-index-embeddings-google-genai`
@@ -63,7 +60,6 @@
     embedding_config: Optional[types.EmbedContentConfigOrDict] = Field(
         default=None, description="""Used to override embedding config."""
     )
-<<<<<<< HEAD
     retries: int = Field(default=3, description="Number of retries for embedding.")
     timeout: int = Field(default=10, description="Timeout for embedding.")
     retry_min_seconds: float = Field(
@@ -78,8 +74,6 @@
     retry_auth_errors: bool = Field(
         default=False, description="Whether to retry authentication errors (401, 403)."
     )
-=======
->>>>>>> 365a21d8
 
     def __init__(
         self,
@@ -91,15 +85,12 @@
         debug_config: Optional[google.genai.client.DebugConfig] = None,
         embed_batch_size: int = DEFAULT_EMBED_BATCH_SIZE,
         callback_manager: Optional[CallbackManager] = None,
-<<<<<<< HEAD
         retries: int = 3,
         timeout: int = 60,
         retry_min_seconds: float = 1,
         retry_max_seconds: float = 60,
         retry_exponential_base: float = 2,
         retry_auth_errors: bool = False,
-=======
->>>>>>> 365a21d8
         **kwargs: Any,
     ):
         super().__init__(
@@ -107,15 +98,12 @@
             embedding_config=embedding_config,
             embed_batch_size=embed_batch_size,
             callback_manager=callback_manager,
-<<<<<<< HEAD
             retries=retries,
             timeout=timeout,
             retry_min_seconds=retry_min_seconds,
             retry_max_seconds=retry_max_seconds,
             retry_exponential_base=retry_exponential_base,
             retry_auth_errors=retry_auth_errors,
-=======
->>>>>>> 365a21d8
             **kwargs,
         )
 
