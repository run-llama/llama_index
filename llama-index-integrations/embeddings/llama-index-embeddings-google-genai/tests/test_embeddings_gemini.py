--- conflicted
+++ resolved
@@ -4,7 +4,6 @@
 
 def test_embedding_class():
     emb = GoogleGenAIEmbedding(api_key="...")
-<<<<<<< HEAD
     assert isinstance(emb, BaseEmbedding)
 
 # Mock tests that don't require API key
@@ -272,7 +271,4 @@
     assert excinfo.value == auth_error
 
     # Verify embed_content was called exactly once (no retries)
-    mock_embed_content.assert_called_once()
-=======
-    assert isinstance(emb, BaseEmbedding)
->>>>>>> 365a21d8
+    mock_embed_content.assert_called_once()