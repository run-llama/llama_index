--- conflicted
+++ resolved
@@ -26,11 +26,7 @@
 
 [project]
 name = "llama-index-tools-valyu"
-<<<<<<< HEAD
-version = "0.4.0"
-=======
 version = "0.4.1"
->>>>>>> 233f60f2
 description = "llama-index tools valyu integration"
 authors = [{name = "Alex Ng", email = "alexander.ng@valyu.network"}]
 requires-python = ">=3.9,<4.0"
@@ -39,11 +35,7 @@
 maintainers = [{name = "alexngys"}]
 dependencies = [
     "valyu>=2.0.3",
-<<<<<<< HEAD
-    "llama-index-core>=0.12.0,<0.13",
-=======
     "llama-index-core>=0.13.0,<0.15",
->>>>>>> 233f60f2
 ]
 
 [tool.codespell]
