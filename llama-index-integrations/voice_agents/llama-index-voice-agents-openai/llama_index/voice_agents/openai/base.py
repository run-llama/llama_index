import base64
import logging
import os
import threading

from typing import List, Optional, Dict, Any
from .types import (
    ConversationInputEvent,
    ConversationDeltaEvent,
    ConversationDoneEvent,
    ConversationSessionUpdate,
    ConversationSession,
    ConversationTool,
    ToolParameters,
    FunctionCallDoneEvent,
    FunctionResultItem,
    SendFunctionItemEvent,
)
from .audio_interface import OpenAIVoiceAgentInterface
from .websocket import OpenAIVoiceAgentWebsocket
from llama_index.core.llms import ChatMessage, MessageRole, AudioBlock, TextBlock
from llama_index.core.tools import BaseTool
from llama_index.core.voice_agents import (
    BaseVoiceAgent,
    BaseVoiceAgentEvent,
    BaseVoiceAgentInterface,
    BaseVoiceAgentWebsocket,
)
from .utils import get_tool_by_name

logging.basicConfig(
    level=logging.INFO, format="%(asctime)s [%(levelname)s] %(message)s"
)
logger = logging.getLogger(__name__)

DEFAULT_WS_URL = "wss://api.openai.com/v1/realtime"
DEFALT_MODEL = "gpt-4o-realtime-preview"


class OpenAIVoiceAgent(BaseVoiceAgent):
    """
    >**NOTE**: *This API is a BETA, and thus might be subject to changes*.

    Interface for the OpenAI Realtime Conversation integration with LlamaIndex.

    Attributes:
        ws (Optional[BaseVoiceAgentWebsocket]): A pre-defined websocket to use. Defaults to None. In case of doubt, it is advised to leave this argument as None and pass ws_url and model.
        interface (Optional[BaseVoiceAgentInterface]): Audio I/O interface. Defaults to None. In case of doubt, it is advised to leave this argument as None.
        api_key (Optional[str]): The OpenAI API key. Defaults to the environmental variable OPENAI_API_KEY if the value is None.
        ws_url (str): The URL for the OpenAI Realtime Conversation websocket. Defaults to: 'wss://api.openai.com/v1/realtime'.
        model (str): The conversational model. Defaults to: 'gpt-4o-realtime-preview'.
        tools (List[BaseTool]): Tools to equip the agent with.

    """

    def __init__(
        self,
        ws: Optional[BaseVoiceAgentWebsocket] = None,
        interface: Optional[BaseVoiceAgentInterface] = None,
        api_key: Optional[str] = None,
        ws_url: Optional[str] = None,
        model: Optional[str] = None,
        tools: Optional[List[BaseTool]] = None,
    ) -> None:
        super().__init__(
            ws=ws, interface=interface, ws_url=ws_url, api_key=api_key, tools=tools
        )
        if not self.ws:
            if not model:
                model = DEFALT_MODEL
            if not self.ws_url:
                self.ws_url = DEFAULT_WS_URL
            url = self.ws_url + "?model=" + model
            openai_api_key = os.getenv("OPENAI_API_KEY", None) or self.api_key
            if not openai_api_key:
                raise ValueError(
                    "The OPENAI_API_KEY is neither passed from the function arguments nor from environmental variables"
                )
            self.ws: OpenAIVoiceAgentWebsocket = OpenAIVoiceAgentWebsocket(
                uri=url, api_key=openai_api_key, on_msg=self.handle_message
            )
        if not self.interface:
            self.interface: OpenAIVoiceAgentInterface = OpenAIVoiceAgentInterface(
                on_audio_callback=self.send
            )
        self.recv_thread: Optional[threading.Thread] = None

    async def start(self, *args: Any, **kwargs: Dict[str, Any]) -> None:
        """
        Start the conversation and all related processes.

        Args:
            **kwargs (Any): You can pass all the keyword arguments related to initializing a session, except for `tools`, which is inferred from the `tools` attribute of the class. Find a reference for these arguments and their type [on OpenAI official documentation](https://platform.openai.com/docs/api-reference/realtime-client-events/session/update).

        """
        self.ws.connect()

        session = ConversationSession.model_validate(kwargs)
        logger.info(f"Session: {session}")

        if self.tools is not None:
            openai_conv_tools: List[ConversationTool] = []

            for tool in self.tools:
                params_dict = tool.metadata.get_parameters_dict()
                tool_params = ToolParameters.model_validate(params_dict)
                conv_tool = ConversationTool(
                    name=tool.metadata.get_name(),
                    description=tool.metadata.description,
                    parameters=tool_params,
                )
                openai_conv_tools.append(conv_tool)

            session.tools = openai_conv_tools

        update_session_event = ConversationSessionUpdate(
            type_t="session.update",
            session=session,
        )
        self._events.append(update_session_event)
        self._messages.append(ChatMessage(role="system", content=session.instructions))
        # Send initial request to start the conversation
        await self.ws.send(update_session_event.model_dump(by_alias=True))

        # Start processing microphone audio
        self.audio_thread = threading.Thread(target=self.interface.output)
        self.audio_thread.start()

        # Start audio streams (mic and speaker)
        self.interface.start()
        print("The agent is ready to have a conversation")

    async def send(self, audio: bytes, *args: Any, **kwargs: Any) -> None:
        """
        Callback function to send audio data to the OpenAI Conversation Websocket.

        Args:
            mic_chunk (bytes): the incoming audio stream from the user's input device.

        """
        encoded_chunk = base64.b64encode(audio).decode("utf-8")
        audio_event = ConversationInputEvent(
            type_t="input_audio_buffer.append", audio=encoded_chunk
        )
        self._events.append(audio_event)
        self._messages.append(
            ChatMessage(role=MessageRole.USER, blocks=[AudioBlock(audio=audio)])
        )
        await self.ws.send(audio_event.model_dump(by_alias=True))

    async def handle_message(self, message: dict, *args: Any, **kwargs: Any) -> None:
        """
        Handle incoming message from OpenAI Conversation Websocket.

        Args:
            message (dict): The message from the websocket.

        """
        message["type_t"] = message.pop("type")
        func_res_ev: Optional[SendFunctionItemEvent] = None
        if message["type_t"] == "response.audio.delta":
            event: BaseVoiceAgentEvent = ConversationDeltaEvent.model_validate(message)
            audio_content = base64.b64decode(message["delta"])
            self._messages.append(
                ChatMessage(
                    role=MessageRole.ASSISTANT, blocks=[AudioBlock(audio=audio_content)]
                )
            )
            self.interface.receive(audio_content)

        elif message["type_t"] == "response.text.delta":
            event = ConversationDeltaEvent.model_validate(message)
            self._messages.append(
                ChatMessage(
                    role=MessageRole.ASSISTANT, blocks=[TextBlock(text=event.delta)]
                )
            )

        elif message["type_t"] == "response.audio_transcript.delta":
            event = ConversationDeltaEvent.model_validate(message)
            self._messages.append(
                ChatMessage(
                    role=MessageRole.ASSISTANT, blocks=[TextBlock(text=event.delta)]
                )
            )

        elif message["type_t"] == "response.text.done":
            event = ConversationDoneEvent.model_validate(message)

        elif message["type_t"] == "response.audio_transcript.done":
            event = ConversationDoneEvent.model_validate(message)

        elif message["type_t"] == "response.audio.done":
            event = ConversationDoneEvent.model_validate(message)
<<<<<<< HEAD

        elif message["type_t"] == "response.function_call_arguments.done":
            event = FunctionCallDoneEvent.model_validate(message)
            if not event.name:
                if self.tools and len(self.tools) == 1:
                    tool_output = self.tools[0](**event.arguments)
                    output = tool_output.raw_output
                    func_res_it = FunctionResultItem(
                        type_t="function_call_output",
                        call_id=event.call_id,
                        output=str(output),
                    )
                    func_res_ev = SendFunctionItemEvent(
                        type_t="conversation.item.create", item=func_res_it
                    )
                    await self.ws.send(data=func_res_ev.model_dump(by_alias=True))
                elif self.tools and len(self.tools) > 1:
                    if "tool_name" not in event.arguments:
                        func_res_it = FunctionResultItem(
                            type_t="function_call_output",
                            call_id=event.call_id,
                            output="There are multiple tools and there is not tool name specified. Please pass 'tool_name' as an argument.",
                        )
                        func_res_ev = SendFunctionItemEvent(
                            type_t="conversation.item.create", item=func_res_it
                        )
                        await self.ws.send(data=func_res_ev.model_dump(by_alias=True))
                    else:
                        tool = get_tool_by_name(
                            self.tools, name=event.arguments["tool_name"]
                        )
                        tool_output = tool(**event.arguments)
                        output = tool_output.raw_output
                        func_res_it = FunctionResultItem(
                            type_t="function_call_output",
                            call_id=event.call_id,
                            output=str(output),
                        )
                        func_res_ev = SendFunctionItemEvent(
                            type_t="conversation.item.create", item=func_res_it
                        )
                        await self.ws.send(data=func_res_ev.model_dump(by_alias=True))
                else:
                    func_res_it = FunctionResultItem(
                        type_t="function_call_output",
                        call_id=event.call_id,
                        output="Seems like there are no tools available at this time.",
                    )
                    func_res_ev = SendFunctionItemEvent(
                        type_t="conversation.item.create", item=func_res_it
                    )
                    await self.ws.send(data=func_res_ev.model_dump(by_alias=True))
            else:
                if self.tools:
                    tool = get_tool_by_name(self.tools, name=event.name)
                    tool_output = tool(**event.arguments)
                    output = tool_output.raw_output
                    func_res_it = FunctionResultItem(
                        type_t="function_call_output",
                        call_id=event.call_id,
                        output=str(output),
                    )
                    func_res_ev = SendFunctionItemEvent(
                        type_t="conversation.item.create", item=func_res_it
                    )
                    await self.ws.send(data=func_res_ev.model_dump(by_alias=True))
                else:
                    func_res_it = FunctionResultItem(
                        type_t="function_call_output",
                        call_id=event.call_id,
                        output="Seems like there are no tools available at this time.",
                    )
                    func_res_ev = SendFunctionItemEvent(
                        type_t="conversation.item.create", item=func_res_it
                    )
                    await self.ws.send(data=func_res_ev.model_dump(by_alias=True))

=======
        elif message["type_t"] == "error":
            logging.error(f"Error: {message['error']}")
>>>>>>> be0f8020
        else:
            return
        self._events.append(event)
        if func_res_ev:
            self._events.append(func_res_ev)

    async def stop(self) -> None:
        """
        Stop the conversation and close all the related processes.
        """
        # Signal threads to stop
        self.interface._stop_event.set()
        await self.ws.close()

        # Stop audio streams
        self.interface.stop()

        # Join threads to ensure they exit cleanly
        if self.audio_thread:
            self.audio_thread.join()

    async def interrupt(self) -> None:
        """
        Interrupts the input/output audio streaming.
        """
        self.interface.interrupt()
<|MERGE_RESOLUTION|>--- conflicted
+++ resolved
@@ -1,302 +1,297 @@
-import base64
-import logging
-import os
-import threading
-
-from typing import List, Optional, Dict, Any
-from .types import (
-    ConversationInputEvent,
-    ConversationDeltaEvent,
-    ConversationDoneEvent,
-    ConversationSessionUpdate,
-    ConversationSession,
-    ConversationTool,
-    ToolParameters,
-    FunctionCallDoneEvent,
-    FunctionResultItem,
-    SendFunctionItemEvent,
-)
-from .audio_interface import OpenAIVoiceAgentInterface
-from .websocket import OpenAIVoiceAgentWebsocket
-from llama_index.core.llms import ChatMessage, MessageRole, AudioBlock, TextBlock
-from llama_index.core.tools import BaseTool
-from llama_index.core.voice_agents import (
-    BaseVoiceAgent,
-    BaseVoiceAgentEvent,
-    BaseVoiceAgentInterface,
-    BaseVoiceAgentWebsocket,
-)
-from .utils import get_tool_by_name
-
-logging.basicConfig(
-    level=logging.INFO, format="%(asctime)s [%(levelname)s] %(message)s"
-)
-logger = logging.getLogger(__name__)
-
-DEFAULT_WS_URL = "wss://api.openai.com/v1/realtime"
-DEFALT_MODEL = "gpt-4o-realtime-preview"
-
-
-class OpenAIVoiceAgent(BaseVoiceAgent):
-    """
-    >**NOTE**: *This API is a BETA, and thus might be subject to changes*.
-
-    Interface for the OpenAI Realtime Conversation integration with LlamaIndex.
-
-    Attributes:
-        ws (Optional[BaseVoiceAgentWebsocket]): A pre-defined websocket to use. Defaults to None. In case of doubt, it is advised to leave this argument as None and pass ws_url and model.
-        interface (Optional[BaseVoiceAgentInterface]): Audio I/O interface. Defaults to None. In case of doubt, it is advised to leave this argument as None.
-        api_key (Optional[str]): The OpenAI API key. Defaults to the environmental variable OPENAI_API_KEY if the value is None.
-        ws_url (str): The URL for the OpenAI Realtime Conversation websocket. Defaults to: 'wss://api.openai.com/v1/realtime'.
-        model (str): The conversational model. Defaults to: 'gpt-4o-realtime-preview'.
-        tools (List[BaseTool]): Tools to equip the agent with.
-
-    """
-
-    def __init__(
-        self,
-        ws: Optional[BaseVoiceAgentWebsocket] = None,
-        interface: Optional[BaseVoiceAgentInterface] = None,
-        api_key: Optional[str] = None,
-        ws_url: Optional[str] = None,
-        model: Optional[str] = None,
-        tools: Optional[List[BaseTool]] = None,
-    ) -> None:
-        super().__init__(
-            ws=ws, interface=interface, ws_url=ws_url, api_key=api_key, tools=tools
-        )
-        if not self.ws:
-            if not model:
-                model = DEFALT_MODEL
-            if not self.ws_url:
-                self.ws_url = DEFAULT_WS_URL
-            url = self.ws_url + "?model=" + model
-            openai_api_key = os.getenv("OPENAI_API_KEY", None) or self.api_key
-            if not openai_api_key:
-                raise ValueError(
-                    "The OPENAI_API_KEY is neither passed from the function arguments nor from environmental variables"
-                )
-            self.ws: OpenAIVoiceAgentWebsocket = OpenAIVoiceAgentWebsocket(
-                uri=url, api_key=openai_api_key, on_msg=self.handle_message
-            )
-        if not self.interface:
-            self.interface: OpenAIVoiceAgentInterface = OpenAIVoiceAgentInterface(
-                on_audio_callback=self.send
-            )
-        self.recv_thread: Optional[threading.Thread] = None
-
-    async def start(self, *args: Any, **kwargs: Dict[str, Any]) -> None:
-        """
-        Start the conversation and all related processes.
-
-        Args:
-            **kwargs (Any): You can pass all the keyword arguments related to initializing a session, except for `tools`, which is inferred from the `tools` attribute of the class. Find a reference for these arguments and their type [on OpenAI official documentation](https://platform.openai.com/docs/api-reference/realtime-client-events/session/update).
-
-        """
-        self.ws.connect()
-
-        session = ConversationSession.model_validate(kwargs)
-        logger.info(f"Session: {session}")
-
-        if self.tools is not None:
-            openai_conv_tools: List[ConversationTool] = []
-
-            for tool in self.tools:
-                params_dict = tool.metadata.get_parameters_dict()
-                tool_params = ToolParameters.model_validate(params_dict)
-                conv_tool = ConversationTool(
-                    name=tool.metadata.get_name(),
-                    description=tool.metadata.description,
-                    parameters=tool_params,
-                )
-                openai_conv_tools.append(conv_tool)
-
-            session.tools = openai_conv_tools
-
-        update_session_event = ConversationSessionUpdate(
-            type_t="session.update",
-            session=session,
-        )
-        self._events.append(update_session_event)
-        self._messages.append(ChatMessage(role="system", content=session.instructions))
-        # Send initial request to start the conversation
-        await self.ws.send(update_session_event.model_dump(by_alias=True))
-
-        # Start processing microphone audio
-        self.audio_thread = threading.Thread(target=self.interface.output)
-        self.audio_thread.start()
-
-        # Start audio streams (mic and speaker)
-        self.interface.start()
-        print("The agent is ready to have a conversation")
-
-    async def send(self, audio: bytes, *args: Any, **kwargs: Any) -> None:
-        """
-        Callback function to send audio data to the OpenAI Conversation Websocket.
-
-        Args:
-            mic_chunk (bytes): the incoming audio stream from the user's input device.
-
-        """
-        encoded_chunk = base64.b64encode(audio).decode("utf-8")
-        audio_event = ConversationInputEvent(
-            type_t="input_audio_buffer.append", audio=encoded_chunk
-        )
-        self._events.append(audio_event)
-        self._messages.append(
-            ChatMessage(role=MessageRole.USER, blocks=[AudioBlock(audio=audio)])
-        )
-        await self.ws.send(audio_event.model_dump(by_alias=True))
-
-    async def handle_message(self, message: dict, *args: Any, **kwargs: Any) -> None:
-        """
-        Handle incoming message from OpenAI Conversation Websocket.
-
-        Args:
-            message (dict): The message from the websocket.
-
-        """
-        message["type_t"] = message.pop("type")
-        func_res_ev: Optional[SendFunctionItemEvent] = None
-        if message["type_t"] == "response.audio.delta":
-            event: BaseVoiceAgentEvent = ConversationDeltaEvent.model_validate(message)
-            audio_content = base64.b64decode(message["delta"])
-            self._messages.append(
-                ChatMessage(
-                    role=MessageRole.ASSISTANT, blocks=[AudioBlock(audio=audio_content)]
-                )
-            )
-            self.interface.receive(audio_content)
-
-        elif message["type_t"] == "response.text.delta":
-            event = ConversationDeltaEvent.model_validate(message)
-            self._messages.append(
-                ChatMessage(
-                    role=MessageRole.ASSISTANT, blocks=[TextBlock(text=event.delta)]
-                )
-            )
-
-        elif message["type_t"] == "response.audio_transcript.delta":
-            event = ConversationDeltaEvent.model_validate(message)
-            self._messages.append(
-                ChatMessage(
-                    role=MessageRole.ASSISTANT, blocks=[TextBlock(text=event.delta)]
-                )
-            )
-
-        elif message["type_t"] == "response.text.done":
-            event = ConversationDoneEvent.model_validate(message)
-
-        elif message["type_t"] == "response.audio_transcript.done":
-            event = ConversationDoneEvent.model_validate(message)
-
-        elif message["type_t"] == "response.audio.done":
-            event = ConversationDoneEvent.model_validate(message)
-<<<<<<< HEAD
-
-        elif message["type_t"] == "response.function_call_arguments.done":
-            event = FunctionCallDoneEvent.model_validate(message)
-            if not event.name:
-                if self.tools and len(self.tools) == 1:
-                    tool_output = self.tools[0](**event.arguments)
-                    output = tool_output.raw_output
-                    func_res_it = FunctionResultItem(
-                        type_t="function_call_output",
-                        call_id=event.call_id,
-                        output=str(output),
-                    )
-                    func_res_ev = SendFunctionItemEvent(
-                        type_t="conversation.item.create", item=func_res_it
-                    )
-                    await self.ws.send(data=func_res_ev.model_dump(by_alias=True))
-                elif self.tools and len(self.tools) > 1:
-                    if "tool_name" not in event.arguments:
-                        func_res_it = FunctionResultItem(
-                            type_t="function_call_output",
-                            call_id=event.call_id,
-                            output="There are multiple tools and there is not tool name specified. Please pass 'tool_name' as an argument.",
-                        )
-                        func_res_ev = SendFunctionItemEvent(
-                            type_t="conversation.item.create", item=func_res_it
-                        )
-                        await self.ws.send(data=func_res_ev.model_dump(by_alias=True))
-                    else:
-                        tool = get_tool_by_name(
-                            self.tools, name=event.arguments["tool_name"]
-                        )
-                        tool_output = tool(**event.arguments)
-                        output = tool_output.raw_output
-                        func_res_it = FunctionResultItem(
-                            type_t="function_call_output",
-                            call_id=event.call_id,
-                            output=str(output),
-                        )
-                        func_res_ev = SendFunctionItemEvent(
-                            type_t="conversation.item.create", item=func_res_it
-                        )
-                        await self.ws.send(data=func_res_ev.model_dump(by_alias=True))
-                else:
-                    func_res_it = FunctionResultItem(
-                        type_t="function_call_output",
-                        call_id=event.call_id,
-                        output="Seems like there are no tools available at this time.",
-                    )
-                    func_res_ev = SendFunctionItemEvent(
-                        type_t="conversation.item.create", item=func_res_it
-                    )
-                    await self.ws.send(data=func_res_ev.model_dump(by_alias=True))
-            else:
-                if self.tools:
-                    tool = get_tool_by_name(self.tools, name=event.name)
-                    tool_output = tool(**event.arguments)
-                    output = tool_output.raw_output
-                    func_res_it = FunctionResultItem(
-                        type_t="function_call_output",
-                        call_id=event.call_id,
-                        output=str(output),
-                    )
-                    func_res_ev = SendFunctionItemEvent(
-                        type_t="conversation.item.create", item=func_res_it
-                    )
-                    await self.ws.send(data=func_res_ev.model_dump(by_alias=True))
-                else:
-                    func_res_it = FunctionResultItem(
-                        type_t="function_call_output",
-                        call_id=event.call_id,
-                        output="Seems like there are no tools available at this time.",
-                    )
-                    func_res_ev = SendFunctionItemEvent(
-                        type_t="conversation.item.create", item=func_res_it
-                    )
-                    await self.ws.send(data=func_res_ev.model_dump(by_alias=True))
-
-=======
-        elif message["type_t"] == "error":
-            logging.error(f"Error: {message['error']}")
->>>>>>> be0f8020
-        else:
-            return
-        self._events.append(event)
-        if func_res_ev:
-            self._events.append(func_res_ev)
-
-    async def stop(self) -> None:
-        """
-        Stop the conversation and close all the related processes.
-        """
-        # Signal threads to stop
-        self.interface._stop_event.set()
-        await self.ws.close()
-
-        # Stop audio streams
-        self.interface.stop()
-
-        # Join threads to ensure they exit cleanly
-        if self.audio_thread:
-            self.audio_thread.join()
-
-    async def interrupt(self) -> None:
-        """
-        Interrupts the input/output audio streaming.
-        """
-        self.interface.interrupt()
+import base64
+import logging
+import os
+import threading
+
+from typing import List, Optional, Dict, Any
+from .types import (
+    ConversationInputEvent,
+    ConversationDeltaEvent,
+    ConversationDoneEvent,
+    ConversationSessionUpdate,
+    ConversationSession,
+    ConversationTool,
+    ToolParameters,
+    FunctionCallDoneEvent,
+    FunctionResultItem,
+    SendFunctionItemEvent,
+)
+from .audio_interface import OpenAIVoiceAgentInterface
+from .websocket import OpenAIVoiceAgentWebsocket
+from llama_index.core.llms import ChatMessage, MessageRole, AudioBlock, TextBlock
+from llama_index.core.tools import BaseTool
+from llama_index.core.voice_agents import (
+    BaseVoiceAgent,
+    BaseVoiceAgentEvent,
+    BaseVoiceAgentInterface,
+    BaseVoiceAgentWebsocket,
+)
+
+logging.basicConfig(
+    level=logging.INFO, format="%(asctime)s [%(levelname)s] %(message)s"
+)
+logger = logging.getLogger(__name__)
+from .utils import get_tool_by_name
+
+DEFAULT_WS_URL = "wss://api.openai.com/v1/realtime"
+DEFALT_MODEL = "gpt-4o-realtime-preview"
+
+
+class OpenAIVoiceAgent(BaseVoiceAgent):
+    """
+    >**NOTE**: *This API is a BETA, and thus might be subject to changes*.
+
+    Interface for the OpenAI Realtime Conversation integration with LlamaIndex.
+
+    Attributes:
+        ws (Optional[BaseVoiceAgentWebsocket]): A pre-defined websocket to use. Defaults to None. In case of doubt, it is advised to leave this argument as None and pass ws_url and model.
+        interface (Optional[BaseVoiceAgentInterface]): Audio I/O interface. Defaults to None. In case of doubt, it is advised to leave this argument as None.
+        api_key (Optional[str]): The OpenAI API key. Defaults to the environmental variable OPENAI_API_KEY if the value is None.
+        ws_url (str): The URL for the OpenAI Realtime Conversation websocket. Defaults to: 'wss://api.openai.com/v1/realtime'.
+        model (str): The conversational model. Defaults to: 'gpt-4o-realtime-preview'.
+        tools (List[BaseTool]): Tools to equip the agent with.
+
+    """
+
+    def __init__(
+        self,
+        ws: Optional[BaseVoiceAgentWebsocket] = None,
+        interface: Optional[BaseVoiceAgentInterface] = None,
+        api_key: Optional[str] = None,
+        ws_url: Optional[str] = None,
+        model: Optional[str] = None,
+        tools: Optional[List[BaseTool]] = None,
+    ) -> None:
+        super().__init__(
+            ws=ws, interface=interface, ws_url=ws_url, api_key=api_key, tools=tools
+        )
+        if not self.ws:
+            if not model:
+                model = DEFALT_MODEL
+            if not self.ws_url:
+                self.ws_url = DEFAULT_WS_URL
+            url = self.ws_url + "?model=" + model
+            openai_api_key = os.getenv("OPENAI_API_KEY", None) or self.api_key
+            if not openai_api_key:
+                raise ValueError(
+                    "The OPENAI_API_KEY is neither passed from the function arguments nor from environmental variables"
+                )
+            self.ws: OpenAIVoiceAgentWebsocket = OpenAIVoiceAgentWebsocket(
+                uri=url, api_key=openai_api_key, on_msg=self.handle_message
+            )
+        if not self.interface:
+            self.interface: OpenAIVoiceAgentInterface = OpenAIVoiceAgentInterface(
+                on_audio_callback=self.send
+            )
+        self.recv_thread: Optional[threading.Thread] = None
+
+    async def start(self, *args: Any, **kwargs: Dict[str, Any]) -> None:
+        """
+        Start the conversation and all related processes.
+
+        Args:
+            **kwargs (Any): You can pass all the keyword arguments related to initializing a session, except for `tools`, which is inferred from the `tools` attribute of the class. Find a reference for these arguments and their type [on OpenAI official documentation](https://platform.openai.com/docs/api-reference/realtime-client-events/session/update).
+
+        """
+        self.ws.connect()
+
+        session = ConversationSession.model_validate(kwargs)
+        logger.info(f"Session: {session}")
+
+        if self.tools is not None:
+            openai_conv_tools: List[ConversationTool] = []
+
+            for tool in self.tools:
+                params_dict = tool.metadata.get_parameters_dict()
+                tool_params = ToolParameters.model_validate(params_dict)
+                conv_tool = ConversationTool(
+                    name=tool.metadata.get_name(),
+                    description=tool.metadata.description,
+                    parameters=tool_params,
+                )
+                openai_conv_tools.append(conv_tool)
+
+            session.tools = openai_conv_tools
+
+        update_session_event = ConversationSessionUpdate(
+            type_t="session.update",
+            session=session,
+        )
+        self._events.append(update_session_event)
+        self._messages.append(ChatMessage(role="system", content=session.instructions))
+        # Send initial request to start the conversation
+        await self.ws.send(update_session_event.model_dump(by_alias=True))
+
+        # Start processing microphone audio
+        self.audio_thread = threading.Thread(target=self.interface.output)
+        self.audio_thread.start()
+
+        # Start audio streams (mic and speaker)
+        self.interface.start()
+        print("The agent is ready to have a conversation")
+
+    async def send(self, audio: bytes, *args: Any, **kwargs: Any) -> None:
+        """
+        Callback function to send audio data to the OpenAI Conversation Websocket.
+
+        Args:
+            mic_chunk (bytes): the incoming audio stream from the user's input device.
+
+        """
+        encoded_chunk = base64.b64encode(audio).decode("utf-8")
+        audio_event = ConversationInputEvent(
+            type_t="input_audio_buffer.append", audio=encoded_chunk
+        )
+        self._events.append(audio_event)
+        self._messages.append(
+            ChatMessage(role=MessageRole.USER, blocks=[AudioBlock(audio=audio)])
+        )
+        await self.ws.send(audio_event.model_dump(by_alias=True))
+
+    async def handle_message(self, message: dict, *args: Any, **kwargs: Any) -> None:
+        """
+        Handle incoming message from OpenAI Conversation Websocket.
+
+        Args:
+            message (dict): The message from the websocket.
+
+        """
+        message["type_t"] = message.pop("type")
+        func_res_ev: Optional[SendFunctionItemEvent] = None
+        if message["type_t"] == "response.audio.delta":
+            event: BaseVoiceAgentEvent = ConversationDeltaEvent.model_validate(message)
+            audio_content = base64.b64decode(message["delta"])
+            self._messages.append(
+                ChatMessage(
+                    role=MessageRole.ASSISTANT, blocks=[AudioBlock(audio=audio_content)]
+                )
+            )
+            self.interface.receive(audio_content)
+
+        elif message["type_t"] == "response.text.delta":
+            event = ConversationDeltaEvent.model_validate(message)
+            self._messages.append(
+                ChatMessage(
+                    role=MessageRole.ASSISTANT, blocks=[TextBlock(text=event.delta)]
+                )
+            )
+
+        elif message["type_t"] == "response.audio_transcript.delta":
+            event = ConversationDeltaEvent.model_validate(message)
+            self._messages.append(
+                ChatMessage(
+                    role=MessageRole.ASSISTANT, blocks=[TextBlock(text=event.delta)]
+                )
+            )
+
+        elif message["type_t"] == "response.text.done":
+            event = ConversationDoneEvent.model_validate(message)
+
+        elif message["type_t"] == "response.audio_transcript.done":
+            event = ConversationDoneEvent.model_validate(message)
+
+        elif message["type_t"] == "response.audio.done":
+            event = ConversationDoneEvent.model_validate(message)
+
+        elif message["type_t"] == "response.function_call_arguments.done":
+            event = FunctionCallDoneEvent.model_validate(message)
+            if not event.name:
+                if self.tools and len(self.tools) == 1:
+                    tool_output = self.tools[0](**event.arguments)
+                    output = tool_output.raw_output
+                    func_res_it = FunctionResultItem(
+                        type_t="function_call_output",
+                        call_id=event.call_id,
+                        output=str(output),
+                    )
+                    func_res_ev = SendFunctionItemEvent(
+                        type_t="conversation.item.create", item=func_res_it
+                    )
+                    await self.ws.send(data=func_res_ev.model_dump(by_alias=True))
+                elif self.tools and len(self.tools) > 1:
+                    if "tool_name" not in event.arguments:
+                        func_res_it = FunctionResultItem(
+                            type_t="function_call_output",
+                            call_id=event.call_id,
+                            output="There are multiple tools and there is not tool name specified. Please pass 'tool_name' as an argument.",
+                        )
+                        func_res_ev = SendFunctionItemEvent(
+                            type_t="conversation.item.create", item=func_res_it
+                        )
+                        await self.ws.send(data=func_res_ev.model_dump(by_alias=True))
+                    else:
+                        tool = get_tool_by_name(
+                            self.tools, name=event.arguments["tool_name"]
+                        )
+                        tool_output = tool(**event.arguments)
+                        output = tool_output.raw_output
+                        func_res_it = FunctionResultItem(
+                            type_t="function_call_output",
+                            call_id=event.call_id,
+                            output=str(output),
+                        )
+                        func_res_ev = SendFunctionItemEvent(
+                            type_t="conversation.item.create", item=func_res_it
+                        )
+                        await self.ws.send(data=func_res_ev.model_dump(by_alias=True))
+                else:
+                    func_res_it = FunctionResultItem(
+                        type_t="function_call_output",
+                        call_id=event.call_id,
+                        output="Seems like there are no tools available at this time.",
+                    )
+                    func_res_ev = SendFunctionItemEvent(
+                        type_t="conversation.item.create", item=func_res_it
+                    )
+                    await self.ws.send(data=func_res_ev.model_dump(by_alias=True))
+            else:
+                if self.tools:
+                    tool = get_tool_by_name(self.tools, name=event.name)
+                    tool_output = tool(**event.arguments)
+                    output = tool_output.raw_output
+                    func_res_it = FunctionResultItem(
+                        type_t="function_call_output",
+                        call_id=event.call_id,
+                        output=str(output),
+                    )
+                    func_res_ev = SendFunctionItemEvent(
+                        type_t="conversation.item.create", item=func_res_it
+                    )
+                    await self.ws.send(data=func_res_ev.model_dump(by_alias=True))
+                else:
+                    func_res_it = FunctionResultItem(
+                        type_t="function_call_output",
+                        call_id=event.call_id,
+                        output="Seems like there are no tools available at this time.",
+                    )
+                    func_res_ev = SendFunctionItemEvent(
+                        type_t="conversation.item.create", item=func_res_it
+                    )
+                    await self.ws.send(data=func_res_ev.model_dump(by_alias=True))
+
+        else:
+            return
+        self._events.append(event)
+        if func_res_ev:
+            self._events.append(func_res_ev)
+
+    async def stop(self) -> None:
+        """
+        Stop the conversation and close all the related processes.
+        """
+        # Signal threads to stop
+        self.interface._stop_event.set()
+        await self.ws.close()
+
+        # Stop audio streams
+        self.interface.stop()
+
+        # Join threads to ensure they exit cleanly
+        if self.audio_thread:
+            self.audio_thread.join()
+
+    async def interrupt(self) -> None:
+        """
+        Interrupts the input/output audio streaming.
+        """
+        self.interface.interrupt()