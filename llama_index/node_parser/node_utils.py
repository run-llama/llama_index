"""General node utils."""

import logging
import os
from typing import List, Optional

from llama_index.schema import (
    BaseNode,
    Document,
    ImageDocument,
    ImageNode,
    NodeRelationship,
    TextNode, RelatedNodeInfo,
)
from llama_index.utils import truncate_text

import hashlib
import base64

logger = logging.getLogger(__name__)


def build_nodes_from_splits(
        text_splits: List[str],
        document: BaseNode,
        ref_doc: Optional[BaseNode] = None,
) -> List[TextNode]:
    """Build nodes from splits."""
    ref_doc = ref_doc or document

    nodes: List[TextNode] = []
    for i, text_chunk in enumerate(text_splits):
        logger.debug(f"> Adding chunk: {truncate_text(text_chunk, 50)}")

        if isinstance(document, ImageDocument):
            image_node = ImageNode(
                text=text_chunk,
                embedding=document.embedding,
                image=document.image,
                image_path=document.image_path,
                image_url=document.image_url,
                excluded_embed_metadata_keys=document.excluded_embed_metadata_keys,
                excluded_llm_metadata_keys=document.excluded_llm_metadata_keys,
                metadata_seperator=document.metadata_seperator,
                metadata_template=document.metadata_template,
                text_template=document.text_template,
                relationships={NodeRelationship.SOURCE: ref_doc.as_related_node_info()},
            )
            nodes.append(image_node)  # type: ignore
        elif isinstance(document, Document):
            node = TextNode(
                text=text_chunk,
                embedding=document.embedding,
                excluded_embed_metadata_keys=document.excluded_embed_metadata_keys,
                excluded_llm_metadata_keys=document.excluded_llm_metadata_keys,
                metadata_seperator=document.metadata_seperator,
                metadata_template=document.metadata_template,
                text_template=document.text_template,
                relationships={NodeRelationship.SOURCE: ref_doc.as_related_node_info()},
            )
            nodes.append(node)
        elif isinstance(document, TextNode):
            node = TextNode(
                text=text_chunk,
                embedding=document.embedding,
                excluded_embed_metadata_keys=document.excluded_embed_metadata_keys,
                excluded_llm_metadata_keys=document.excluded_llm_metadata_keys,
                metadata_seperator=document.metadata_seperator,
                metadata_template=document.metadata_template,
                text_template=document.text_template,
                relationships={NodeRelationship.SOURCE: ref_doc.as_related_node_info()},
            )
            nodes.append(node)
        else:
            raise ValueError(f"Unknown document type: {type(document)}")

    return nodes


"""
import Full_Info via Dict
step0: Prepare your chunked data. Not chunk by llama-index default policy.
step1: Build DocumentNode.
step2: traverse chunks, build TextNode
step3: return nodes
"""


def build_nodes_from_splits_v2(
        all_splits: List[dict[str]],
        document: BaseNode,  ## 这批预切数据对应的文档
        ref_doc: Optional[BaseNode] = None,  ## 文档抽象 源
) -> List[TextNode]:
    """Build nodes from pre chunked doc."""
    """Real Parser Service is independed from llama-index proj."""
    ref_doc = ref_doc or document

    # nodes: List[TextNode] = []
    nodes = []

    parent_node = None
    prev_node = None
    next_node = None

    for i, item in enumerate(all_splits):
        logger.debug(f"> Adding chunk: {truncate_text(item['text'], 50)}")
        if isinstance(document, ImageDocument):
            # image_node = ImageNode()
            # nodes.append(image_node)
            print("Can't handle ImageDocument")
        elif isinstance(document, Document):
            print('遇到Documnet节点', document)
            if parent_node == None and i == 0:
                parent_node = document
                prev_node = parent_node
                nodes.append(document)
                continue

            current_node = textNodeGen(item)
            if i < len(all_splits) - 1:
                next_node = textNodeGen(all_splits[i + 1])

            current_node.relationships[NodeRelationship.SOURCE] = RelatedNodeInfo(node_id=document.node_id)
            current_node.relationships[NodeRelationship.PREVIOUS] = RelatedNodeInfo(node_id=prev_node.node_id)
            current_node.relationships[NodeRelationship.NEXT] = RelatedNodeInfo(node_id=next_node.node_id)
            current_node.relationships[NodeRelationship.PARENT] = RelatedNodeInfo(node_id=parent_node.node_id)
            nodes.append(current_node)
            prev_node = current_node

<<<<<<< HEAD
        elif isinstance(document, TextNode):
            print("Not suitable")
=======


        elif isinstance(document, TextNode):
>>>>>>> 58401df6

    else:
        raise ValueError(f"Unknown document type: {type(document)}")

    return nodes


def textNodeGen(item: dict[str]):
    node_metadata = {}
    node_metadata["chunk_type"] = item["chunk_type"]
    node_metadata["deleted"] = item["deleted"]
    node_metadata["abstract"] = item["abstract"]
    node_metadata["keywords"] = item["keywords"]
    node_metadata["page_ids"] = item["page_ids"]

    node = TextNode()
    node.set_content(item["text"])
    node.hash = hashlib.sha256(node.text.encode("utf-8", "surrogatepass")).hexdigest()
    node.metadata = node_metadata
    return node


def docExist(document: BaseNode) -> bool:
    # TODO  may be better in other place
    return False


"""
doc_id generated by hash(version+path)
version means git proj's Version tags 
"""
def docIdGen(
        file_path: str,
        version: Optional[str] = ""):
    s = version + file_path
    # 使用 SHA256 算法
    hash_object = hashlib.sha256(s.encode("utf-8", "surrogatepass"))
    return hash_object.hexdigest()


def tableNameGen(
        namespace_id: str = "ns_id",
        collection_id: str = "cl_id"):
    return namespace_id + "__" + collection_id


def docHashGen(file_path):
    sha256_hash = hashlib.sha256()
    # 以二进制模式打开文件
    with open(file_path, "rb") as f:
        # 按块读取文件并更新哈希计算
        for byte_block in iter(lambda: f.read(4096), b""):
            sha256_hash.update(byte_block)
    # 返回16进制格式的哈希值
    return sha256_hash.hexdigest()<|MERGE_RESOLUTION|>--- conflicted
+++ resolved
@@ -127,15 +127,8 @@
             nodes.append(current_node)
             prev_node = current_node
 
-<<<<<<< HEAD
         elif isinstance(document, TextNode):
             print("Not suitable")
-=======
-
-
-        elif isinstance(document, TextNode):
->>>>>>> 58401df6
-
     else:
         raise ValueError(f"Unknown document type: {type(document)}")
 
