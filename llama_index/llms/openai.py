--- conflicted
+++ resolved
@@ -87,9 +87,6 @@
         default_factory=dict, description="Additional kwargs for the OpenAI API."
     )
     max_retries: int = Field(
-<<<<<<< HEAD
-        default=10, description="The maximum number of API retries."
-=======
         default=3,
         description="The maximum number of API retries.",
         gte=0,
@@ -98,7 +95,6 @@
         default=60.0,
         description="The timeout, in seconds, for API requests.",
         gte=0,
->>>>>>> 2de0badc
     )
 
     api_key: str = Field(default=None, description="The OpenAI API key.", exclude=True)
