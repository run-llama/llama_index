--- conflicted
+++ resolved
@@ -104,11 +104,7 @@
         default=True,
         description=(
             "Reuse the OpenAI client between requests. When doing anything with large "
-<<<<<<< HEAD
-            "volumes of async API calls, setting this to false can improve stability.",
-=======
             "volumes of async API calls, setting this to false can improve stability."
->>>>>>> c17d1497
         ),
     )
 
