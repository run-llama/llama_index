"""Get evaluation utils.

NOTE: These are beta functions, might change.

"""

import asyncio
import os
from collections import defaultdict
from typing import Any, List, Optional

import numpy as np
import pandas as pd

from llama_index.evaluation.base import EvaluationResult
from llama_index.indices.query.base import BaseQueryEngine
from llama_index.ingestion.client import ProjectCreate
from llama_index.ingestion.client.client import PlatformApi
from llama_index.ingestion.client.types.eval_question_create import EvalQuestionCreate
from llama_index.ingestion.pipeline import (
    DEFAULT_BASE_URL,
    DEFAULT_PROJECT_NAME,
)


def asyncio_module(show_progress: bool = False) -> Any:
    if show_progress:
        from tqdm.asyncio import tqdm_asyncio

        module = tqdm_asyncio
    else:
        module = asyncio

    return module


async def aget_responses(
    questions: List[str], query_engine: BaseQueryEngine, show_progress: bool = False
) -> List[str]:
    """Get responses."""
    tasks = []
    for question in questions:
        tasks.append(query_engine.aquery(question))
    asyncio_mod = asyncio_module(show_progress=show_progress)
    return await asyncio_mod.gather(*tasks)


def get_responses(
    *args: Any,
    **kwargs: Any,
) -> List[str]:
    """Get responses.

    Sync version of aget_responses.

    """
    return asyncio.run(aget_responses(*args, **kwargs))


def get_results_df(
    eval_results_list: List[EvaluationResult], names: List[str], metric_keys: List[str]
) -> pd.DataFrame:
    """Get results df.

    Args:
        eval_results_list (List[EvaluationResult]):
            List of evaluation results.
        names (List[str]):
            Names of the evaluation results.
        metric_keys (List[str]):
            List of metric keys to get.

    """
    metric_dict = defaultdict(list)
    metric_dict["names"] = names
    for metric_key in metric_keys:
        for eval_results in eval_results_list:
            mean_score = np.array([r.score for r in eval_results[metric_key]]).mean()
            metric_dict[metric_key].append(mean_score)
    return pd.DataFrame(metric_dict)


def upload_eval_dataset(
    dataset_name: str,
    questions: List[str],
    project_name: str = DEFAULT_PROJECT_NAME,
<<<<<<< HEAD
    base_url: str = BASE_URL,
    token: Optional[str] = None,
    overwrite: bool = False,
    append: bool = False,
=======
    platform_base_url: Optional[str] = None,
    platform_api_key: Optional[str] = None,
>>>>>>> 35195a63
) -> None:
    """Upload questions to platform dataset."""
    platform_base_url = platform_base_url or os.environ.get(
        "PLATFORM_BASE_URL", DEFAULT_BASE_URL
    )
    platform_api_key = platform_api_key or os.environ.get("PLATFORM_API_KEY", None)

    client = PlatformApi(base_url=platform_base_url, token=platform_api_key)

    project = client.project.upsert_project(request=ProjectCreate(name=project_name))
    assert project.id is not None

    existing_datasets = client.project.get_datasets_for_project(project_id=project.id)

    # check if dataset already exists
    cur_dataset = None
    for dataset in existing_datasets:
        if dataset.name == dataset_name:
            if overwrite:
                assert dataset.id is not None
                client.eval.delete_dataset(dataset_id=dataset.id)
                break
            elif not append:
                raise ValueError(
                    f"Dataset {dataset_name} already exists in project {project_name}."
                    " Set overwrite=True to overwrite or append=True to append."
                )
            else:
                cur_dataset = dataset
                break

    # either create new dataset or use existing one
    if cur_dataset is None:
        eval_dataset = client.project.create_eval_dataset_for_project(
            project_id=project.id, name=dataset_name
        )
    else:
        eval_dataset = cur_dataset

    assert eval_dataset.id is not None

    eval_questions = client.eval.create_questions(
        dataset_id=eval_dataset.id,
        request=[EvalQuestionCreate(content=q) for q in questions],
    )

    assert len(eval_questions) == len(questions)
    print(f"Uploaded {len(questions)} questions to dataset {dataset_name}")<|MERGE_RESOLUTION|>--- conflicted
+++ resolved
@@ -84,15 +84,10 @@
     dataset_name: str,
     questions: List[str],
     project_name: str = DEFAULT_PROJECT_NAME,
-<<<<<<< HEAD
-    base_url: str = BASE_URL,
-    token: Optional[str] = None,
+    platform_base_url: Optional[str] = None,
+    platform_api_key: Optional[str] = None,
     overwrite: bool = False,
     append: bool = False,
-=======
-    platform_base_url: Optional[str] = None,
-    platform_api_key: Optional[str] = None,
->>>>>>> 35195a63
 ) -> None:
     """Upload questions to platform dataset."""
     platform_base_url = platform_base_url or os.environ.get(
