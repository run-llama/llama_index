--- conflicted
+++ resolved
@@ -9,7 +9,6 @@
 from llama_index.chat_engine.types import BaseChatEngine, ChatMode
 from llama_index.core import BaseQueryEngine, BaseRetriever
 from llama_index.data_structs.data_structs import IndexStruct
-<<<<<<< HEAD
 from llama_index.embeddings.base import BaseEmbedding
 from llama_index.indices.base_retriever import BaseRetriever
 from llama_index.indices.query.base import BaseQueryEngine
@@ -19,9 +18,6 @@
     IngestionPipeline,
     run_transformations,
 )
-=======
-from llama_index.ingestion import run_transformations
->>>>>>> 0e3f4960
 from llama_index.llms.openai import OpenAI
 from llama_index.llms.openai_utils import is_function_calling_model
 from llama_index.schema import BaseNode, Document
@@ -113,7 +109,6 @@
             for doc in documents:
                 docstore.set_document_hash(doc.get_doc_id(), doc.hash)
 
-<<<<<<< HEAD
             if remote_pipeline_name is not None:
                 pipeline = IngestionPipeline.from_pipeline_name(
                     remote_pipeline_name,
@@ -159,11 +154,6 @@
 
             nodes = pipeline.run(
                 documents=documents,  # type: ignore
-=======
-            nodes = run_transformations(
-                documents,  # type: ignore
-                service_context.transformations,
->>>>>>> 0e3f4960
                 show_progress=show_progress,
                 **kwargs,
             )
