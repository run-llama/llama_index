"""Keyword-table based index.

Similar to a "hash table" in concept. LlamaIndex first tries
to extract keywords from the source text, and stores the
keywords as keys per item. It similarly extracts keywords
from the query text. Then, it tries to match those keywords to
existing keywords in the table.

"""

import logging
from typing import Any, List, Optional, Sequence, Tuple

from llama_index.data_structs.data_structs import KG
from llama_index.data_structs.node import Node
from llama_index.indices.base import BaseGPTIndex
from llama_index.indices.base_retriever import BaseRetriever
from llama_index.prompts.default_prompts import (
    DEFAULT_KG_TRIPLET_EXTRACT_PROMPT,
    DEFAULT_QUERY_KEYWORD_EXTRACT_TEMPLATE,
)
from llama_index.prompts.prompts import KnowledgeGraphPrompt

DQKET = DEFAULT_QUERY_KEYWORD_EXTRACT_TEMPLATE

logger = logging.getLogger(__name__)


class GPTKnowledgeGraphIndex(BaseGPTIndex[KG]):
    """GPT Knowledge Graph Index.

    Build a KG by extracting triplets, and leveraging the KG during query-time.

    Args:
        kg_triple_extract_template (KnowledgeGraphPrompt): The prompt to use for
            extracting triplets.
        max_triplets_per_chunk (int): The maximum number of triplets to extract.

    """

    index_struct_cls = KG

    def __init__(
        self,
        nodes: Optional[Sequence[Node]] = None,
        index_struct: Optional[KG] = None,
<<<<<<< HEAD
        triplets: Optional[List[Tuple[str, str, str]]] = None,
=======
        triplets: List[Tuple[str, str, str]] = None,
>>>>>>> 49de7aa9
        kg_triple_extract_template: Optional[KnowledgeGraphPrompt] = None,
        max_triplets_per_chunk: int = 10,
        include_embeddings: bool = False,
        **kwargs: Any,
    ) -> None:
        """Initialize params."""
        # need to set parameters before building index in base class.
        self.include_embeddings = include_embeddings
        self.max_triplets_per_chunk = max_triplets_per_chunk
        self.kg_triple_extract_template = (
            kg_triple_extract_template or DEFAULT_KG_TRIPLET_EXTRACT_PROMPT
        )
        # NOTE: Partially format keyword extract template here.
        self.kg_triple_extract_template = (
            self.kg_triple_extract_template.partial_format(
                max_knowledge_triplets=self.max_triplets_per_chunk
            )
        )
        # allows for direct triplet initialization
<<<<<<< HEAD
=======
        if triplets is not None:
            for triplet in triplets:
                self.upsert_triplet(triplet)
>>>>>>> 49de7aa9
        super().__init__(
            nodes=nodes,
            index_struct=index_struct,
            **kwargs,
        )
        if triplets is not None:
            for triplet in triplets:
                self.upsert_triplet(triplet)

    def as_retriever(self, **kwargs: Any) -> BaseRetriever:
        from llama_index.indices.knowledge_graph.retrievers import (
            KGRetrieverMode,
            KGTableRetriever,
        )

        if len(self.index_struct.embedding_dict) > 0 and "retriever_mode" not in kwargs:
            kwargs["retriever_mode"] = KGRetrieverMode.HYBRID

        return KGTableRetriever(self, **kwargs)

    def _extract_triplets(self, text: str) -> List[Tuple[str, str, str]]:
        """Extract keywords from text."""
        response, _ = self._service_context.llm_predictor.predict(
            self.kg_triple_extract_template,
            text=text,
        )
        return self._parse_triplet_response(response)

    @staticmethod
    def _parse_triplet_response(response: str) -> List[Tuple[str, str, str]]:
        knowledge_strs = response.strip().split("\n")
        results = []
        for text in knowledge_strs:
            tokens = text[1:-1].split(",")
            if len(tokens) != 3:
                continue
            subj, pred, obj = tokens
            results.append((subj.strip(), pred.strip(), obj.strip()))
        return results

    def _build_index_from_nodes(self, nodes: Sequence[Node]) -> KG:
        """Build the index from nodes."""
        # do simple concatenation
        index_struct = KG(table={})
        for n in nodes:
            triplets = self._extract_triplets(n.get_text())
            logger.debug(f"> Extracted triplets: {triplets}")
            for triplet in triplets:
                subj, _, obj = triplet
                index_struct.upsert_triplet(triplet)
                index_struct.add_node([subj, obj], n)

            if self.include_embeddings:
                for triplet in triplets:
                    self._service_context.embed_model.queue_text_for_embedding(
                        str(triplet), str(triplet)
                    )

                embed_outputs = (
                    self._service_context.embed_model.get_queued_text_embeddings()
                )
                for rel_text, rel_embed in zip(*embed_outputs):
                    index_struct.add_to_embedding_dict(rel_text, rel_embed)

        return index_struct

    def _insert(self, nodes: Sequence[Node], **insert_kwargs: Any) -> None:
        """Insert a document."""
        for n in nodes:
            triplets = self._extract_triplets(n.get_text())
            logger.debug(f"Extracted triplets: {triplets}")
            for triplet in triplets:
                subj, _, obj = triplet
                triplet_str = str(triplet)
                self._index_struct.upsert_triplet(triplet)
                self._index_struct.add_node([subj, obj], n)
                if (
                    self.include_embeddings
                    and triplet_str not in self._index_struct.embedding_dict
                ):
                    rel_embedding = (
                        self._service_context.embed_model.get_text_embedding(
                            triplet_str
                        )
                    )
                    self.index_struct.add_to_embedding_dict(triplet_str, rel_embedding)

    def upsert_triplet(self, triplet: Tuple[str, str, str]) -> None:
        """Insert triplets.

        Used for manual insertion of KG triplets (in the form
        of (subject, relationship, object)).

        Args
            triplet (str): Knowledge triplet

        """
        self._index_struct.upsert_triplet(triplet)

    def add_node(self, keywords: List[str], node: Node) -> None:
        """Add node.

        Used for manual insertion of nodes (keyed by keywords).

        Args:
            keywords (List[str]): Keywords to index the node.
            node (Node): Node to be indexed.

        """
        self._index_struct.add_node(keywords, node)
        self._docstore.add_documents([node], allow_update=True)

    def upsert_triplet_and_node(
        self, triplet: Tuple[str, str, str], node: Node
    ) -> None:
        """Upsert KG triplet and node.

        Calls both upsert_triplet and add_node.
        Behavior is idempotent; if Node already exists,
        only triplet will be added.

        Args:
            keywords (List[str]): Keywords to index the node.
            node (Node): Node to be indexed.

        """
        subj, _, obj = triplet
        self._index_struct.add_node([subj, obj], node)
        self._index_struct.upsert_triplet(triplet)
        self._docstore.add_documents([node], allow_update=True)

    def _delete(self, doc_id: str, **delete_kwargs: Any) -> None:
        """Delete a document."""
        raise NotImplementedError("Delete is not supported for KG index yet.")

    def get_networkx_graph(self) -> Any:
        """Get networkx representation of the graph structure.

        NOTE: This function requires networkx to be installed.
        NOTE: This is a beta feature.

        """
        try:
            import networkx as nx
        except ImportError:
            raise ImportError(
                "Please install networkx to visualize the graph: `pip install networkx`"
            )

        g = nx.Graph()
        # add nodes
        for node_name in self.index_struct.table.keys():
            g.add_node(node_name)

        # add edges
        rel_map = self.index_struct.rel_map
        for keyword in rel_map.keys():
            for obj, rel in rel_map[keyword]:
                g.add_edge(keyword, obj, title=rel)

        return g<|MERGE_RESOLUTION|>--- conflicted
+++ resolved
@@ -44,11 +44,7 @@
         self,
         nodes: Optional[Sequence[Node]] = None,
         index_struct: Optional[KG] = None,
-<<<<<<< HEAD
         triplets: Optional[List[Tuple[str, str, str]]] = None,
-=======
-        triplets: List[Tuple[str, str, str]] = None,
->>>>>>> 49de7aa9
         kg_triple_extract_template: Optional[KnowledgeGraphPrompt] = None,
         max_triplets_per_chunk: int = 10,
         include_embeddings: bool = False,
@@ -68,12 +64,9 @@
             )
         )
         # allows for direct triplet initialization
-<<<<<<< HEAD
-=======
         if triplets is not None:
             for triplet in triplets:
                 self.upsert_triplet(triplet)
->>>>>>> 49de7aa9
         super().__init__(
             nodes=nodes,
             index_struct=index_struct,
