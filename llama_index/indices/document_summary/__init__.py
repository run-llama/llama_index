"""Document summary index."""


from llama_index.indices.document_summary.base import (
    DocumentSummaryIndex,
    GPTDocumentSummaryIndex,
)
from llama_index.indices.document_summary.retrievers import (
<<<<<<< HEAD
    DocumentSummaryIndexLLMRetriever,
=======
>>>>>>> 86d2fa94
    DocumentSummaryIndexEmbeddingRetriever,
    DocumentSummaryIndexRetriever,
)

__all__ = [
    "DocumentSummaryIndex",
    "DocumentSummaryIndexLLMRetriever",
    "DocumentSummaryIndexEmbeddingRetriever",
    # legacy
    "GPTDocumentSummaryIndex",
]<|MERGE_RESOLUTION|>--- conflicted
+++ resolved
@@ -1,18 +1,10 @@
 """Document summary index."""
 
 
-from llama_index.indices.document_summary.base import (
-    DocumentSummaryIndex,
-    GPTDocumentSummaryIndex,
-)
+from llama_index.indices.document_summary.base import (DocumentSummaryIndex,
+                                                       GPTDocumentSummaryIndex)
 from llama_index.indices.document_summary.retrievers import (
-<<<<<<< HEAD
-    DocumentSummaryIndexLLMRetriever,
-=======
->>>>>>> 86d2fa94
-    DocumentSummaryIndexEmbeddingRetriever,
-    DocumentSummaryIndexRetriever,
-)
+    DocumentSummaryIndexEmbeddingRetriever, DocumentSummaryIndexLLMRetriever)
 
 __all__ = [
     "DocumentSummaryIndex",
