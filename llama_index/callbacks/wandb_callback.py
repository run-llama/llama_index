--- conflicted
+++ resolved
@@ -447,28 +447,9 @@
 
         assert isinstance(inputs, dict) and isinstance(outputs, dict)
 
-<<<<<<< HEAD
-        # Make `formatted_prompt` part of `inputs`
-        inputs["formatted_prompt"] = outputs.get("formatted_prompt", None)
-        outputs.pop("formatted_prompt", None)
-
-        # Remove template
-        inputs.pop("template", None)
-
-        # Make token counts part of span's `metadata`
-        def filterByKey(keys: List[str]) -> Dict[str, int]:
-            return {x: outputs[x] for x in keys}  # type: ignore
-
-        metadata_keys = [
-            "formatted_prompt_tokens_count",
-            "prediction_tokens_count",
-            "total_tokens_used",
-        ]
-        metadata = filterByKey(metadata_keys)
-=======
-        # Get `original_template` from Prompt
-        if EventPayload.PROMPT in inputs:
-            inputs[EventPayload.PROMPT] = inputs[EventPayload.PROMPT]
+        # Make `formatted_prompt` only part of `inputs`
+        inputs[EventPayload.PROMPT] = str(outputs.get(EventPayload.PROMPT, None))
+        outputs.pop(EventPayload.PROMPT, None)
 
         # Format messages
         if EventPayload.MESSAGES in inputs:
@@ -482,7 +463,6 @@
             "prediction_tokens_count": token_counts.completion_token_count,
             "total_tokens_used": token_counts.total_token_count,
         }
->>>>>>> d6cf8185
         span.attributes = metadata
 
         # Make `response` part of `outputs`
