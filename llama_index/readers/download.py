"""Download loader from Llama Hub.

NOTE: using `download_loader` is now deprecated.
Please do `pip install llama-hub` instead.

"""

from typing import Optional, Type

from llama_index.download.download_utils import LLAMA_HUB_URL, download_llama_module
from llama_index.readers.base import BaseReader


def download_loader(
    loader_class: str,
    loader_hub_url: str = LLAMA_HUB_URL,
    refresh_cache: bool = False,
    use_gpt_index_import: bool = False,
    custom_path: Optional[str] = None,
) -> Type[BaseReader]:
    """Download a single loader from the Loader Hub.

    Args:
        loader_class: The name of the loader class you want to download,
            such as `SimpleWebPageReader`.
        refresh_cache: If true, the local cache will be skipped and the
            loader will be fetched directly from the remote repo.
        use_gpt_index_import: If true, the loader files will use
            llama_index as the base dependency. By default (False),
            the loader files use llama_index as the base dependency.
            NOTE: this is a temporary workaround while we fully migrate all usages
            to llama_index.
        custom_path: Custom dirpath to download loader into.

    Returns:
        A Loader.
    """
<<<<<<< HEAD
=======
    # Only one of the `custom_dir` or `custom_path` is supported.
    if custom_path is not None:
        custom_dir = None
    else:
        custom_dir = "llamahub_modules"

>>>>>>> 0e3f4960
    reader_cls = download_llama_module(
        loader_class,
        llama_hub_url=loader_hub_url,
        refresh_cache=refresh_cache,
<<<<<<< HEAD
        custom_dir="llamahub_modules",
=======
        custom_dir=custom_dir,
>>>>>>> 0e3f4960
        custom_path=custom_path,
        use_gpt_index_import=use_gpt_index_import,
    )
    if not issubclass(reader_cls, BaseReader):
        raise ValueError(
            f"Loader class {loader_class} must be a subclass of BaseReader."
        )
    return reader_cls<|MERGE_RESOLUTION|>--- conflicted
+++ resolved
@@ -35,24 +35,17 @@
     Returns:
         A Loader.
     """
-<<<<<<< HEAD
-=======
     # Only one of the `custom_dir` or `custom_path` is supported.
     if custom_path is not None:
         custom_dir = None
     else:
         custom_dir = "llamahub_modules"
 
->>>>>>> 0e3f4960
     reader_cls = download_llama_module(
         loader_class,
         llama_hub_url=loader_hub_url,
         refresh_cache=refresh_cache,
-<<<<<<< HEAD
-        custom_dir="llamahub_modules",
-=======
         custom_dir=custom_dir,
->>>>>>> 0e3f4960
         custom_path=custom_path,
         use_gpt_index_import=use_gpt_index_import,
     )
