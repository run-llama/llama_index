"""Simple reader that reads files of different formats from a directory."""
import logging
import mimetypes
import os
from datetime import datetime
from pathlib import Path
from typing import Callable, Dict, Generator, List, Optional, Type

from tqdm import tqdm

from llama_index.readers.base import BaseReader
from llama_index.readers.file.docs_reader import DocxReader, HWPReader, PDFReader
from llama_index.readers.file.epub_reader import EpubReader
from llama_index.readers.file.image_reader import ImageReader
from llama_index.readers.file.ipynb_reader import IPYNBReader
from llama_index.readers.file.markdown_reader import MarkdownReader
from llama_index.readers.file.mbox_reader import MboxReader
from llama_index.readers.file.slides_reader import PptxReader
from llama_index.readers.file.tabular_reader import PandasCSVReader
from llama_index.readers.file.video_audio_reader import VideoAudioReader
from llama_index.schema import Document

DEFAULT_FILE_READER_CLS: Dict[str, Type[BaseReader]] = {
    ".hwp": HWPReader,
    ".pdf": PDFReader,
    ".docx": DocxReader,
    ".pptx": PptxReader,
    ".ppt": PptxReader,
    ".pptm": PptxReader,
    ".jpg": ImageReader,
    ".png": ImageReader,
    ".jpeg": ImageReader,
    ".mp3": VideoAudioReader,
    ".mp4": VideoAudioReader,
    ".csv": PandasCSVReader,
    ".epub": EpubReader,
    ".md": MarkdownReader,
    ".mbox": MboxReader,
    ".ipynb": IPYNBReader,
}


def default_file_metadata_func(file_path: str) -> Dict:
    """Get some handy metadate from filesystem.

    Args:
        file_path: str: file path in str
    """
    return {
        "file_path": file_path,
        "file_name": os.path.basename(file_path),
        "file_type": mimetypes.guess_type(file_path)[0],
        "file_size": os.path.getsize(file_path),
        "creation_date": datetime.fromtimestamp(
            Path(file_path).stat().st_ctime
        ).strftime("%Y-%m-%d"),
        "last_modified_date": datetime.fromtimestamp(
            Path(file_path).stat().st_mtime
        ).strftime("%Y-%m-%d"),
        "last_accessed_date": datetime.fromtimestamp(
            Path(file_path).stat().st_atime
        ).strftime("%Y-%m-%d"),
    }


logger = logging.getLogger(__name__)


class SimpleDirectoryReader(BaseReader):
    """Simple directory reader.

    Load files from file directory.
    Automatically select the best file reader given file extensions.

    Args:
        input_dir (str): Path to the directory.
        input_files (List): List of file paths to read
            (Optional; overrides input_dir, exclude)
        exclude (List): glob of python file paths to exclude (Optional)
        exclude_hidden (bool): Whether to exclude hidden files (dotfiles).
        encoding (str): Encoding of the files.
            Default is utf-8.
        errors (str): how encoding and decoding errors are to be handled,
              see https://docs.python.org/3/library/functions.html#open
        recursive (bool): Whether to recursively search in subdirectories.
            False by default.
        filename_as_id (bool): Whether to use the filename as the document id.
            False by default.
        required_exts (Optional[List[str]]): List of required extensions.
            Default is None.
        file_extractor (Optional[Dict[str, BaseReader]]): A mapping of file
            extension to a BaseReader class that specifies how to convert that file
            to text. If not specified, use default from DEFAULT_FILE_READER_CLS.
        num_files_limit (Optional[int]): Maximum number of files to read.
            Default is None.
        file_metadata (Optional[Callable[str, Dict]]): A function that takes
            in a filename and returns a Dict of metadata for the Document.
            Default is None.
    """

    def __init__(
        self,
        input_dir: Optional[str] = None,
        input_files: Optional[List] = None,
        exclude: Optional[List] = None,
        exclude_hidden: bool = True,
        errors: str = "ignore",
        recursive: bool = False,
        encoding: str = "utf-8",
        filename_as_id: bool = False,
        required_exts: Optional[List[str]] = None,
        file_extractor: Optional[Dict[str, BaseReader]] = None,
        num_files_limit: Optional[int] = None,
        file_metadata: Optional[Callable[[str], Dict]] = None,
    ) -> None:
        """Initialize with parameters."""
        super().__init__()

        if not input_dir and not input_files:
            raise ValueError("Must provide either `input_dir` or `input_files`.")

        self.errors = errors
        self.encoding = encoding

        self.exclude = exclude
        self.recursive = recursive
        self.exclude_hidden = exclude_hidden
        self.required_exts = required_exts
        self.num_files_limit = num_files_limit

        if input_files:
            self.input_files = []
            for path in input_files:
                if not os.path.isfile(path):
                    raise ValueError(f"File {path} does not exist.")
                input_file = Path(path)
                self.input_files.append(input_file)
        elif input_dir:
            if not os.path.isdir(input_dir):
                raise ValueError(f"Directory {input_dir} does not exist.")
            self.input_dir = Path(input_dir)
            self.exclude = exclude
            self.input_files = self._add_files(self.input_dir)

        if file_extractor is not None:
            self.file_extractor = file_extractor
        else:
            self.file_extractor = {}

        self.supported_suffix = list(DEFAULT_FILE_READER_CLS.keys())
        self.file_metadata = file_metadata or default_file_metadata_func
        self.filename_as_id = filename_as_id

    def is_hidden(self, path: Path) -> bool:
        return any(
            part.startswith(".") and part not in [".", ".."] for part in path.parts
        )

    def _add_files(self, input_dir: Path) -> List[Path]:
        """Add files."""
        all_files = set()
        rejected_files = set()

        if self.exclude is not None:
            for excluded_pattern in self.exclude:
                if self.recursive:
                    # Recursive glob
                    for file in input_dir.rglob(excluded_pattern):
                        rejected_files.add(Path(file))
                else:
                    # Non-recursive glob
                    for file in input_dir.glob(excluded_pattern):
                        rejected_files.add(Path(file))

        file_refs: Generator[Path, None, None]
        if self.recursive:
            file_refs = Path(input_dir).rglob("*")
        else:
            file_refs = Path(input_dir).glob("*")

        for ref in file_refs:
            # Manually check if file is hidden or directory instead of
            # in glob for backwards compatibility.
            is_dir = ref.is_dir()
            skip_because_hidden = self.exclude_hidden and self.is_hidden(ref)
            skip_because_bad_ext = (
                self.required_exts is not None and ref.suffix not in self.required_exts
            )
            skip_because_excluded = ref in rejected_files

            if (
                is_dir
                or skip_because_hidden
                or skip_because_bad_ext
                or skip_because_excluded
            ):
                continue
            else:
                all_files.add(ref)

        new_input_files = sorted(all_files)

        if len(new_input_files) == 0:
            raise ValueError(f"No files found in {input_dir}.")

        if self.num_files_limit is not None and self.num_files_limit > 0:
            new_input_files = new_input_files[0 : self.num_files_limit]

        # print total number of files added
        logger.debug(
            f"> [SimpleDirectoryReader] Total files added: {len(new_input_files)}"
        )

        return new_input_files

    def load_data(self, show_progress: bool = False) -> List[Document]:
        """Load data from the input directory.

        Args:
            show_progress (bool): Whether to show tqdm progress bars. Defaults to False.

        Returns:
            List[Document]: A list of documents.
        """
        documents = []

        files_to_process = self.input_files

        if show_progress:
            files_to_process = tqdm(self.input_files, desc="Loading files", unit="file")

        for input_file in files_to_process:
            metadata: Optional[dict] = None
            if self.file_metadata is not None:
                metadata = self.file_metadata(str(input_file))

            file_suffix = input_file.suffix.lower()
            if (
                file_suffix in self.supported_suffix
                or file_suffix in self.file_extractor
            ):
                # use file readers
                if file_suffix not in self.file_extractor:
                    # instantiate file reader if not already
                    reader_cls = DEFAULT_FILE_READER_CLS[file_suffix]
                    self.file_extractor[file_suffix] = reader_cls()
                reader = self.file_extractor[file_suffix]

<<<<<<< HEAD
                try:
                    docs = reader.load_data(input_file, extra_info=metadata)
                except Exception as e:
=======
                # load data -- catch all errors except for ImportError
                try:
                    docs = reader.load_data(input_file, extra_info=metadata)
                except ImportError as e:
                    # ensure that ImportError is raised so user knows
                    # about missing dependencies
                    raise ImportError(str(e))
                except Exception as e:
                    # otherwise, just skip the file and report the error
>>>>>>> 0e3f4960
                    print(
                        f"Failed to load file {input_file} with error: {e}. Skipping...",
                        flush=True,
                    )
                    continue

                # iterate over docs if needed
                if self.filename_as_id:
                    for i, doc in enumerate(docs):
                        doc.id_ = f"{input_file!s}_part_{i}"

                documents.extend(docs)
            else:
                # do standard read
                with open(input_file, errors=self.errors, encoding=self.encoding) as f:
                    data = f.read()

                doc = Document(text=data, metadata=metadata or {})
                if self.filename_as_id:
                    doc.id_ = str(input_file)

                documents.append(doc)

        for doc in documents:
            # Keep only metadata['file_path'] in both embedding and llm content
            # str, which contain extreme important context that about the chunks.
            # Dates is provided for convenience of postprocessor such as
            # TimeWeightedPostprocessor, but excluded for embedding and LLMprompts
            doc.excluded_embed_metadata_keys.extend(
                [
                    "file_name",
                    "file_type",
                    "file_size",
                    "creation_date",
                    "last_modified_date",
                    "last_accessed_date",
                ]
            )
            doc.excluded_llm_metadata_keys.extend(
                [
                    "file_name",
                    "file_type",
                    "file_size",
                    "creation_date",
                    "last_modified_date",
                    "last_accessed_date",
                ]
            )

        return documents<|MERGE_RESOLUTION|>--- conflicted
+++ resolved
@@ -246,11 +246,6 @@
                     self.file_extractor[file_suffix] = reader_cls()
                 reader = self.file_extractor[file_suffix]
 
-<<<<<<< HEAD
-                try:
-                    docs = reader.load_data(input_file, extra_info=metadata)
-                except Exception as e:
-=======
                 # load data -- catch all errors except for ImportError
                 try:
                     docs = reader.load_data(input_file, extra_info=metadata)
@@ -260,7 +255,6 @@
                     raise ImportError(str(e))
                 except Exception as e:
                     # otherwise, just skip the file and report the error
->>>>>>> 0e3f4960
                     print(
                         f"Failed to load file {input_file} with error: {e}. Skipping...",
                         flush=True,
