"""Milvus vector store index.

An index that is built within Milvus.

"""
<<<<<<< HEAD
from typing import Any, List, Optional
=======
import logging
from typing import Any, Dict, List, Optional, Union
>>>>>>> d68c3bbe

from llama_index.logger import logger
from llama_index.schema import BaseNode, TextNode
from llama_index.vector_stores.types import (
    MetadataFilters,
    VectorStore,
    VectorStoreQuery,
    VectorStoreQueryMode,
    VectorStoreQueryResult,
)
from llama_index.vector_stores.utils import (
    DEFAULT_DOC_ID_KEY,
    DEFAULT_EMBEDDING_KEY,
    metadata_dict_to_node,
    node_to_metadata_dict,
)

MILVUS_ID_FIELD = "id"


def _to_milvus_filter(standard_filters: MetadataFilters) -> List[str]:
    """Translate standard metadata filters to Milvus specific spec."""
    filters = []
    for filter in standard_filters.legacy_filters():
        if isinstance(filter.value, str):
            filters.append(str(filter.key) + " == " + '"' + str(filter.value) + '"')
        else:
            filters.append(str(filter.key) + " == " + str(filter.value))
    return filters


class MilvusVectorStore(VectorStore):
    """The Milvus Vector Store.

    In this vector store we store the text, its embedding and
    a its metadata in a Milvus collection. This implementation
    allows the use of an already existing collection.
    It also supports creating a new one if the collection doesn't
    exist or if `overwrite` is set to True.

    Args:
        uri (str, optional): The URI to connect to, comes in the form of
            "http://address:port".
        token (str, optional): The token for log in. Empty if not using rbac, if
            using rbac it will most likely be "username:password".
        collection_name (str, optional): The name of the collection where data will be
            stored. Defaults to "llamalection".
        dim (int, optional): The dimension of the embedding vectors for the collection.
            Required if creating a new collection.
        embedding_field (str, optional): The name of the embedding field for the
            collection, defaults to DEFAULT_EMBEDDING_KEY.
        doc_id_field (str, optional): The name of the doc_id field for the collection,
            defaults to DEFAULT_DOC_ID_KEY.
        similarity_metric (str, optional): The similarity metric to use,
            currently supports IP and L2.
        consistency_level (str, optional): Which consistency level to use for a newly
            created collection. Defaults to "Session".
        overwrite (bool, optional): Whether to overwrite existing collection with same
            name. Defaults to False.
        text_key (str, optional): What key text is stored in in the passed collection.
            Used when bringing your own collection. Defaults to None.
        index_config (dict, optional): The configuration used for building the
            Milvus index. Defaults to None.
        search_config (dict, optional): The configuration used for searching
            the Milvus index. Note that this must be compatible with the index
            type specified by `index_config`. Defaults to None.

    Raises:
        ImportError: Unable to import `pymilvus`.
        MilvusException: Error communicating with Milvus, more can be found in logging
            under Debug.

    Returns:
        MilvusVectorstore: Vectorstore that supports add, delete, and query.
    """

    stores_text: bool = True
    stores_node: bool = True

    def __init__(
        self,
        uri: str = "http://localhost:19530",
        token: str = "",
        collection_name: str = "llamalection",
        dim: Optional[int] = None,
        embedding_field: str = DEFAULT_EMBEDDING_KEY,
        doc_id_field: str = DEFAULT_DOC_ID_KEY,
        similarity_metric: str = "IP",
        consistency_level: str = "Strong",
        overwrite: bool = False,
        text_key: Optional[str] = None,
        index_config: Optional[dict] = None,
        search_config: Optional[dict] = None,
        **kwargs: Any,
    ) -> None:
        """Init params."""
        import_err_msg = (
            "`pymilvus` package not found, please run `pip install pymilvus`"
        )
        try:
            import pymilvus  # noqa
        except ImportError:
            raise ImportError(import_err_msg)

        from pymilvus import Collection, MilvusClient

        self.collection_name = collection_name
        self.dim = dim
        self.embedding_field = embedding_field
        self.doc_id_field = doc_id_field
        self.consistency_level = consistency_level
        self.overwrite = overwrite
        self.text_key = text_key
        self.index_config: Dict[str, Any] = index_config.copy() if index_config else {}
        # Note: The search configuration is set at construction to avoid having
        # to change the API for usage of the vector store (i.e. to pass the
        # search config along with the rest of the query).
        self.search_config: Dict[str, Any] = (
            search_config.copy() if search_config else {}
        )

        # Select the similarity metric
        if similarity_metric.lower() in ("ip"):
            self.similarity_metric = "IP"
        elif similarity_metric.lower() in ("l2", "euclidean"):
            self.similarity_metric = "L2"

        # Connect to Milvus instance
        self.milvusclient = MilvusClient(
            uri=uri,
            token=token,
        )

        # Delete previous collection if overwriting
        if self.overwrite and self.collection_name in self.client.list_collections():
            self.milvusclient.drop_collection(self.collection_name)

        # Create the collection if it does not exist
        if self.collection_name not in self.client.list_collections():
            if self.dim is None:
                raise ValueError("Dim argument required for collection creation.")
            self.milvusclient.create_collection(
                collection_name=self.collection_name,
                dimension=self.dim,
                primary_field_name=MILVUS_ID_FIELD,
                vector_field_name=self.embedding_field,
                id_type="string",
                metric_type=self.similarity_metric,
                max_length=65_535,
                consistency_level=self.consistency_level,
            )

        self.collection = Collection(
            self.collection_name, using=self.milvusclient._using
        )
        self._create_index_if_required(force=True)

        logger.debug(f"Successfully created a new collection: {self.collection_name}")

    @property
    def client(self) -> Any:
        """Get client."""
        return self.milvusclient

    def add(self, nodes: List[BaseNode], **add_kwargs: Any) -> List[str]:
        """Add the embeddings and their nodes into Milvus.

        Args:
            nodes (List[BaseNode]): List of nodes with embeddings
                to insert.

        Raises:
            MilvusException: Failed to insert data.

        Returns:
            List[str]: List of ids inserted.
        """
        insert_list = []
        insert_ids = []

        # Process that data we are going to insert
        for node in nodes:
            entry = node_to_metadata_dict(node)
            entry[MILVUS_ID_FIELD] = node.node_id
            entry[self.embedding_field] = node.embedding

            insert_ids.append(node.node_id)
            insert_list.append(entry)

        # Insert the data into milvus
        self.collection.insert(insert_list)
        self.collection.flush()
        self._create_index_if_required()
        logger.debug(
            f"Successfully inserted embeddings into: {self.collection_name} "
            f"Num Inserted: {len(insert_list)}"
        )
        return insert_ids

    def delete(self, ref_doc_id: str, **delete_kwargs: Any) -> None:
        """
        Delete nodes using with ref_doc_id.

        Args:
            ref_doc_id (str): The doc_id of the document to delete.

        Raises:
            MilvusException: Failed to delete the doc.
        """
        # Adds ability for multiple doc delete in future.
        doc_ids: List[str]
        if isinstance(ref_doc_id, list):
            doc_ids = ref_doc_id  # type: ignore
        else:
            doc_ids = [ref_doc_id]

        # Begin by querying for the primary keys to delete
        doc_ids = ['"' + entry + '"' for entry in doc_ids]
        entries = self.milvusclient.query(
            collection_name=self.collection_name,
            filter=f"{self.doc_id_field} in [{','.join(doc_ids)}]",
        )
        ids = [entry["id"] for entry in entries]
        self.milvusclient.delete(collection_name=self.collection_name, pks=ids)
        logger.debug(f"Successfully deleted embedding with doc_id: {doc_ids}")

    def query(self, query: VectorStoreQuery, **kwargs: Any) -> VectorStoreQueryResult:
        """Query index for top k most similar nodes.

        Args:
            query_embedding (List[float]): query embedding
            similarity_top_k (int): top k most similar nodes
            doc_ids (Optional[List[str]]): list of doc_ids to filter by
            node_ids (Optional[List[str]]): list of node_ids to filter by
            output_fields (Optional[List[str]]): list of fields to return
            embedding_field (Optional[str]): name of embedding field
        """
        if query.mode != VectorStoreQueryMode.DEFAULT:
            raise ValueError(f"Milvus does not support {query.mode} yet.")

        expr = []
        output_fields = ["*"]

        # Parse the filter
        if query.filters is not None:
            expr.extend(_to_milvus_filter(query.filters))

        # Parse any docs we are filtering on
        if query.doc_ids is not None and len(query.doc_ids) != 0:
            expr_list = ['"' + entry + '"' for entry in query.doc_ids]
            expr.append(f"{self.doc_id_field} in [{','.join(expr_list)}]")

        # Parse any nodes we are filtering on
        if query.node_ids is not None and len(query.node_ids) != 0:
            expr_list = ['"' + entry + '"' for entry in query.node_ids]
            expr.append(f"{MILVUS_ID_FIELD} in [{','.join(expr_list)}]")

        # Limit output fields
        if query.output_fields is not None:
            output_fields = query.output_fields

        # Convert to string expression
        string_expr = ""
        if len(expr) != 0:
            string_expr = " and ".join(expr)

        # Perform the search
        res = self.milvusclient.search(
            collection_name=self.collection_name,
            data=[query.query_embedding],
            filter=string_expr,
            limit=query.similarity_top_k,
            output_fields=output_fields,
            search_params=self.search_config,
        )

        logger.debug(
            f"Successfully searched embedding in collection: {self.collection_name}"
            f" Num Results: {len(res[0])}"
        )

        nodes = []
        similarities = []
        ids = []

        # Parse the results
        for hit in res[0]:
            if not self.text_key:
                node = metadata_dict_to_node(
                    {
                        "_node_content": hit["entity"].get("_node_content", None),
                        "_node_type": hit["entity"].get("_node_type", None),
                    }
                )
            else:
                try:
                    text = hit["entity"].get(self.text_key)
                except Exception:
                    raise ValueError(
                        "The passed in text_key value does not exist "
                        "in the retrieved entity."
                    )
                node = TextNode(
                    text=text,
                )
            nodes.append(node)
            similarities.append(hit["distance"])
            ids.append(hit["id"])

        return VectorStoreQueryResult(nodes=nodes, similarities=similarities, ids=ids)

    def _create_index_if_required(self, force: bool = False) -> None:
        # This helper method is introduced to allow the index to be created
        # both in the constructor and in the `add` method. The `force` flag is
        # provided to ensure that the index is created in the constructor even
        # if self.overwrite is false. In the `add` method, the index is
        # recreated only if self.overwrite is true.
        if (self.collection.has_index() and self.overwrite) or force:
            self.collection.release()
            self.collection.drop_index()
            base_params: Dict[str, Any] = self.index_config.copy()
            index_type: str = base_params.pop("index_type", "FLAT")
            index_params: Dict[str, Union[str, Dict[str, Any]]] = {
                "params": base_params,
                "metric_type": self.similarity_metric,
                "index_type": index_type,
            }
            self.collection.create_index(
                self.embedding_field, index_params=index_params
            )
            self.collection.load()<|MERGE_RESOLUTION|>--- conflicted
+++ resolved
@@ -3,12 +3,7 @@
 An index that is built within Milvus.
 
 """
-<<<<<<< HEAD
-from typing import Any, List, Optional
-=======
-import logging
 from typing import Any, Dict, List, Optional, Union
->>>>>>> d68c3bbe
 
 from llama_index.logger import logger
 from llama_index.schema import BaseNode, TextNode
