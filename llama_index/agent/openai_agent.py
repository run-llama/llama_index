import json
from abc import abstractmethod
from typing import Callable, List, Optional

from llama_index.callbacks.base import CallbackManager
from llama_index.chat_engine.types import BaseChatEngine
from llama_index.indices.base_retriever import BaseRetriever
from llama_index.indices.query.base import BaseQueryEngine
from llama_index.indices.query.schema import QueryBundle
<<<<<<< HEAD
from llama_index.llms.base import ChatMessage
=======
from llama_index.llms.base import ChatMessage, MessageRole
>>>>>>> e990aac6
from llama_index.llms.openai import OpenAI
from llama_index.response.schema import RESPONSE_TYPE, Response
from llama_index.schema import BaseNode, NodeWithScore
from llama_index.tools import BaseTool

DEFAULT_MAX_FUNCTION_CALLS = 5
DEFAULT_MODEL_NAME = "gpt-3.5-turbo-0613"
SUPPORTED_MODEL_NAMES = [
    "gpt-3.5-turbo-0613",
    "gpt-4-0613",
]


def get_function_by_name(tools: List[BaseTool], name: str) -> BaseTool:
    """Get function by name."""
    name_to_tool = {tool.metadata.name: tool for tool in tools}
    if name not in name_to_tool:
        raise ValueError(f"Tool with name {name} not found")
    return name_to_tool[name]


def call_function(
    tools: List[BaseTool], function_call: dict, verbose: bool = False
) -> ChatMessage:
    """Call a function and return the output as a string."""
    name = function_call["name"]
    arguments_str = function_call["arguments"]
    if verbose:
        print("=== Calling Function ===")
        print(f"Calling function: {name} with args: {arguments_str}")
    tool = get_function_by_name(tools, name)
    argument_dict = json.loads(arguments_str)
    output = tool(**argument_dict)
    if verbose:
        print(f"Got output: {output}")
        print("========================")
<<<<<<< HEAD
    return ChatMessage(content=str(output), name=function_call["name"], role="function")
=======
    return ChatMessage(
        content=str(output),
        role=MessageRole.FUNCTION,
        additional_kwargs={
            "name": function_call["name"],
        },
    )
>>>>>>> e990aac6


class BaseOpenAIAgent(BaseChatEngine, BaseQueryEngine):
    """Base OpenAI Agent."""

    def __init__(
        self,
        llm: OpenAI,
        chat_history: List[ChatMessage],
        verbose: bool = False,
        max_function_calls: int = DEFAULT_MAX_FUNCTION_CALLS,
        callback_manager: Optional[CallbackManager] = None,
    ) -> None:
        self._llm = llm
        self._chat_history = chat_history
        self._verbose = verbose
        self._max_function_calls = max_function_calls
        self.callback_manager = callback_manager or CallbackManager([])

    def reset(self) -> None:
        self._chat_history.clear()

    @abstractmethod
    def _get_tools(self, message: str) -> List[BaseTool]:
        """Get tools."""

    def chat(
        self, message: str, chat_history: Optional[List[ChatMessage]] = None
    ) -> RESPONSE_TYPE:
        chat_history = chat_history or self._chat_history
        chat_history.append(ChatMessage(content=message, role="user"))
        tools = self._get_tools(message)
        functions = [tool.metadata.to_openai_function() for tool in tools]

        # TODO: Support forced function call
        chat_response = self._llm.chat(chat_history, functions=functions)
        ai_message = chat_response.message
        chat_history.append(ai_message)

        n_function_calls = 0
        function_call = ai_message.additional_kwargs.get("function_call", None)
        while function_call is not None:
            if n_function_calls >= self._max_function_calls:
                print(f"Exceeded max function calls: {self._max_function_calls}.")
                break

            function_message = call_function(
                tools, function_call, verbose=self._verbose
            )
            chat_history.append(function_message)
            n_function_calls += 1

            # send function call & output back to get another response
            chat_response = self._llm.chat(chat_history, functions=functions)
            ai_message = chat_response.message
            chat_history.append(ai_message)
            function_call = ai_message.additional_kwargs.get("function_call", None)

        return Response(ai_message.content)

    async def achat(
        self, message: str, chat_history: Optional[List[ChatMessage]] = None
    ) -> RESPONSE_TYPE:
        chat_history = chat_history or self._chat_history
        chat_history.append(ChatMessage(content=message, role="user"))
        tools = self._get_tools(message)
        functions = [tool.metadata.to_openai_function() for tool in tools]

        # TODO: Support forced function call
        chat_response = await self._llm.achat(chat_history, functions=functions)
        ai_message = chat_response.message
        chat_history.append(ai_message)

        n_function_calls = 0
        function_call = ai_message.additional_kwargs.get("function_call", None)
        while function_call is not None:
            if n_function_calls >= self._max_function_calls:
                print(f"Exceeded max function calls: {self._max_function_calls}.")
                continue

            function_message = call_function(
                tools, function_call, verbose=self._verbose
            )
            chat_history.append(function_message)
            n_function_calls += 1

            # send function call & output back to get another response
            response = await self._llm.achat(chat_history, functions=functions)
            ai_message = response.message
            chat_history.append(ai_message)
            function_call = ai_message.additional_kwargs.get("function_call", None)

        return Response(ai_message.content)

    # ===== Query Engine Interface =====
    def _query(self, query_bundle: QueryBundle) -> RESPONSE_TYPE:
        return self.chat(
            query_bundle.query_str,
            chat_history=[],
        )

    async def _aquery(self, query_bundle: QueryBundle) -> RESPONSE_TYPE:
        return await self.achat(
            query_bundle.query_str,
            chat_history=[],
        )


class OpenAIAgent(BaseOpenAIAgent):
    def __init__(
        self,
        tools: List[BaseTool],
        llm: OpenAI,
        chat_history: List[ChatMessage],
        verbose: bool = False,
        max_function_calls: int = DEFAULT_MAX_FUNCTION_CALLS,
        callback_manager: Optional[CallbackManager] = None,
    ) -> None:
        super().__init__(
            llm=llm,
            chat_history=chat_history,
            verbose=verbose,
            max_function_calls=max_function_calls,
            callback_manager=callback_manager,
        )
        self._tools = tools

    @classmethod
    def from_tools(
        cls,
        tools: Optional[List[BaseTool]] = None,
        llm: Optional[OpenAI] = None,
        chat_history: Optional[List[ChatMessage]] = None,
        verbose: bool = False,
        max_function_calls: int = DEFAULT_MAX_FUNCTION_CALLS,
        callback_manager: Optional[CallbackManager] = None,
    ) -> "OpenAIAgent":
        tools = tools or []
        chat_history = chat_history or []
<<<<<<< HEAD
        llm = llm or OpenAI(model="gpt-3.5-turbo-0613")
=======
        llm = llm or OpenAI(model=DEFAULT_MODEL_NAME)
>>>>>>> e990aac6
        if not isinstance(llm, OpenAI):
            raise ValueError("llm must be a OpenAI instance")

        if llm.model not in SUPPORTED_MODEL_NAMES:
            raise ValueError(
                f"Model name {llm.model} not supported. "
                f"Supported model names: {SUPPORTED_MODEL_NAMES}"
            )

        return cls(
            tools=tools,
            llm=llm,
            chat_history=chat_history,
            verbose=verbose,
            max_function_calls=max_function_calls,
            callback_manager=callback_manager,
        )

    def _get_tools(self, message: str) -> List[BaseTool]:
        """Get tools."""
        return self._tools


class RetrieverOpenAIAgent(BaseOpenAIAgent):
    """Retriever OpenAI Agent.

    This agent specifically performs retrieval on top of functions
    during query-time.

    NOTE: this is a beta feature, function interfaces might change.
    NOTE: this is also a too generally named, a better name is
        FunctionRetrieverOpenAIAgent

    TODO: add a native OpenAI Tool Index.

    """

    def __init__(
        self,
        retriever: BaseRetriever,
        node_to_tool_fn: Callable[[BaseNode], BaseTool],
        llm: OpenAI,
        chat_history: List[ChatMessage],
        verbose: bool = False,
        max_function_calls: int = DEFAULT_MAX_FUNCTION_CALLS,
        callback_manager: Optional[CallbackManager] = None,
    ) -> None:
        super().__init__(
            llm=llm,
            chat_history=chat_history,
            verbose=verbose,
            max_function_calls=max_function_calls,
            callback_manager=callback_manager,
        )
        self._retriever = retriever
        self._node_to_tool_fn = node_to_tool_fn

    @classmethod
    def from_retriever(
        cls,
        retriever: BaseRetriever,
        node_to_tool_fn: Callable[[BaseNode], BaseTool],
        llm: Optional[OpenAI] = None,
        chat_history: Optional[List[ChatMessage]] = None,
        verbose: bool = False,
        max_function_calls: int = DEFAULT_MAX_FUNCTION_CALLS,
        callback_manager: Optional[CallbackManager] = None,
    ) -> "RetrieverOpenAIAgent":
        lc_chat_history = chat_history or []
<<<<<<< HEAD
        llm = llm or OpenAI(model="gpt-3.5-turbo-0613")
=======
        llm = llm or OpenAI(model=DEFAULT_MODEL_NAME)
>>>>>>> e990aac6
        if not isinstance(llm, OpenAI):
            raise ValueError("llm must be a OpenAI instance")

        if llm.model not in SUPPORTED_MODEL_NAMES:
            raise ValueError(
                f"Model name {llm.model} not supported. "
                f"Supported model names: {SUPPORTED_MODEL_NAMES}"
            )

        return cls(
            retriever=retriever,
            node_to_tool_fn=node_to_tool_fn,
            llm=llm,
            chat_history=lc_chat_history,
            verbose=verbose,
            max_function_calls=max_function_calls,
            callback_manager=callback_manager,
        )

    def _get_tools(self, message: str) -> List[BaseTool]:
        retrieved_nodes_w_scores: List[NodeWithScore] = self._retriever.retrieve(
            message
        )
        retrieved_nodes = [node.node for node in retrieved_nodes_w_scores]
        retrieved_tools: List[BaseTool] = [
            self._node_to_tool_fn(n) for n in retrieved_nodes
        ]
        return retrieved_tools<|MERGE_RESOLUTION|>--- conflicted
+++ resolved
@@ -7,11 +7,7 @@
 from llama_index.indices.base_retriever import BaseRetriever
 from llama_index.indices.query.base import BaseQueryEngine
 from llama_index.indices.query.schema import QueryBundle
-<<<<<<< HEAD
-from llama_index.llms.base import ChatMessage
-=======
 from llama_index.llms.base import ChatMessage, MessageRole
->>>>>>> e990aac6
 from llama_index.llms.openai import OpenAI
 from llama_index.response.schema import RESPONSE_TYPE, Response
 from llama_index.schema import BaseNode, NodeWithScore
@@ -48,9 +44,6 @@
     if verbose:
         print(f"Got output: {output}")
         print("========================")
-<<<<<<< HEAD
-    return ChatMessage(content=str(output), name=function_call["name"], role="function")
-=======
     return ChatMessage(
         content=str(output),
         role=MessageRole.FUNCTION,
@@ -58,7 +51,6 @@
             "name": function_call["name"],
         },
     )
->>>>>>> e990aac6
 
 
 class BaseOpenAIAgent(BaseChatEngine, BaseQueryEngine):
@@ -198,11 +190,7 @@
     ) -> "OpenAIAgent":
         tools = tools or []
         chat_history = chat_history or []
-<<<<<<< HEAD
-        llm = llm or OpenAI(model="gpt-3.5-turbo-0613")
-=======
         llm = llm or OpenAI(model=DEFAULT_MODEL_NAME)
->>>>>>> e990aac6
         if not isinstance(llm, OpenAI):
             raise ValueError("llm must be a OpenAI instance")
 
@@ -272,11 +260,7 @@
         callback_manager: Optional[CallbackManager] = None,
     ) -> "RetrieverOpenAIAgent":
         lc_chat_history = chat_history or []
-<<<<<<< HEAD
-        llm = llm or OpenAI(model="gpt-3.5-turbo-0613")
-=======
         llm = llm or OpenAI(model=DEFAULT_MODEL_NAME)
->>>>>>> e990aac6
         if not isinstance(llm, OpenAI):
             raise ValueError("llm must be a OpenAI instance")
 
