import asyncio
import json
import queue
import time
from abc import abstractmethod
from threading import Thread
from typing import AsyncGenerator, Callable, Generator, List, Optional, Tuple, Union

from llama_index.callbacks.base import CallbackManager
from llama_index.chat_engine.types import BaseChatEngine
from llama_index.indices.base_retriever import BaseRetriever
from llama_index.indices.query.base import BaseQueryEngine
from llama_index.indices.query.schema import QueryBundle
from llama_index.llms.base import (
    ChatMessage,
    ChatResponseAsyncGen,
    ChatResponseGen,
    MessageRole,
)
from llama_index.llms.openai import OpenAI
from llama_index.response.schema import RESPONSE_TYPE, Response
from llama_index.schema import BaseNode, NodeWithScore
from llama_index.tools import BaseTool
from llama_index.agent.types import BaseAgent

DEFAULT_MAX_FUNCTION_CALLS = 5
DEFAULT_MODEL_NAME = "gpt-3.5-turbo-0613"
SUPPORTED_MODEL_NAMES = [
    "gpt-3.5-turbo-0613",
    "gpt-4-0613",
]


def get_function_by_name(tools: List[BaseTool], name: str) -> BaseTool:
    """Get function by name."""
    name_to_tool = {tool.metadata.name: tool for tool in tools}
    if name not in name_to_tool:
        raise ValueError(f"Tool with name {name} not found")
    return name_to_tool[name]


def call_function(
    tools: List[BaseTool], function_call: dict, verbose: bool = False
) -> ChatMessage:
    """Call a function and return the output as a string."""
    name = function_call["name"]
    arguments_str = function_call["arguments"]
    if verbose:
        print("=== Calling Function ===")
        print(f"Calling function: {name} with args: {arguments_str}")
    tool = get_function_by_name(tools, name)
    argument_dict = json.loads(arguments_str)
    output = tool(**argument_dict)
    if verbose:
        print(f"Got output: {output}")
        print("========================")
    return ChatMessage(
        content=str(output),
        role=MessageRole.FUNCTION,
        additional_kwargs={
            "name": function_call["name"],
        },
    )


<<<<<<< HEAD
class BaseOpenAIAgent(BaseAgent):
=======
class StreamingChatResponse:
    """Streaming chat response to user and writing to chat history."""

    def __init__(
        self, chat_stream: Union[ChatResponseGen, ChatResponseAsyncGen]
    ) -> None:
        self._chat_stream = chat_stream
        self._queue: queue.Queue = queue.Queue()
        self._is_done = False
        self._is_function: Optional[bool] = None
        self.response_str = ""

    def __str__(self) -> str:
        return self.response_str

    def write_response_to_history(self, chat_history: List[ChatMessage]) -> None:
        if isinstance(self._chat_stream, AsyncGenerator):
            raise ValueError(
                "Cannot write to history with async generator in sync function."
            )

        final_message = None
        for chat in self._chat_stream:
            final_message = chat.message
            self._is_function = (
                final_message.additional_kwargs.get("function_call", None) is not None
            )
            self._queue.put_nowait(chat.delta)

        if final_message is not None:
            chat_history.append(final_message)

        self._is_done = True

    async def awrite_response_to_history(self, chat_history: List[ChatMessage]) -> None:
        if isinstance(self._chat_stream, Generator):
            raise ValueError(
                "Cannot write to history with sync generator in async function."
            )

        final_message = None
        async for chat in self._chat_stream:
            final_message = chat.message
            self._is_function = (
                final_message.additional_kwargs.get("function_call", None) is not None
            )
            self._queue.put_nowait(chat.delta)

        if final_message is not None:
            chat_history.append(final_message)

        self._is_done = True

    @property
    def response_gen(self) -> Generator[str, None, None]:
        while not self._is_done or not self._queue.empty():
            try:
                delta = self._queue.get(block=False)
                self.response_str += delta
                yield delta
            except queue.Empty:
                # Queue is empty, but we're not done yet
                continue


class BaseOpenAIAgent(BaseChatEngine, BaseQueryEngine):
>>>>>>> 7ac081b0
    """Base OpenAI Agent."""

    def __init__(
        self,
        llm: OpenAI,
        chat_history: List[ChatMessage],
        prefix_messages: List[ChatMessage],
        verbose: bool = False,
        max_function_calls: int = DEFAULT_MAX_FUNCTION_CALLS,
        callback_manager: Optional[CallbackManager] = None,
    ) -> None:
        self._llm = llm
        self._chat_history = chat_history
        self._prefix_messages = prefix_messages
        self._verbose = verbose
        self._max_function_calls = max_function_calls
        self.callback_manager = callback_manager or CallbackManager([])

    @property
    def chat_history(self) -> List[ChatMessage]:
        return self._chat_history

    def reset(self) -> None:
        self._chat_history.clear()

    @abstractmethod
    def _get_tools(self, message: str) -> List[BaseTool]:
        """Get tools."""

    def _get_latest_function_call(
        self, chat_history: List[ChatMessage]
    ) -> Optional[dict]:
        """Get latest function call from chat history."""
        return chat_history[-1].additional_kwargs.get("function_call", None)

    def _init_chat(
        self, chat_history: List[ChatMessage], message: str
    ) -> Tuple[List[BaseTool], List[dict]]:
        """Add user message to chat history and get tools and functions."""
        chat_history.append(ChatMessage(content=message, role=MessageRole.USER))
        tools = self._get_tools(message)
        functions = [tool.metadata.to_openai_function() for tool in tools]
        return tools, functions

    def chat(
        self, message: str, chat_history: Optional[List[ChatMessage]] = None
    ) -> RESPONSE_TYPE:
        chat_history = chat_history or self._chat_history
        tools, functions = self._init_chat(chat_history, message)

        # TODO: Support forced function call
        all_messages = self._prefix_messages + chat_history
        chat_response = self._llm.chat(all_messages, functions=functions)
        ai_message = chat_response.message
        chat_history.append(ai_message)

        n_function_calls = 0
        function_call = self._get_latest_function_call(chat_history)
        while function_call is not None:
            if n_function_calls >= self._max_function_calls:
                print(f"Exceeded max function calls: {self._max_function_calls}.")
                break

            function_message = call_function(
                tools, function_call, verbose=self._verbose
            )
            chat_history.append(function_message)
            n_function_calls += 1

            # send function call & output back to get another response
            all_messages = self._prefix_messages + chat_history
            chat_response = self._llm.chat(all_messages, functions=functions)
            ai_message = chat_response.message
            chat_history.append(ai_message)
            function_call = self._get_latest_function_call(chat_history)

        return Response(ai_message.content)

    def stream_chat(
        self, message: str, chat_history: Optional[List[ChatMessage]] = None
    ) -> Generator[StreamingChatResponse, None, None]:
        chat_history = chat_history or self._chat_history
        tools, functions = self._init_chat(chat_history, message)

        def gen(
            chat_history: List[ChatMessage],
        ) -> Generator[StreamingChatResponse, None, None]:
            # TODO: Support forced function call
            all_messages = self._prefix_messages + chat_history
            chat_stream_response = StreamingChatResponse(
                self._llm.stream_chat(all_messages, functions=functions)
            )

            # Get the response in a separate thread so we can yield the response
            thread = Thread(
                target=chat_stream_response.write_response_to_history,
                args=(chat_history,),
            )
            thread.start()
            yield chat_stream_response

            while chat_stream_response._is_function is None:
                # Wait until we know if the response is a function call or not
                time.sleep(0.05)
                if chat_stream_response._is_function is False:
                    return

            thread.join()

            n_function_calls = 0
            function_call = self._get_latest_function_call(chat_history)
            while function_call is not None:
                if n_function_calls >= self._max_function_calls:
                    print(f"Exceeded max function calls: {self._max_function_calls}.")
                    break

                function_message = call_function(
                    tools, function_call, verbose=self._verbose
                )
                chat_history.append(function_message)
                n_function_calls += 1

                all_messages = self._prefix_messages + chat_history
                # send function call & output back to get another response
                chat_stream_response = StreamingChatResponse(
                    self._llm.stream_chat(all_messages, functions=functions)
                )

                # Get the response in a separate thread so we can yield the response
                thread = Thread(
                    target=chat_stream_response.write_response_to_history,
                    args=(chat_history,),
                )
                thread.start()
                yield chat_stream_response

                while chat_stream_response._is_function is None:
                    # Wait until we know if the response is a function call or not
                    time.sleep(0.05)
                    if chat_stream_response._is_function is False:
                        return

                thread.join()
                function_call = self._get_latest_function_call(chat_history)

        return gen(chat_history)

    async def achat(
        self, message: str, chat_history: Optional[List[ChatMessage]] = None
    ) -> RESPONSE_TYPE:
        chat_history = chat_history or self._chat_history
        tools, functions = self._init_chat(chat_history, message)

        # TODO: Support forced function call
        all_messages = self._prefix_messages + chat_history
        chat_response = await self._llm.achat(all_messages, functions=functions)
        ai_message = chat_response.message
        chat_history.append(ai_message)

        n_function_calls = 0
        function_call = self._get_latest_function_call(chat_history)
        while function_call is not None:
            if n_function_calls >= self._max_function_calls:
                print(f"Exceeded max function calls: {self._max_function_calls}.")
                continue

            function_message = call_function(
                tools, function_call, verbose=self._verbose
            )
            chat_history.append(function_message)
            n_function_calls += 1

            # send function call & output back to get another response
            response = await self._llm.achat(
                self._prefix_messages + chat_history, functions=functions
            )
            ai_message = response.message
            chat_history.append(ai_message)
            function_call = self._get_latest_function_call(chat_history)

        return Response(ai_message.content)

    def astream_chat(
        self, message: str, chat_history: Optional[List[ChatMessage]] = None
    ) -> AsyncGenerator[StreamingChatResponse, None]:
        chat_history = chat_history or self._chat_history
        tools, functions = self._init_chat(chat_history, message)

        async def gen(
            chat_history: List[ChatMessage],
        ) -> AsyncGenerator[StreamingChatResponse, None]:
            all_messages = self._prefix_messages + chat_history
            # TODO: Support forced function call
            chat_stream_response = StreamingChatResponse(
                await self._llm.astream_chat(all_messages, functions=functions)
            )

            # Get the response in a separate thread so we can yield the response
            thread = Thread(
                target=lambda x: asyncio.run(
                    chat_stream_response.awrite_response_to_history(x)
                ),
                args=(chat_history,),
            )
            thread.start()
            yield chat_stream_response

            while chat_stream_response._is_function is None:
                # Wait until we know if the response is a function call or not
                time.sleep(0.05)
                if chat_stream_response._is_function is False:
                    return

            thread.join()

            n_function_calls = 0
            function_call = self._get_latest_function_call(chat_history)
            while function_call is not None:
                if n_function_calls >= self._max_function_calls:
                    print(f"Exceeded max function calls: {self._max_function_calls}.")
                    break

                function_message = call_function(
                    tools, function_call, verbose=self._verbose
                )
                chat_history.append(function_message)
                n_function_calls += 1

                # send function call & output back to get another response
                all_messages = self._prefix_messages + chat_history
                chat_stream_response = StreamingChatResponse(
                    await self._llm.astream_chat(all_messages, functions=functions)
                )

                # Get the response in a separate thread so we can yield the response
                thread = Thread(
                    target=lambda x: asyncio.run(
                        chat_stream_response.awrite_response_to_history(x)
                    ),
                    args=(chat_history,),
                )
                thread.start()
                yield chat_stream_response

                while chat_stream_response._is_function is None:
                    # Wait until we know if the response is a function call or not
                    time.sleep(0.05)
                    if chat_stream_response._is_function is False:
                        return

                thread.join()
                function_call = self._get_latest_function_call(chat_history)

        return gen(chat_history)

    # ===== Query Engine Interface =====
    def _query(self, query_bundle: QueryBundle) -> RESPONSE_TYPE:
        return self.chat(
            query_bundle.query_str,
            chat_history=[],
        )

    async def _aquery(self, query_bundle: QueryBundle) -> RESPONSE_TYPE:
        return await self.achat(
            query_bundle.query_str,
            chat_history=[],
        )


class OpenAIAgent(BaseOpenAIAgent):
    def __init__(
        self,
        tools: List[BaseTool],
        llm: OpenAI,
        chat_history: List[ChatMessage],
        prefix_messages: List[ChatMessage],
        verbose: bool = False,
        max_function_calls: int = DEFAULT_MAX_FUNCTION_CALLS,
        callback_manager: Optional[CallbackManager] = None,
    ) -> None:
        super().__init__(
            llm=llm,
            chat_history=chat_history,
            prefix_messages=prefix_messages,
            verbose=verbose,
            max_function_calls=max_function_calls,
            callback_manager=callback_manager,
        )
        self._tools = tools

    @classmethod
    def from_tools(
        cls,
        tools: Optional[List[BaseTool]] = None,
        llm: Optional[OpenAI] = None,
        chat_history: Optional[List[ChatMessage]] = None,
        verbose: bool = False,
        max_function_calls: int = DEFAULT_MAX_FUNCTION_CALLS,
        callback_manager: Optional[CallbackManager] = None,
        system_prompt: Optional[str] = None,
        prefix_messages: Optional[List[ChatMessage]] = None,
    ) -> "OpenAIAgent":
        tools = tools or []
        chat_history = chat_history or []
        llm = llm or OpenAI(model=DEFAULT_MODEL_NAME)
        if not isinstance(llm, OpenAI):
            raise ValueError("llm must be a OpenAI instance")

        if llm.model not in SUPPORTED_MODEL_NAMES:
            raise ValueError(
                f"Model name {llm.model} not supported. "
                f"Supported model names: {SUPPORTED_MODEL_NAMES}"
            )

        if system_prompt is not None:
            if prefix_messages is not None:
                raise ValueError(
                    "Cannot specify both system_prompt and prefix_messages"
                )
            prefix_messages = [ChatMessage(content=system_prompt, role="system")]

        prefix_messages = prefix_messages or []

        return cls(
            tools=tools,
            llm=llm,
            chat_history=chat_history,
            prefix_messages=prefix_messages,
            verbose=verbose,
            max_function_calls=max_function_calls,
            callback_manager=callback_manager,
        )

    def _get_tools(self, message: str) -> List[BaseTool]:
        """Get tools."""
        return self._tools


class RetrieverOpenAIAgent(BaseOpenAIAgent):
    """Retriever OpenAI Agent.

    This agent specifically performs retrieval on top of functions
    during query-time.

    NOTE: this is a beta feature, function interfaces might change.
    NOTE: this is also a too generally named, a better name is
        FunctionRetrieverOpenAIAgent

    TODO: add a native OpenAI Tool Index.

    """

    def __init__(
        self,
        retriever: BaseRetriever,
        node_to_tool_fn: Callable[[BaseNode], BaseTool],
        llm: OpenAI,
        chat_history: List[ChatMessage],
        prefix_messages: List[ChatMessage],
        verbose: bool = False,
        max_function_calls: int = DEFAULT_MAX_FUNCTION_CALLS,
        callback_manager: Optional[CallbackManager] = None,
    ) -> None:
        super().__init__(
            llm=llm,
            chat_history=chat_history,
            prefix_messages=prefix_messages,
            verbose=verbose,
            max_function_calls=max_function_calls,
            callback_manager=callback_manager,
        )
        self._retriever = retriever
        self._node_to_tool_fn = node_to_tool_fn

    @classmethod
    def from_retriever(
        cls,
        retriever: BaseRetriever,
        node_to_tool_fn: Callable[[BaseNode], BaseTool],
        llm: Optional[OpenAI] = None,
        chat_history: Optional[List[ChatMessage]] = None,
        verbose: bool = False,
        max_function_calls: int = DEFAULT_MAX_FUNCTION_CALLS,
        callback_manager: Optional[CallbackManager] = None,
        system_prompt: Optional[str] = None,
        prefix_messages: Optional[List[ChatMessage]] = None,
    ) -> "RetrieverOpenAIAgent":
        lc_chat_history = chat_history or []
        llm = llm or OpenAI(model=DEFAULT_MODEL_NAME)
        if not isinstance(llm, OpenAI):
            raise ValueError("llm must be a OpenAI instance")

        if llm.model not in SUPPORTED_MODEL_NAMES:
            raise ValueError(
                f"Model name {llm.model} not supported. "
                f"Supported model names: {SUPPORTED_MODEL_NAMES}"
            )

        if system_prompt is not None:
            if prefix_messages is not None:
                raise ValueError(
                    "Cannot specify both system_prompt and prefix_messages"
                )
            prefix_messages = [ChatMessage(content=system_prompt, role="system")]

        prefix_messages = prefix_messages or []

        return cls(
            retriever=retriever,
            node_to_tool_fn=node_to_tool_fn,
            llm=llm,
            chat_history=lc_chat_history,
            prefix_messages=prefix_messages,
            verbose=verbose,
            max_function_calls=max_function_calls,
            callback_manager=callback_manager,
        )

    def _get_tools(self, message: str) -> List[BaseTool]:
        retrieved_nodes_w_scores: List[NodeWithScore] = self._retriever.retrieve(
            message
        )
        retrieved_nodes = [node.node for node in retrieved_nodes_w_scores]
        retrieved_tools: List[BaseTool] = [
            self._node_to_tool_fn(n) for n in retrieved_nodes
        ]
        return retrieved_tools<|MERGE_RESOLUTION|>--- conflicted
+++ resolved
@@ -63,9 +63,6 @@
     )
 
 
-<<<<<<< HEAD
-class BaseOpenAIAgent(BaseAgent):
-=======
 class StreamingChatResponse:
     """Streaming chat response to user and writing to chat history."""
 
@@ -131,8 +128,7 @@
                 continue
 
 
-class BaseOpenAIAgent(BaseChatEngine, BaseQueryEngine):
->>>>>>> 7ac081b0
+class BaseOpenAIAgent(BaseAgent):
     """Base OpenAI Agent."""
 
     def __init__(
