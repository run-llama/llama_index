import asyncio
import json
import time
from abc import abstractmethod
from threading import Thread
from typing import (
    Callable,
    List,
    Tuple,
    Type,
    Optional,
)

from llama_index.chat_engine.types import (
<<<<<<< HEAD
    StreamingChatResponse,
    STREAMING_CHAT_RESPONSE_TYPE,
=======
    BaseChatEngine,
    AgentChatResponse,
    StreamingAgentChatResponse,
>>>>>>> aa56f214
)
from llama_index.callbacks.base import CallbackManager
from llama_index.indices.base_retriever import BaseRetriever
from llama_index.indices.query.schema import QueryBundle
from llama_index.llms.base import (
    ChatMessage,
    MessageRole,
)
from llama_index.llms.openai import OpenAI
from llama_index.memory import BaseMemory, ChatMemoryBuffer
from llama_index.response.schema import RESPONSE_TYPE, Response
from llama_index.schema import BaseNode, NodeWithScore
<<<<<<< HEAD
from llama_index.tools import BaseTool
from llama_index.agent.types import BaseAgent
=======
from llama_index.tools import BaseTool, ToolOutput
>>>>>>> aa56f214

DEFAULT_MAX_FUNCTION_CALLS = 5
DEFAULT_MODEL_NAME = "gpt-3.5-turbo-0613"
SUPPORTED_MODEL_NAMES = [
    "gpt-3.5-turbo-0613",
    "gpt-4-0613",
]


def get_function_by_name(tools: List[BaseTool], name: str) -> BaseTool:
    """Get function by name."""
    name_to_tool = {tool.metadata.name: tool for tool in tools}
    if name not in name_to_tool:
        raise ValueError(f"Tool with name {name} not found")
    return name_to_tool[name]


def call_function(
    tools: List[BaseTool], function_call: dict, verbose: bool = False
) -> Tuple[ChatMessage, ToolOutput]:
    """Call a function and return the output as a string."""
    name = function_call["name"]
    arguments_str = function_call["arguments"]
    if verbose:
        print("=== Calling Function ===")
        print(f"Calling function: {name} with args: {arguments_str}")
    tool = get_function_by_name(tools, name)
    argument_dict = json.loads(arguments_str)
    output = tool(**argument_dict)
    if verbose:
        print(f"Got output: {str(output)}")
        print("========================")
    return (
        ChatMessage(
            content=str(output),
            role=MessageRole.FUNCTION,
            additional_kwargs={
                "name": function_call["name"],
            },
        ),
        output,
    )


class BaseOpenAIAgent(BaseAgent):
    """Base OpenAI Agent."""

    def __init__(
        self,
        llm: OpenAI,
        memory: BaseMemory,
        prefix_messages: List[ChatMessage],
        verbose: bool = False,
        max_function_calls: int = DEFAULT_MAX_FUNCTION_CALLS,
        callback_manager: Optional[CallbackManager] = None,
    ) -> None:
        self._llm = llm
        self._memory = memory
        self._prefix_messages = prefix_messages
        self._verbose = verbose
        self._max_function_calls = max_function_calls
        self.callback_manager = callback_manager or CallbackManager([])

    @property
    def chat_history(self) -> List[ChatMessage]:
        return self._memory.get_all()

    def reset(self) -> None:
        self._memory.reset()

    @abstractmethod
    def _get_tools(self, message: str) -> List[BaseTool]:
        """Get tools."""

    def _get_latest_function_call(
        self, chat_history: List[ChatMessage]
    ) -> Optional[dict]:
        """Get latest function call from chat history."""
        return chat_history[-1].additional_kwargs.get("function_call", None)

    def _init_chat(self, message: str) -> Tuple[List[BaseTool], List[dict]]:
        """Add user message to chat history and get tools and functions."""
        self._memory.put(ChatMessage(content=message, role=MessageRole.USER))
        tools = self._get_tools(message)
        functions = [tool.metadata.to_openai_function() for tool in tools]
        return tools, functions

    def chat(
        self, message: str, chat_history: Optional[List[ChatMessage]] = None
    ) -> AgentChatResponse:
        if chat_history is not None:
            self._memory.set(chat_history)

        tools, functions = self._init_chat(message)
        sources = []

        # TODO: Support forced function call
        all_messages = self._prefix_messages + self._memory.get()
        chat_response = self._llm.chat(all_messages, functions=functions)
        ai_message = chat_response.message
        self._memory.put(ai_message)

        n_function_calls = 0
        function_call = self._get_latest_function_call(self._memory.get_all())
        while function_call is not None:
            if n_function_calls >= self._max_function_calls:
                print(f"Exceeded max function calls: {self._max_function_calls}.")
                break

            function_message, tool_output = call_function(
                tools, function_call, verbose=self._verbose
            )
            sources.append(tool_output)
            self._memory.put(function_message)
            n_function_calls += 1

            # send function call & output back to get another response
            all_messages = self._prefix_messages + self._memory.get()
            chat_response = self._llm.chat(all_messages, functions=functions)
            ai_message = chat_response.message
            self._memory.put(ai_message)
            function_call = self._get_latest_function_call(self._memory.get_all())

        return AgentChatResponse(response=str(ai_message.content), sources=sources)

    def stream_chat(
        self, message: str, chat_history: Optional[List[ChatMessage]] = None
    ) -> StreamingAgentChatResponse:
        if chat_history is not None:
            self._memory.set(chat_history)
        tools, functions = self._init_chat(message)
        all_messages = self._prefix_messages + self._memory.get()
        sources = []

        # TODO: Support forced function call
        chat_stream_response = StreamingAgentChatResponse(
            chat_stream=self._llm.stream_chat(all_messages, functions=functions)
        )

        # Get the response in a separate thread so we can yield the response
        thread = Thread(
            target=chat_stream_response.write_response_to_history,
            args=(self._memory,),
        )
        thread.start()

        while chat_stream_response._is_function is None:
            # Wait until we know if the response is a function call or not
            time.sleep(0.05)
            if chat_stream_response._is_function is False:
                return chat_stream_response

        thread.join()

        n_function_calls = 0
        function_call = self._get_latest_function_call(self._memory.get_all())
        while function_call is not None:
            if n_function_calls >= self._max_function_calls:
                print(f"Exceeded max function calls: {self._max_function_calls}.")
                break

            function_message, tool_output = call_function(
                tools, function_call, verbose=self._verbose
            )
            sources.append(tool_output)
            self._memory.put(function_message)
            n_function_calls += 1

            # send function call & output back to get another response
            all_messages = self._prefix_messages + self._memory.get()
            chat_stream_response = StreamingAgentChatResponse(
                chat_stream=self._llm.stream_chat(all_messages, functions=functions),
                sources=sources,
            )

            # Get the response in a separate thread so we can yield the response
            thread = Thread(
                target=chat_stream_response.write_response_to_history,
                args=(self._memory,),
            )
            thread.start()
            while chat_stream_response._is_function is None:
                # Wait until we know if the response is a function call or not
                time.sleep(0.05)
                if chat_stream_response._is_function is False:
                    return chat_stream_response

            thread.join()
            function_call = self._get_latest_function_call(self._memory.get_all())

        return chat_stream_response

    async def achat(
        self, message: str, chat_history: Optional[List[ChatMessage]] = None
    ) -> AgentChatResponse:
        if chat_history is not None:
            self._memory.set(chat_history)
        all_messages = self._prefix_messages + self._memory.get()
        tools, functions = self._init_chat(message)
        sources = []

        # TODO: Support forced function call
        chat_response = await self._llm.achat(all_messages, functions=functions)
        ai_message = chat_response.message
        self._memory.put(ai_message)

        n_function_calls = 0
        function_call = self._get_latest_function_call(self._memory.get_all())
        while function_call is not None:
            if n_function_calls >= self._max_function_calls:
                print(f"Exceeded max function calls: {self._max_function_calls}.")
                continue

            function_message, tool_output = call_function(
                tools, function_call, verbose=self._verbose
            )
            sources.append(tool_output)
            self._memory.put(function_message)
            n_function_calls += 1

            # send function call & output back to get another response
            response = await self._llm.achat(
                self._prefix_messages + self._memory.get(), functions=functions
            )
            ai_message = response.message
            self._memory.put(ai_message)
            function_call = self._get_latest_function_call(self._memory.get_all())

        return AgentChatResponse(response=str(ai_message.content), sources=sources)

    async def astream_chat(
        self, message: str, chat_history: Optional[List[ChatMessage]] = None
    ) -> StreamingAgentChatResponse:
        if chat_history is not None:
            self._memory.set(chat_history)
        tools, functions = self._init_chat(message)
        all_messages = self._prefix_messages + self._memory.get()
        sources = []

        # TODO: Support forced function call
        chat_stream_response = StreamingAgentChatResponse(
            achat_stream=await self._llm.astream_chat(all_messages, functions=functions)
        )

        # Get the response in a separate thread so we can yield the response
        thread = Thread(
            target=lambda x: asyncio.run(
                chat_stream_response.awrite_response_to_history(x)
            ),
            args=(self._memory,),
        )
        thread.start()

        while chat_stream_response._is_function is None:
            # Wait until we know if the response is a function call or not
            time.sleep(0.05)
            if chat_stream_response._is_function is False:
                return chat_stream_response

        thread.join()

        n_function_calls = 0
        function_call = self._get_latest_function_call(self._memory.get_all())
        while function_call is not None:
            if n_function_calls >= self._max_function_calls:
                print(f"Exceeded max function calls: {self._max_function_calls}.")
                break

            function_message, tool_output = call_function(
                tools, function_call, verbose=self._verbose
            )
            sources.append(tool_output)
            self._memory.put(function_message)
            n_function_calls += 1

            # send function call & output back to get another response
            all_messages = self._prefix_messages + self._memory.get()
            chat_stream_response = StreamingAgentChatResponse(
                achat_stream=await self._llm.astream_chat(
                    all_messages, functions=functions
                ),
                sources=sources,
            )

            # Get the response in a separate thread so we can yield the response
            thread = Thread(
                target=lambda x: asyncio.run(
                    chat_stream_response.awrite_response_to_history(x)
                ),
                args=(self._memory,),
            )
            thread.start()

            while chat_stream_response._is_function is None:
                # Wait until we know if the response is a function call or not
                time.sleep(0.05)
                if chat_stream_response._is_function is False:
                    return chat_stream_response

            thread.join()
            function_call = self._get_latest_function_call(self._memory.get_all())

        return chat_stream_response

    # ===== Query Engine Interface =====
    def _query(self, query_bundle: QueryBundle) -> RESPONSE_TYPE:
        agent_response = self.chat(
            query_bundle.query_str,
            chat_history=[],
        )
        return Response(response=str(agent_response))

    async def _aquery(self, query_bundle: QueryBundle) -> RESPONSE_TYPE:
        agent_response = await self.achat(
            query_bundle.query_str,
            chat_history=[],
        )
        return Response(response=str(agent_response))


class OpenAIAgent(BaseOpenAIAgent):
    def __init__(
        self,
        tools: List[BaseTool],
        llm: OpenAI,
        memory: BaseMemory,
        prefix_messages: List[ChatMessage],
        verbose: bool = False,
        max_function_calls: int = DEFAULT_MAX_FUNCTION_CALLS,
        callback_manager: Optional[CallbackManager] = None,
    ) -> None:
        super().__init__(
            llm=llm,
            memory=memory,
            prefix_messages=prefix_messages,
            verbose=verbose,
            max_function_calls=max_function_calls,
            callback_manager=callback_manager,
        )
        self._tools = tools

    @classmethod
    def from_tools(
        cls,
        tools: Optional[List[BaseTool]] = None,
        llm: Optional[OpenAI] = None,
        chat_history: Optional[List[ChatMessage]] = None,
        memory: Optional[BaseMemory] = None,
        memory_cls: Type[BaseMemory] = ChatMemoryBuffer,
        verbose: bool = False,
        max_function_calls: int = DEFAULT_MAX_FUNCTION_CALLS,
        callback_manager: Optional[CallbackManager] = None,
        system_prompt: Optional[str] = None,
        prefix_messages: Optional[List[ChatMessage]] = None,
    ) -> "OpenAIAgent":
        tools = tools or []
        chat_history = chat_history or []
        memory = memory or memory_cls.from_defaults(chat_history)
        llm = llm or OpenAI(model=DEFAULT_MODEL_NAME)
        if not isinstance(llm, OpenAI):
            raise ValueError("llm must be a OpenAI instance")

        if llm.model not in SUPPORTED_MODEL_NAMES:
            raise ValueError(
                f"Model name {llm.model} not supported. "
                f"Supported model names: {SUPPORTED_MODEL_NAMES}"
            )

        if system_prompt is not None:
            if prefix_messages is not None:
                raise ValueError(
                    "Cannot specify both system_prompt and prefix_messages"
                )
            prefix_messages = [ChatMessage(content=system_prompt, role="system")]

        prefix_messages = prefix_messages or []

        return cls(
            tools=tools,
            llm=llm,
            memory=memory,
            prefix_messages=prefix_messages,
            verbose=verbose,
            max_function_calls=max_function_calls,
            callback_manager=callback_manager,
        )

    def _get_tools(self, message: str) -> List[BaseTool]:
        """Get tools."""
        return self._tools


class RetrieverOpenAIAgent(BaseOpenAIAgent):
    """Retriever OpenAI Agent.

    This agent specifically performs retrieval on top of functions
    during query-time.

    NOTE: this is a beta feature, function interfaces might change.
    NOTE: this is also a too generally named, a better name is
        FunctionRetrieverOpenAIAgent

    TODO: add a native OpenAI Tool Index.

    """

    def __init__(
        self,
        retriever: BaseRetriever,
        node_to_tool_fn: Callable[[BaseNode], BaseTool],
        llm: OpenAI,
        memory: BaseMemory,
        prefix_messages: List[ChatMessage],
        verbose: bool = False,
        max_function_calls: int = DEFAULT_MAX_FUNCTION_CALLS,
        callback_manager: Optional[CallbackManager] = None,
    ) -> None:
        super().__init__(
            llm=llm,
            memory=memory,
            prefix_messages=prefix_messages,
            verbose=verbose,
            max_function_calls=max_function_calls,
            callback_manager=callback_manager,
        )
        self._retriever = retriever
        self._node_to_tool_fn = node_to_tool_fn

    @classmethod
    def from_retriever(
        cls,
        retriever: BaseRetriever,
        node_to_tool_fn: Callable[[BaseNode], BaseTool],
        llm: Optional[OpenAI] = None,
        chat_history: Optional[List[ChatMessage]] = None,
        memory: Optional[BaseMemory] = None,
        memory_cls: Type[BaseMemory] = ChatMemoryBuffer,
        verbose: bool = False,
        max_function_calls: int = DEFAULT_MAX_FUNCTION_CALLS,
        callback_manager: Optional[CallbackManager] = None,
        system_prompt: Optional[str] = None,
        prefix_messages: Optional[List[ChatMessage]] = None,
    ) -> "RetrieverOpenAIAgent":
        chat_history = chat_history or []
        memory = memory or memory_cls.from_defaults(chat_history)

        llm = llm or OpenAI(model=DEFAULT_MODEL_NAME)
        if not isinstance(llm, OpenAI):
            raise ValueError("llm must be a OpenAI instance")

        if llm.model not in SUPPORTED_MODEL_NAMES:
            raise ValueError(
                f"Model name {llm.model} not supported. "
                f"Supported model names: {SUPPORTED_MODEL_NAMES}"
            )

        if system_prompt is not None:
            if prefix_messages is not None:
                raise ValueError(
                    "Cannot specify both system_prompt and prefix_messages"
                )
            prefix_messages = [ChatMessage(content=system_prompt, role="system")]

        prefix_messages = prefix_messages or []

        return cls(
            retriever=retriever,
            node_to_tool_fn=node_to_tool_fn,
            llm=llm,
            memory=memory,
            prefix_messages=prefix_messages,
            verbose=verbose,
            max_function_calls=max_function_calls,
            callback_manager=callback_manager,
        )

    def _get_tools(self, message: str) -> List[BaseTool]:
        retrieved_nodes_w_scores: List[NodeWithScore] = self._retriever.retrieve(
            message
        )
        retrieved_nodes = [node.node for node in retrieved_nodes_w_scores]
        retrieved_tools: List[BaseTool] = [
            self._node_to_tool_fn(n) for n in retrieved_nodes
        ]
        return retrieved_tools<|MERGE_RESOLUTION|>--- conflicted
+++ resolved
@@ -12,14 +12,8 @@
 )
 
 from llama_index.chat_engine.types import (
-<<<<<<< HEAD
-    StreamingChatResponse,
-    STREAMING_CHAT_RESPONSE_TYPE,
-=======
-    BaseChatEngine,
     AgentChatResponse,
     StreamingAgentChatResponse,
->>>>>>> aa56f214
 )
 from llama_index.callbacks.base import CallbackManager
 from llama_index.indices.base_retriever import BaseRetriever
@@ -32,12 +26,8 @@
 from llama_index.memory import BaseMemory, ChatMemoryBuffer
 from llama_index.response.schema import RESPONSE_TYPE, Response
 from llama_index.schema import BaseNode, NodeWithScore
-<<<<<<< HEAD
-from llama_index.tools import BaseTool
 from llama_index.agent.types import BaseAgent
-=======
 from llama_index.tools import BaseTool, ToolOutput
->>>>>>> aa56f214
 
 DEFAULT_MAX_FUNCTION_CALLS = 5
 DEFAULT_MODEL_NAME = "gpt-3.5-turbo-0613"
