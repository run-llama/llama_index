--- conflicted
+++ resolved
@@ -32,11 +32,8 @@
     "RetrieverOpenAIAgent",  # for backwards compatibility
     "ContextRetrieverOpenAIAgent",
     "CustomSimpleAgentWorker",
-<<<<<<< HEAD
     "QueryPipelineAgentWorker",
-=======
     "ReActChatFormatter",
->>>>>>> 4939092e
     # beta
     "MultimodalReActAgentWorker",
     # schema-related
