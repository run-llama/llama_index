"""General utils functions."""

import random
import sys
import time
import traceback
import uuid
from contextlib import contextmanager
from dataclasses import dataclass
from itertools import islice
from typing import (
    Any,
    Callable,
    Generator,
    List,
    Optional,
    Set,
    Type,
    cast,
    Union,
    Iterable,
)
from pathlib import Path
import os


class GlobalsHelper:
    """Helper to retrieve globals.

    Helpful for global caching of certain variables that can be expensive to load.
    (e.g. tokenization)

    """

    _tokenizer: Optional[Callable[[str], List]] = None
    _stopwords: Optional[List[str]] = None

    @property
    def tokenizer(self) -> Callable[[str], List]:
        """Get tokenizer."""
        if self._tokenizer is None:
            tiktoken_import_err = (
                "`tiktoken` package not found, please run `pip install tiktoken`"
            )
            try:
                import tiktoken
            except ImportError:
                raise ImportError(tiktoken_import_err)
            enc = tiktoken.get_encoding("gpt2")
            self._tokenizer = cast(Callable[[str], List], enc.encode)
        return self._tokenizer

    @property
    def stopwords(self) -> List[str]:
        """Get stopwords."""
        if self._stopwords is None:
            try:
                import nltk
                from nltk.corpus import stopwords
            except ImportError:
                raise ImportError(
                    "`nltk` package not found, please run `pip install nltk`"
                )
            try:
                nltk.data.find("corpora/stopwords")
            except LookupError:
                nltk_data_dir = os.environ.get("NLTK_DATA", None)
                nltk.download("stopwords", download_dir=nltk_data_dir)
            self._stopwords = stopwords.words("english")
        return self._stopwords


globals_helper = GlobalsHelper()


def get_new_id(d: Set) -> str:
    """Get a new ID."""
    while True:
        new_id = str(uuid.uuid4())
        if new_id not in d:
            break
    return new_id


def get_new_int_id(d: Set) -> int:
    """Get a new integer ID."""
    while True:
        new_id = random.randint(0, sys.maxsize)
        if new_id not in d:
            break
    return new_id


@contextmanager
def temp_set_attrs(obj: Any, **kwargs: Any) -> Generator:
    """Temporary setter.

    Utility class for setting a temporary value for an attribute on a class.
    Taken from: https://tinyurl.com/2p89xymh

    """
    prev_values = {k: getattr(obj, k) for k in kwargs}
    for k, v in kwargs.items():
        setattr(obj, k, v)
    try:
        yield
    finally:
        for k, v in prev_values.items():
            setattr(obj, k, v)


@dataclass
class ErrorToRetry:
    """Exception types that should be retried.

    Args:
        exception_cls (Type[Exception]): Class of exception.
        check_fn (Optional[Callable[[Any]], bool]]):
            A function that takes an exception instance as input and returns
            whether to retry.

    """

    exception_cls: Type[Exception]
    check_fn: Optional[Callable[[Any], bool]] = None


def retry_on_exceptions_with_backoff(
    lambda_fn: Callable,
    errors_to_retry: List[ErrorToRetry],
    max_tries: int = 10,
    min_backoff_secs: float = 0.5,
    max_backoff_secs: float = 60.0,
) -> Any:
    """Execute lambda function with retries and exponential backoff.

    Args:
        lambda_fn (Callable): Function to be called and output we want.
        errors_to_retry (List[ErrorToRetry]): List of errors to retry.
            At least one needs to be provided.
        max_tries (int): Maximum number of tries, including the first. Defaults to 10.
        min_backoff_secs (float): Minimum amount of backoff time between attempts.
            Defaults to 0.5.
        max_backoff_secs (float): Maximum amount of backoff time between attempts.
            Defaults to 60.

    """
    if not errors_to_retry:
        raise ValueError("At least one error to retry needs to be provided")

    error_checks = {
        error_to_retry.exception_cls: error_to_retry.check_fn
        for error_to_retry in errors_to_retry
    }
    exception_class_tuples = tuple(error_checks.keys())

    backoff_secs = min_backoff_secs
    tries = 0

    while True:
        try:
            return lambda_fn()
        except exception_class_tuples as e:
            traceback.print_exc()
            tries += 1
            if tries >= max_tries:
                raise
            check_fn = error_checks.get(e.__class__)
            if check_fn and not check_fn(e):
                raise
            time.sleep(backoff_secs)
            backoff_secs = min(backoff_secs * 2, max_backoff_secs)


def truncate_text(text: str, max_length: int) -> str:
    """Truncate text to a maximum length."""
    return text[: max_length - 3] + "..."


def iter_batch(iterable: Union[Iterable, Generator], size: int) -> Iterable:
    """Iterate over an iterable in batches.

    >>> list(iter_batch([1,2,3,4,5], 3))
    [[1, 2, 3], [4, 5]]
    """
    source_iter = iter(iterable)
    while source_iter:
        b = list(islice(source_iter, size))
        if len(b) == 0:
            break
        yield b


def concat_dirs(dir1: str, dir2: str) -> str:
    """
    Concat dir1 and dir2 while avoiding backslashes when running on windows.
    os.path.join(dir1,dir2) will add a backslash before dir2 if dir1 does not
    end with a slash, so we make sure it does.
    """
    dir1 += "/" if dir1[-1] != "/" else ""
    return os.path.join(dir1, dir2)


def get_tqdm_iterable(items: Iterable, show_progress: bool, desc: str) -> Iterable:
    """
    Optionally get a tqdm iterable. Ensures tqdm.auto is used.
    """
    _iterator = items
    if show_progress:
        try:
            from tqdm.auto import tqdm

            return tqdm(items, desc=desc)
        except ImportError:
            pass
    return _iterator


def count_tokens(text: str) -> int:
    tokens = globals_helper.tokenizer(text)
    return len(tokens)


def get_transformer_tokenizer_fn(model_name: str) -> Callable[[str], List[str]]:
    """
    Args:
        model_name(str): the model name of the tokenizer.
                        For instance, fxmarty/tiny-llama-fast-tokenizer
    """
    try:
        from transformers import AutoTokenizer
    except ImportError:
        raise ValueError(
            "`transformers` package not found, please run `pip install transformers`"
        )
    tokenizer = AutoTokenizer.from_pretrained(model_name)
    return tokenizer.tokenize


<<<<<<< HEAD
def get_cache_dir() -> Path:
    """Locate a platform-appropriate cache directory for llama_index,
    and create it if it doesn't yet exist
    """
    # Linux, Unix, AIX, etc.
    if os.name == "posix" and sys.platform != "darwin":
        # use ~/.cache if empty OR not set
        base = os.path.expanduser("~/.cache")
        path = Path(base, "llama_index")

    # Mac OS
    elif sys.platform == "darwin":
        path = Path(os.path.expanduser("~"), "Library/Caches/llama_index")

    # Windows (hopefully)
    else:
        local = os.environ.get("LOCALAPPDATA", None) or os.path.expanduser(
            "~\\AppData\\Local"
        )
        path = Path(local, "llama_index")

    if not os.path.exists(path):
        os.makedirs(path)
    return path
=======
# Sample text from llama_index's readme
SAMPLE_TEXT = """
Context
LLMs are a phenomenonal piece of technology for knowledge generation and reasoning. 
They are pre-trained on large amounts of publicly available data.
How do we best augment LLMs with our own private data?
We need a comprehensive toolkit to help perform this data augmentation for LLMs.

Proposed Solution
That's where LlamaIndex comes in. LlamaIndex is a "data framework" to help 
you build LLM  apps. It provides the following tools:

Offers data connectors to ingest your existing data sources and data formats 
(APIs, PDFs, docs, SQL, etc.)
Provides ways to structure your data (indices, graphs) so that this data can be 
easily used with LLMs.
Provides an advanced retrieval/query interface over your data: 
Feed in any LLM input prompt, get back retrieved context and knowledge-augmented output.
Allows easy integrations with your outer application framework 
(e.g. with LangChain, Flask, Docker, ChatGPT, anything else).
LlamaIndex provides tools for both beginner users and advanced users. 
Our high-level API allows beginner users to use LlamaIndex to ingest and 
query their data in 5 lines of code. Our lower-level APIs allow advanced users to 
customize and extend any module (data connectors, indices, retrievers, query engines, 
reranking modules), to fit their needs.
"""
>>>>>>> 23baa7af
<|MERGE_RESOLUTION|>--- conflicted
+++ resolved
@@ -237,7 +237,6 @@
     return tokenizer.tokenize
 
 
-<<<<<<< HEAD
 def get_cache_dir() -> Path:
     """Locate a platform-appropriate cache directory for llama_index,
     and create it if it doesn't yet exist
@@ -262,7 +261,7 @@
     if not os.path.exists(path):
         os.makedirs(path)
     return path
-=======
+
 # Sample text from llama_index's readme
 SAMPLE_TEXT = """
 Context
@@ -288,5 +287,4 @@
 query their data in 5 lines of code. Our lower-level APIs allow advanced users to 
 customize and extend any module (data connectors, indices, retrievers, query engines, 
 reranking modules), to fit their needs.
-"""
->>>>>>> 23baa7af
+"""