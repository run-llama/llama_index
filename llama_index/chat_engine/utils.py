--- conflicted
+++ resolved
@@ -1,22 +1,13 @@
-<<<<<<< HEAD
-from typing import Generator, List
+from typing import Generator
 
 from llama_index.llms.base import ChatMessage, MessageRole, ChatResponse
-=======
-from llama_index.llms.base import ChatMessage, MessageRole
 from llama_index.memory import BaseMemory
->>>>>>> e82d6afa
 from llama_index.types import TokenGen
 
 
 def response_gen_with_chat_history(
-<<<<<<< HEAD
-    message: str, chat_history: List[ChatMessage], response_gen: TokenGen
+    message: str, memory: BaseMemory, response_gen: TokenGen
 ) -> Generator[ChatResponse, None, None]:
-=======
-    message: str, memory: BaseMemory, response_gen: TokenGen
-) -> TokenGen:
->>>>>>> e82d6afa
     response_str = ""
     for token in response_gen:
         response_str += token
