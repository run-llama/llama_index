[build-system]
build-backend = "poetry.core.masonry.api"
requires = ["poetry-core"]

[tool.codespell]
check-filenames = true
check-hidden = true
ignore-words-list = "astroid,gallary,momento,narl,ot,rouge"
# Feel free to un-skip examples, and experimental, you will just need to
# work through many typos (--write-changes and --interactive will help)
skip = "./examples,./experimental,*.csv,*.html,*.json,*.jsonl,*.pdf,*.txt,*.ipynb"

[tool.mypy]
disallow_untyped_defs = true
# Remove venv skip when integrated with pre-commit
exclude = ["build", "examples", "notebooks", "venv"]
ignore_missing_imports = true
python_version = "3.8"

[tool.poetry]
authors = ["Jerry Liu <jerry@llamaindex.ai>"]
classifiers = [
    "Topic :: Scientific/Engineering :: Artificial Intelligence",
    "Topic :: Software Development :: Libraries :: Application Frameworks",
    "Topic :: Software Development :: Libraries :: Python Modules",
]
description = "Interface between LLMs and your data"
documentation = "https://docs.llamaindex.ai/en/stable/"
homepage = "https://llamaindex.ai"
keywords = ["LLM", "NLP", "RAG", "data", "devtools", "index", "retrieval"]
license = "MIT"
maintainers = [
    "Andrei Fajardo <andrei@runllama.ai>",
    "Haotian Zhang <ht@runllama.ai>",
    "Jerry Liu <jerry@llamaindex.ai>",
    "Logan Markewich <logan@llamaindex.ai>",
    "Simon Suo <simon@llamaindex.ai>",
    "Sourabh Desai <sourabh@llamaindex.ai>",
]
name = "llama-index"
packages = [{include = "llama_index"}]
readme = "README.md"
repository = "https://github.com/run-llama/llama_index"
version = "0.9.15"

[tool.poetry.dependencies]
SQLAlchemy = {extras = ["asyncio"], version = ">=1.4.49"}
beautifulsoup4 = "^4.12.2"
dataclasses-json = "*"
deprecated = ">=1.2.9.3"
fsspec = ">=2023.5.0"
httpx = "*"
langchain = {optional = true, version = ">=0.0.303"}
nest-asyncio = "^1.5.8"
nltk = "^3.8.1"
numpy = "*"
openai = ">=1.1.0"
pandas = "*"
python = ">=3.8.1,<4.0"
tenacity = ">=8.2.0,<9.0.0"
tiktoken = ">=0.3.3"
typing-extensions = ">=4.5.0"
typing-inspect = ">=0.8.0"
requests = ">=2.31.0"  # Pin to avoid CVE-2023-32681 in requests 2.3 to 2.30
asyncpg = {optional = true, version = "^0.28.0"}
pgvector = {optional = true, version = "^0.1.0"}
psycopg-binary = {optional = true, version = "^3.1.12"}
optimum = {extras = ["onnxruntime"], optional = true, version = "^1.13.2"}
sentencepiece = {optional = true, version = "^0.1.99"}
transformers = {extras = ["torch"], optional = true, version = "^4.34.0"}
guidance = {optional = true, version = "^0.0.64"}
lm-format-enforcer = {optional = true, version = "^0.4.3"}
jsonpath-ng = {optional = true, version = "^1.6.0"}
rank-bm25 = {optional = true, version = "^0.2.2"}
scikit-learn = {optional = true, version = "*"}
spacy = {optional = true, version = "^3.7.1"}
<<<<<<< HEAD
aiostream = "^0.5.2"
tritonclient = {optional = true, version = ">=2.39.0"}
=======
>>>>>>> b6bc6e65
aiohttp = "^3.8.6"
types-protobuf = "^4.24.0.4"

[tool.poetry.extras]
langchain = [
    "langchain",
]
local_models = [
    "optimum",
    "sentencepiece",
    "transformers",
]
postgres = [
    "asyncpg",
    "pgvector",
    "psycopg-binary",
]
query_tools = [
    "guidance",
    "jsonpath-ng",
    "lm-format-enforcer",
    "rank-bm25",
    "scikit-learn",
    "spacy",
]

[tool.poetry.group.dev.dependencies]
black = {extras = ["jupyter"], version = "<=23.9.1,>=23.7.0"}
boto3 = "1.33.6"  # needed for tests
codespell = {extras = ["toml"], version = ">=v2.2.6"}
google-ai-generativelanguage = {python = ">=3.9,<3.12", version = "^0.4.0"}
ipython = "8.10.0"
jupyter = "^1.0.0"
mypy = "0.991"
pre-commit = "3.2.0"
pylint = "2.15.10"
pymongo = "^4.5.0"  # needed for tests
pytest = "7.2.1"
pytest-asyncio = "0.21.0"
pytest-dotenv = "0.5.2"
pytest-mock = "3.11.1"
rake-nltk = "1.0.6"
ruff = "0.0.292"
tree-sitter-languages = "^1.8.0"
types-Deprecated = ">=0.1.0"
types-PyYAML = "^6.0.12.12"
types-redis = "4.5.5.0"
types-requests = "2.28.11.8"  # TODO: unpin when mypy>0.991
types-setuptools = "67.1.0.0"
vellum-ai = "^0.0.42"

[tool.poetry.group.docs]
optional = true

[tool.poetry.group.docs.dependencies]
autodoc-pydantic = "<=1.9.0"
docutils = "<0.17"
furo = ">=2023.3.27"
m2r2 = "0.3.2"
myst-nb = "0.17.2"
myst-parser = "0.18.1"
pydantic = "<2.0.0"
sphinx = ">=4.3.0"
sphinx-autobuild = "^2021.3.14"
sphinx-reredirects = "^0.1.3"
sphinx-rtd-theme = "^1.3.0"
sphinxcontrib-gtagjs = "^0.2.1"

[tool.poetry.scripts]
llamaindex-cli = 'llama_index.command_line.command_line:main'

[tool.ruff]
exclude = [
    "examples",
    "notebooks",
]
ignore = [
    "COM812",  # Too aggressive
    "D212",  # Using D213
    "D417",  # Too aggressive
    "F541",  # Messes with prompts.py
    "TCH002",
    "UP006",  # Messes with pydantic
    "UP007",  # Wants | over Union, which breaks 3.8
]
# Feel free to add more here
select = [
    "ANN204",
    "B009",
    "B010",
    "B011",
    "B013",
    "B014",
    "C4",
    "COM812",
    "COM819",
    "D201",
    "D202",
    "D203",
    "D204",
    "D207",
    "D208",
    "D209",
    "D211",
    "D213",
    "D214",
    "D215",
    "D3",
    "D4",
    "E7",
    "EXE004",
    "F401",
    "F504",
    "F541",
    "F632",
    "FLY",
    "G010",
    "I",
    "PERF1",
    "PIE790",
    "PIE794",
    "PIE808",
    "PIE810",
    "PLC0414",
    "PLE2510",
    "PLE2512",
    "PLE2513",
    "PLE2514",
    "PLE2515",
    "PLR1701",
    "PLR1711",
    "PT001",
    "PT003",
    "PT006",
    "PT02",
    "PTH201",
    "PYI",
    "Q",
    "RET501",
    "RET502",
    "RET503",
    "RET504",
    "RSE",
    "RUF005",
    "RUF010",
    "RUF015",
    "RUF1",
    "SIM101",
    "SIM103",
    "SIM109",
    "SIM118",
    "SIM2",
    "SIM300",
    "SIM9",
    "TCH005",
    "TD006",
    "TID",
    "TRY201",
    "UP",
    "W",
]
target-version = "py38"
unfixable = [
    "ERA001",
]

[tool.ruff.flake8-annotations]
mypy-init-return = true

[tool.ruff.pydocstyle]
convention = "google"

[tool.tomlsort]
all = true
in_place = true
spaces_before_inline_comment = 2  # Match Python PEP 8
spaces_indent_inline_array = 4  # Match Python PEP 8
trailing_comma_inline_array = true

[tool.tomlsort.overrides."tool.poetry.dependencies"]
table_keys = false<|MERGE_RESOLUTION|>--- conflicted
+++ resolved
@@ -74,11 +74,7 @@
 rank-bm25 = {optional = true, version = "^0.2.2"}
 scikit-learn = {optional = true, version = "*"}
 spacy = {optional = true, version = "^3.7.1"}
-<<<<<<< HEAD
-aiostream = "^0.5.2"
 tritonclient = {optional = true, version = ">=2.39.0"}
-=======
->>>>>>> b6bc6e65
 aiohttp = "^3.8.6"
 types-protobuf = "^4.24.0.4"
 
