--- conflicted
+++ resolved
@@ -1,88 +1,280 @@
 [build-system]
+build-backend = "poetry.core.masonry.api"
 requires = ["poetry-core"]
-build-backend = "poetry.core.masonry.api"
+
+[tool.codespell]
+check-filenames = true
+check-hidden = true
+ignore-words-list = "ot,gallary,rouge,narl"
+# Remove .git and venv skips when integrated with pre-commit
+# Feel free to un-skip examples, and experimental, you will just need to
+# work through many typos (--write-changes and --interactive will help)
+skip = "./.git,./*venv,./examples,./experimental,*.csv,*.html,*.json,*.jsonl,*.pdf,*.txt,*.ipynb"
+
+[tool.mypy]
+disallow_untyped_defs = true
+exclude = ["build", "examples", "notebooks"]
+ignore_missing_imports = true
 
 [tool.poetry]
+authors = ["Jerry Liu <jerry@llamaindex.ai>"]
+classifiers = [
+    "Topic :: Scientific/Engineering :: Artificial Intelligence",
+    "Topic :: Software Development :: Libraries :: Application Frameworks",
+    "Topic :: Software Development :: Libraries :: Python Modules",
+]
+description = "Interface between LLMs and your data"
+documentation = "https://docs.llamaindex.ai/en/stable/"
+homepage = "https://llamaindex.ai"
+keywords = ["LLM", "NLP", "RAG", "data", "devtools", "index", "retrieval"]
+license = "MIT"
+maintainers = [
+    "Jerry Liu <jerry@llamaindex.ai>",
+    "Logan Markewich <logan@llamaindex.ai>",
+    "Simon Suo <simon@llamaindex.ai>",
+    "Sourabh Desai <sourabh@llamaindex.ai>",
+]
 name = "llama-index"
+packages = [{include = "llama_index"}]
+readme = "README.md"
+repository = "https://github.com/run-llama/llama_index"
 version = "0.8.41"
-description = "Interface between LLMs and your data"
-authors = ["Jerry Liu <jerry@llamaindex.ai>"]
-maintainers = [
-  "Jerry Liu <jerry@llamaindex.ai>",
-  "Simon Suo <simon@llamaindex.ai>",
-  "Logan Markewich <logan@llamaindex.ai>",
-  "Sourabh Desai <sourabh@llamaindex.ai>"
-]
-license = "MIT"
-readme = "README.md"
-homepage = "https://llamaindex.ai"
-documentation = "https://docs.llamaindex.ai/en/stable/"
-repository = "https://github.com/run-llama/llama_index"
-keywords = ["LLM", "data", "index", "RAG", "retrieval", "devtools", "NLP"]
-classifiers = [
-  "Topic :: Scientific/Engineering :: Artificial Intelligence",
-  "Topic :: Software Development :: Libraries :: Application Frameworks",
-  "Topic :: Software Development :: Libraries :: Python Modules"
-]
-packages = [{include = "llama_index"}]
 
 [tool.poetry.dependencies]
-python = ">=3.8.1,<3.12"
-tiktoken = ">=0.3.3"
+SQLAlchemy = {extras = ["asyncio"], version = ">=2.0.15"}
 dataclasses-json = "^0.5.7"
+fsspec = ">=2023.5.0"
 langchain = ">=0.0.303"
-SQLAlchemy = {version = ">=2.0.15", extras = ["asyncio"]}
+nest-asyncio = "^1.5.8"
+nltk = "^3.8.1"
 numpy = "^1.24.4"
-tenacity = ">=8.2.0,<9.0.0"
 openai = ">=0.26.4"
 pandas = "^2.0.3"
+python = ">=3.8.1,<3.12"
+tenacity = ">=8.2.0,<9.0.0"
+tiktoken = ">=0.3.3"
+typing-extensions = ">=4.5.0"
+typing-inspect = ">=0.8.0"
 urllib3 = "<2"
-fsspec = ">=2023.5.0"
-typing-inspect = ">=0.8.0"
-typing-extensions = ">=4.5.0"
-nest-asyncio = "^1.5.8"
-nltk = "^3.8.1"
 
 [tool.poetry.extras]
 dataloaders = [
-  "beautifulsoup4",
-  "discord.py",
-  "psychicapi",
-  "slack-sdk",
-  "youtube-transcript-api",
-  "EbookLib",
-  "Pillow",
-  "python-pptx",
-  "pydub",
-  "google-api-python-client",
-  "google-auth-httplib2",
-  "google-auth-oauthlib",
-  "html2text",
-  "wikipedia",
-  "tweepy",
-  "trafilatura",
-  "feedparser",
-  "nbconvert",
-  "mailbox",
-  "tree-sitter-languages",
-  "bark",
-  "elevenlabs",
-  "pypdf"
-]
-<<<<<<< HEAD
+    "EbookLib",
+    "Pillow",
+    "bark",
+    "beautifulsoup4",
+    "discord.py",
+    "elevenlabs",
+    "feedparser",
+    "google-api-python-client",
+    "google-auth-httplib2",
+    "google-auth-oauthlib",
+    "html2text",
+    "mailbox",
+    "nbconvert",
+    "psychicapi",
+    "pydub",
+    "pypdf",
+    "python-pptx",
+    "slack-sdk",
+    "trafilatura",
+    "tree-sitter-languages",
+    "tweepy",
+    "wikipedia",
+    "youtube-transcript-api",
+]
 local_models = [
-  "sentencepiece",
-  "transformers",
-  "optimum"
+    "optimum",
+    "sentencepiece",
+    "transformers",
+]
+postgres = [
+    "asyncpg",
+    "pgvector",
+    "psycopg-binary",
 ]
 query_tools = [
-  "spacy",
-  "scikit-learn",
-  "jsonpath-ng",
-  "guardrails-ai",
-  "guidance",
-  "rank-bm25"
-=======
+    "guardrails-ai",
+    "guidance",
+    "jsonpath-ng",
+    "rank-bm25",
+    "scikit-learn",
+    "spacy",
+]
+
+[tool.poetry.group.callbacks]
+optional = true
+
+[tool.poetry.group.callbacks.dependencies]
+aim = {optional = true, version = "^4.0.3"}
+arize-phoenix = {optional = true, version = "^0.0.44"}
+wandb = {optional = true, version = "^0.15.12"}
+
+[tool.poetry.group.dataloaders]
+optional = true
+
+[tool.poetry.group.dataloaders.dependencies]
+EbookLib = {optional = true, version = "^0.18"}
+Pillow = {optional = true, version = "<=9.5.0"}
+bark = {optional = true, version = "^0.1.5"}
+beautifulsoup4 = {optional = true, version = "^4.12.2"}
+"discord.py" = {optional = true, version = "^2.3.2"}
+elevenlabs = {optional = true, version = "^0.2.24"}
+feedparser = {optional = true, version = "^6.0.10"}
+google-api-python-client = {optional = true, version = "^2.102.0"}
+google-auth-httplib2 = {optional = true, version = "^0.1.1"}
+google-auth-oauthlib = {optional = true, version = "^1.1.0"}
+# steamship = {version = "^2.17.31", optional = true}  # conflicts with weaviate-client
+html2text = {optional = true, version = "^2020.1.16"}
+mailbox = {optional = true, version = "^0.4"}
+nbconvert = {optional = true, version = "^6.5.0"}
+psychicapi = {optional = true, version = "^0.8.4"}
+pydub = {optional = true, version = "^0.25.1"}
+pypdf = {optional = true, version = "^3.16.3"}
+python-pptx = {optional = true, version = "^0.6.22"}
+slack-sdk = {optional = true, version = "^3.23.0"}
+trafilatura = {optional = true, version = "^1.6.2"}
+# openai-whisper = {git = "https://github.com/openai/whisper.git", optional = true}  # conflicts with litellm due to tiktoken
+tree-sitter-languages = {optional = true, version = "^1.7.0"}
+tweepy = {optional = true, version = "^4.14.0"}
+wikipedia = {optional = true, version = "^1.4.0"}
+youtube-transcript-api = {optional = true, version = "^0.6.1"}
+
+[tool.poetry.group.dev.dependencies]
+black = {extras = ["jupyter"], version = "<=23.9.1,>=23.7.0"}
+codespell = {extras = ["toml"], version = ">=v2.2.6"}
+ipython = "8.10.0"
+mypy = "0.991"
+pre-commit = "3.2.0"
+pylint = "2.15.10"
+pytest = "7.2.1"
+pytest-asyncio = "0.21.0"
+pytest-dotenv = "0.5.2"
+pytest-mock = "3.11.1"
+rake-nltk = "1.0.6"
+ruff = "0.0.292"
+types-PyYAML = "^6.0.12.12"
+types-redis = "4.5.5.0"
+types-requests = "2.28.11.8"
+types-setuptools = "67.1.0.0"
+
+[tool.poetry.group.docs]
+optional = true
+
+[tool.poetry.group.docs.dependencies]
+autodoc-pydantic = "<=1.9.0"
+docutils = "<0.17"
+furo = ">=2023.3.27"
+m2r2 = "0.3.2"
+myst-nb = "0.17.2"
+myst-parser = "0.18.1"
+pydantic = "<2.0.0"
+sphinx = ">=4.3.0"
+sphinx-autobuild = "^2021.3.14"
+
+[tool.poetry.group.embeddings]
+optional = true
+
+[tool.poetry.group.embeddings.dependencies]
+# clarifai = {version = "^9.9.0", optional = true}  # conflicts with chromadb
+InstructorEmbedding = {optional = true, version = "^1.0.1"}
+sentence-transformers = {optional = true, version = "^2.2.2"}
+
+[tool.poetry.group.llms]
+optional = true
+
+[tool.poetry.group.llms.dependencies]
+anthropic = {optional = true, version = "^0.3.11"}
+# clarifai = {version = "^9.9.0", optional = true}  # conflicts with chromadb
+cohere = {optional = true, version = "^4.27"}
+google-generativeai = {optional = true, python = ">=3.9,<3.12", version = "^0.2.1"}
+gradientai = {optional = true, python = ">=3.10,<4.0", version = "^1.1.0"}
+litellm = {optional = true, version = "^0.5.6"}
+llama-cpp-python = {optional = true, version = "^0.2.11"}
+llamaapi = {optional = true, python = ">=3.9,<3.12", version = "^0.1.36"}
+monsterapi = {optional = true, version = "^1.0.2"}
+portkey-ai = {optional = true, version = "^0.1.52"}
+predibase = {optional = true, version = "^2023.10.3"}
+replicate = {optional = true, version = "^0.15.4"}
+sseclient-py = {optional = true, version = "^1.8.0"}
+vellum = {optional = true, version = "^0.17"}
+xinference = {optional = true, version = "^0.5.2"}
+
+[tool.poetry.group.metadata_extractors]
+optional = true
+
+[tool.poetry.group.metadata_extractors.dependencies]
+marvin = {optional = true, python = ">=3.9,<3.12", version = "^1.5.1"}
+span-marker = {optional = true, version = "^1.4.0"}
+
+[tool.poetry.group.model_utils]
+optional = true
+
+[tool.poetry.group.model_utils.dependencies]
+optimum = {extras = ["onnxruntime"], optional = true, version = "^1.13.2"}
+sentencepiece = {optional = true, version = "^0.1.99"}
+transformers = {extras = ["torch"], optional = true, version = "^4.34.0"}
+
+[tool.poetry.group.query]
+optional = true
+
+[tool.poetry.group.query.dependencies]
+# guardrails-ai = {version = "^0.2.4", optional = true}  # conflicts with bageldb due to pydantic
+guidance = {optional = true, version = "^0.0.64"}
+jsonpath-ng = {optional = true, version = "^1.6.0"}
+rank-bm25 = {optional = true, version = "^0.2.2"}
+scikit-learn = {optional = true, version = "<1.3.0"}
+spacy = {optional = true, version = "^3.7.1"}
+
+[tool.poetry.group.storage]
+optional = true
+
+[tool.poetry.group.storage.dependencies]
+boto3 = {optional = true, version = ">=1.28.0"}
+google-cloud-firestore = {optional = true, version = "^2.12.0"}
+kuzu = {optional = true, version = "^0.0.9"}
+nebula3-python = {optional = true, version = "^3.4.0"}
+neo4j = {optional = true, version = "^5.13.0"}
+networkx = {optional = true, version = "^3.1"}
+pymongo = {optional = true, version = "^4.5.0"}
+redis = {optional = true, version = ">=4.4.4"}
+
+[tool.poetry.group.vector_stores]
+optional = true
+
+[tool.poetry.group.vector_stores.dependencies]
+asyncpg = {optional = true, version = "^0.28.0"}
+awadb = {optional = true, version = "^0.3.10"}
+azure-search-documents = {optional = true, version = "^11.3.0"}
+betabageldb = {optional = true, version = "^0.2.34"}
+cassio = {optional = true, version = "^0.1.3"}
+chromadb = {optional = true, version = ">=0.4.0"}
+clickhouse-connect = {optional = true, version = "^0.6.14"}
+deeplake = {optional = true, version = "^3.7.3"}
+docarray = {optional = true, version = "^0.39.0"}
+elasticsearch = {optional = true, version = "^8.10.0"}
+faiss = {optional = true, version = "^1.5.3"}
+metal-sdk = {optional = true, version = "^2.2.2"}
+opensearch-py = {optional = true, version = "^2.3.1"}
+pgvector = {optional = true, version = "^0.1.0"}
+pinecone-client = {optional = true, version = "^2.2.4"}
+psycopg-binary = {optional = true, version = "^3.1.12"}
+pyepsilla = {optional = true, version = "^0.1.12"}
+pymilvus = {optional = true, version = "^2.3.1"}
+qdrant-client = {optional = true, version = "^1.6.0"}
+rockset = {optional = true, version = "^2.1.0"}
+tair = {optional = true, version = "^1.3.7"}
+timescale-vector = {optional = true, version = "^0.0.1"}
+typesense = {optional = true, version = "^0.17.0"}
+vecs = {optional = true, version = "^0.4.1"}
+weaviate-client = {optional = true, version = "^3.24.2"}
+zep-python = {optional = true, version = "^1.2.1"}
+
+[tool.ruff]
+exclude = [
+    "examples",
+    "notebooks",
+]
 ignore = [
     "COM812",  # Too aggressive
     "D212",  # Using D213
@@ -165,178 +357,21 @@
     "TRY201",
     "UP",
     "W",
->>>>>>> 85de3d9a
-]
-postgres = [
-  "asyncpg",
-  "psycopg-binary",
-  "pgvector"
-]
-
-[tool.poetry.group.callbacks]
-optional = true
-
-[tool.poetry.group.callbacks.dependencies]
-aim = {version = "^4.0.3", optional = true}
-arize-phoenix = {version = "^0.0.44", optional = true}
-wandb = {version = "^0.15.12", optional = true}
-
-[tool.poetry.group.dataloaders]
-optional = true
-
-[tool.poetry.group.dataloaders.dependencies]
-beautifulsoup4 = {version = "^4.12.2", optional = true}
-"discord.py" = {version = "^2.3.2", optional = true}
-psychicapi = {version = "^0.8.4", optional = true}
-slack-sdk = {version = "^3.23.0", optional = true}
-youtube-transcript-api = {version = "^0.6.1", optional = true}
-EbookLib = {version = "^0.18", optional = true}
-Pillow = {version = "<=9.5.0", optional = true}
-python-pptx = {version = "^0.6.22", optional = true}
-pydub = {version = "^0.25.1", optional = true}
-google-api-python-client = {version = "^2.102.0", optional = true}
-google-auth-httplib2 = {version = "^0.1.1", optional = true}
-google-auth-oauthlib = {version = "^1.1.0", optional = true}
-# steamship = {version = "^2.17.31", optional = true}  # conflicts with weaviate-client
-html2text = {version = "^2020.1.16", optional = true}
-wikipedia = {version = "^1.4.0", optional = true}
-tweepy = {version = "^4.14.0", optional = true}
-trafilatura = {version = "^1.6.2", optional = true}
-feedparser = {version = "^6.0.10", optional = true}
-nbconvert = {version = "^6.5.0", optional = true}
-mailbox = {version = "^0.4", optional = true}
-# openai-whisper = {git = "https://github.com/openai/whisper.git", optional = true}  # conflicts with litellm due to tiktoken
-tree-sitter-languages = {version = "^1.7.0", optional = true}
-bark = {version = "^0.1.5", optional = true}
-elevenlabs = {version = "^0.2.24", optional = true}
-pypdf = {version = "^3.16.3", optional = true}
-
-[tool.poetry.group.dev.dependencies]
-pytest = "7.2.1"
-pytest-dotenv = "0.5.2"
-pytest-asyncio = "0.21.0"
-pytest-mock = "3.11.1"
-rake-nltk = "1.0.6"
-ipython = "8.10.0"
-types-PyYAML = "^6.0.12.12"
-types-requests = "2.28.11.8"
-types-setuptools = "67.1.0.0"
-black = {extras = ["jupyter"], version = "<=23.9.1,>=23.7.0"}
-codespell = {extras = ["toml"], version = ">=v2.2.6"}
-mypy = "0.991"
-pre-commit = "3.2.0"
-pylint = "2.15.10"
-ruff = "0.0.292"
-types-redis = "4.5.5.0"
-
-[tool.poetry.group.docs]
-optional = true
-
-[tool.poetry.group.docs.dependencies]
-sphinx = ">=4.3.0"
-furo = ">=2023.3.27"
-docutils = "<0.17"
-m2r2 = "0.3.2"
-myst-parser = "0.18.1"
-myst-nb = "0.17.2"
-sphinx-autobuild = "^2021.3.14"
-pydantic = "<2.0.0"
-autodoc-pydantic = "<=1.9.0"
-
-[tool.poetry.group.embeddings]
-optional = true
-
-[tool.poetry.group.embeddings.dependencies]
-# clarifai = {version = "^9.9.0", optional = true}  # conflicts with chromadb
-InstructorEmbedding = {version = "^1.0.1", optional = true}
-sentence-transformers = {version = "^2.2.2", optional = true}
-
-[tool.poetry.group.llms]
-optional = true
-
-[tool.poetry.group.llms.dependencies]
-anthropic = {version = "^0.3.11", optional = true}
-# clarifai = {version = "^9.9.0", optional = true}  # conflicts with chromadb
-cohere = {version = "^4.27", optional = true}
-google-generativeai = {version = "^0.2.1", optional = true, python = ">=3.9,<3.12"}
-gradientai = {version = "^1.1.0", optional = true, python = ">=3.10,<4.0"}
-litellm = {version = "^0.5.6", optional = true}
-llamaapi = {version = "^0.1.36", optional = true, python = ">=3.9,<3.12"}
-llama-cpp-python = {version = "^0.2.11", optional = true}
-monsterapi = {version = "^1.0.2", optional = true}
-replicate = {version = "^0.15.4", optional = true}
-portkey-ai = {version = "^0.1.52", optional = true}
-predibase = {version = "^2023.10.3", optional = true}
-sseclient-py = {version = "^1.8.0", optional = true}
-vellum = {version = "^0.17", optional = true}
-xinference = {version = "^0.5.2", optional = true}
-
-[tool.poetry.group.metadata_extractors]
-optional = true
-
-[tool.poetry.group.metadata_extractors.dependencies]
-marvin = {version = "^1.5.1", optional = true, python = ">=3.9,<3.12"}
-span-marker = {version = "^1.4.0", optional = true}
-
-[tool.poetry.group.model_utils]
-optional = true
-
-[tool.poetry.group.model_utils.dependencies]
-sentencepiece = {version = "^0.1.99", optional = true}
-transformers = {version = "^4.34.0", optional = true, extras = ["torch"]}
-optimum = {version = "^1.13.2", optional = true, extras = ["onnxruntime"]}
-
-[tool.poetry.group.query]
-optional = true
-
-[tool.poetry.group.query.dependencies]
-spacy = {version = "^3.7.1", optional = true}
-scikit-learn = {version = "<1.3.0", optional = true}
-jsonpath-ng = {version = "^1.6.0", optional = true}
-# guardrails-ai = {version = "^0.2.4", optional = true}  # conflicts with bageldb due to pydantic
-guidance = {version = "^0.0.64", optional = true}
-rank-bm25 = {version = "^0.2.2", optional = true}
-
-[tool.poetry.group.storage]
-optional = true
-
-[tool.poetry.group.storage.dependencies]
-nebula3-python = {version = "^3.4.0", optional = true}
-redis = {version = ">=4.4.4", optional = true}
-boto3 = {version = ">=1.28.0", optional = true}
-google-cloud-firestore = {version = "^2.12.0", optional = true}
-pymongo = {version = "^4.5.0", optional = true}
-neo4j = {version = "^5.13.0", optional = true}
-kuzu = {version = "^0.0.9", optional = true}
-networkx = {version = "^3.1", optional = true}
-
-[tool.poetry.group.vector_stores]
-optional = true
-
-[tool.poetry.group.vector_stores.dependencies]
-awadb = {version = "^0.3.10", optional = true}
-azure-search-documents = {version = "^11.3.0", optional = true}
-betabageldb = {version = "^0.2.34", optional = true}
-cassio = {version = "^0.1.3", optional = true}
-chromadb = {version = ">=0.4.0", optional = true}
-clickhouse-connect = {version = "^0.6.14", optional = true}
-deeplake = {version = "^3.7.3", optional = true}
-docarray = {version = "^0.39.0", optional = true}
-elasticsearch = {version = "^8.10.0", optional = true}
-faiss = {version = "^1.5.3", optional = true}
-metal-sdk = {version = "^2.2.2", optional = true}
-opensearch-py = {version = "^2.3.1", optional = true}
-pgvector = {version = "^0.1.0", optional = true}
-psycopg-binary = {version = "^3.1.12", optional = true}
-asyncpg = {version = "^0.28.0", optional = true}
-pinecone-client = {version = "^2.2.4", optional = true}
-pyepsilla = {version = "^0.1.12", optional = true}
-pymilvus = {version = "^2.3.1", optional = true}
-qdrant-client = {version = "^1.6.0", optional = true}
-rockset = {version = "^2.1.0", optional = true}
-tair = {version = "^1.3.7", optional = true}
-timescale-vector = {version = "^0.0.1", optional = true}
-typesense = {version = "^0.17.0", optional = true}
-vecs = {version = "^0.4.1", optional = true}
-weaviate-client = {version = "^3.24.2", optional = true}
-zep-python = {version = "^1.2.1", optional = true}+]
+target-version = "py38"
+unfixable = [
+    "ERA001",
+]
+
+[tool.ruff.flake8-annotations]
+mypy-init-return = true
+
+[tool.ruff.pydocstyle]
+convention = "google"
+
+[tool.tomlsort]
+all = true
+in_place = true
+spaces_before_inline_comment = 2  # Match Python PEP 8
+spaces_indent_inline_array = 4  # Match Python PEP 8
+trailing_comma_inline_array = true