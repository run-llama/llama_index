[build-system]
build-backend = "poetry.core.masonry.api"
requires = ["poetry-core"]

[tool.codespell]
check-filenames = true
check-hidden = true
ignore-words-list = "astroid,gallary,momento,narl,ot,rouge"
# Feel free to un-skip examples, and experimental, you will just need to
# work through many typos (--write-changes and --interactive will help)
skip = "./examples,./experimental,*.csv,*.html,*.json,*.jsonl,*.pdf,*.txt,*.ipynb"

[tool.mypy]
disallow_untyped_defs = true
# Remove venv skip when integrated with pre-commit
exclude = ["build", "examples", "llama_index/ingestion/client", "notebooks", "venv"]
ignore_missing_imports = true

[tool.poetry]
authors = ["Jerry Liu <jerry@llamaindex.ai>"]
classifiers = [
    "Topic :: Scientific/Engineering :: Artificial Intelligence",
    "Topic :: Software Development :: Libraries :: Application Frameworks",
    "Topic :: Software Development :: Libraries :: Python Modules",
]
description = "Interface between LLMs and your data"
documentation = "https://docs.llamaindex.ai/en/stable/"
homepage = "https://llamaindex.ai"
keywords = ["LLM", "NLP", "RAG", "data", "devtools", "index", "retrieval"]
license = "MIT"
maintainers = [
    "Jerry Liu <jerry@llamaindex.ai>",
    "Logan Markewich <logan@llamaindex.ai>",
    "Simon Suo <simon@llamaindex.ai>",
    "Sourabh Desai <sourabh@llamaindex.ai>",
]
name = "llama-index"
packages = [{include = "llama_index"}]
readme = "README.md"
repository = "https://github.com/run-llama/llama_index"
version = "0.8.65"

[tool.poetry.dependencies]
SQLAlchemy = {extras = ["asyncio"], version = ">=1.4.49"}
beautifulsoup4 = "^4.12.2"
dataclasses-json = "^0.5.7"
deprecated = ">=1.2.9.3"
fsspec = ">=2023.5.0"
<<<<<<< HEAD
langchain = {optional = true, version = ">=0.0.303"}
=======
httpx = "*"
langchain = ">=0.0.303"
>>>>>>> d700aa80
nest-asyncio = "^1.5.8"
nltk = "^3.8.1"
numpy = "*"
openai = ">=1.1.0"
pandas = "*"
pydantic = "<=1.10.12"
python = ">=3.8.1,<3.12"
tenacity = ">=8.2.0,<9.0.0"
tiktoken = ">=0.3.3"
typing-extensions = ">=4.5.0"
typing-inspect = ">=0.8.0"
urllib3 = "<2"
asyncpg = {optional = true, version = "^0.28.0"}
pgvector = {optional = true, version = "^0.1.0"}
psycopg-binary = {optional = true, version = "^3.1.12"}
optimum = {extras = ["onnxruntime"], optional = true, version = "^1.13.2"}
sentencepiece = {optional = true, version = "^0.1.99"}
transformers = {extras = ["torch"], optional = true, version = "^4.34.0"}
guidance = {optional = true, version = "^0.0.64"}
lm-format-enforcer = {optional = true, version = "^0.4.3"}
jsonpath-ng = {optional = true, version = "^1.6.0"}
rank-bm25 = {optional = true, version = "^0.2.2"}
scikit-learn = {optional = true, version = "<1.3.0"}
spacy = {optional = true, version = "^3.7.1"}
aiostream = "^0.5.2"

[tool.poetry.extras]
langchain = [
    "langchain",
]
local_models = [
    "optimum",
    "sentencepiece",
    "transformers",
]
postgres = [
    "asyncpg",
    "pgvector",
    "psycopg-binary",
]
query_tools = [
    "guidance",
    "jsonpath-ng",
    "lm-format-enforcer",
    "rank-bm25",
    "scikit-learn",
    "spacy",
]

[tool.poetry.group.dev.dependencies]
black = {extras = ["jupyter"], version = "<=23.9.1,>=23.7.0"}
codespell = {extras = ["toml"], version = ">=v2.2.6"}
google-generativeai = {python = ">=3.9,<3.12", version = "^0.2.1"}
ipython = "8.10.0"
jupyter = "^1.0.0"
mypy = "0.991"
pre-commit = "3.2.0"
pylint = "2.15.10"
pymongo = "^4.5.0"  # needed for tests
pytest = "7.2.1"
pytest-asyncio = "0.21.0"
pytest-dotenv = "0.5.2"
pytest-mock = "3.11.1"
rake-nltk = "1.0.6"
ruff = "0.0.292"
tree-sitter-languages = "^1.8.0"
types-Deprecated = ">=0.1.0"
types-PyYAML = "^6.0.12.12"
types-redis = "4.5.5.0"
types-requests = "2.28.11.8"
types-setuptools = "67.1.0.0"
vellum-ai = "^0.0.42"

[tool.poetry.group.docs]
optional = true

[tool.poetry.group.docs.dependencies]
autodoc-pydantic = "<=1.9.0"
docutils = "<0.17"
furo = ">=2023.3.27"
m2r2 = "0.3.2"
myst-nb = "0.17.2"
myst-parser = "0.18.1"
pydantic = "<2.0.0"
sphinx = ">=4.3.0"
sphinx-autobuild = "^2021.3.14"

[tool.ruff]
exclude = [
    "examples",
    "notebooks",
]
ignore = [
    "COM812",  # Too aggressive
    "D212",  # Using D213
    "D417",  # Too aggressive
    "F541",  # Messes with prompts.py
    "TCH002",
    "UP006",  # Messes with pydantic
]
# Feel free to add more here
select = [
    "ANN204",
    "B009",
    "B010",
    "B011",
    "B013",
    "B014",
    "C4",
    "COM812",
    "COM819",
    "D201",
    "D202",
    "D203",
    "D204",
    "D207",
    "D208",
    "D209",
    "D211",
    "D213",
    "D214",
    "D215",
    "D3",
    "D4",
    "E7",
    "EXE004",
    "F401",
    "F504",
    "F541",
    "F632",
    "FLY",
    "G010",
    "I",
    "PERF1",
    "PIE790",
    "PIE794",
    "PIE808",
    "PIE810",
    "PLC0414",
    "PLE2510",
    "PLE2512",
    "PLE2513",
    "PLE2514",
    "PLE2515",
    "PLR1701",
    "PLR1711",
    "PT001",
    "PT003",
    "PT006",
    "PT02",
    "PTH201",
    "PYI",
    "Q",
    "RET501",
    "RET502",
    "RET503",
    "RET504",
    "RSE",
    "RUF005",
    "RUF010",
    "RUF015",
    "RUF1",
    "SIM101",
    "SIM103",
    "SIM109",
    "SIM118",
    "SIM2",
    "SIM300",
    "SIM9",
    "TCH005",
    "TD006",
    "TID",
    "TRY201",
    "UP",
    "W",
]
target-version = "py38"
unfixable = [
    "ERA001",
]

[tool.ruff.flake8-annotations]
mypy-init-return = true

[tool.ruff.pydocstyle]
convention = "google"

[tool.tomlsort]
all = true
in_place = true
spaces_before_inline_comment = 2  # Match Python PEP 8
spaces_indent_inline_array = 4  # Match Python PEP 8
trailing_comma_inline_array = true

[tool.tomlsort.overrides."tool.poetry.dependencies"]
table_keys = false<|MERGE_RESOLUTION|>--- conflicted
+++ resolved
@@ -46,12 +46,8 @@
 dataclasses-json = "^0.5.7"
 deprecated = ">=1.2.9.3"
 fsspec = ">=2023.5.0"
-<<<<<<< HEAD
+httpx = "*"
 langchain = {optional = true, version = ">=0.0.303"}
-=======
-httpx = "*"
-langchain = ">=0.0.303"
->>>>>>> d700aa80
 nest-asyncio = "^1.5.8"
 nltk = "^3.8.1"
 numpy = "*"
