<<<<<<< HEAD
from typing import List, Any, Dict, Union, Generator, cast
=======
import asyncio
from typing import Any, Dict, Generator, List, Union
>>>>>>> f55e7e5e

import pytest

from llama_index.schema import NodeRelationship, RelatedNodeInfo, TextNode
from llama_index.vector_stores import PGVectorStore
from llama_index.vector_stores.loading import load_vector_store
from llama_index.vector_stores.types import (
    ExactMatchFilter,
    MetadataFilters,
    NodeWithEmbedding,
    VectorStoreQuery,
    VectorStoreQueryMode,
)

# from testing find install here https://github.com/pgvector/pgvector#installation-notes


PARAMS: Dict[str, Union[str, int]] = dict(
    host="localhost", user="postgres", password="mark90", port=5432
)
TEST_DB = "test_vector_db"
TEST_TABLE_NAME = "lorem_ipsum"
TEST_EMBED_DIM = 2


try:
    import asyncpg  # noqa: F401
    import pgvector  # noqa: F401
    import psycopg2  # noqa: F401
    import sqlalchemy  # noqa: F401
    import sqlalchemy.ext.asyncio  # noqa: F401

    # connection check
    conn__ = psycopg2.connect(**PARAMS)  # type: ignore
    conn__.close()

    postgres_not_available = False
except (ImportError, Exception):
    postgres_not_available = True


def _get_sample_vector(num: float) -> List[float]:
    """
    Get sample embedding vector of the form [num, 1, 1, ..., 1]
    where the length of the vector is TEST_EMBED_DIM.
    """
    return [num] + [1.0] * (TEST_EMBED_DIM - 1)


@pytest.fixture(scope="session")
def conn() -> Any:
    import psycopg2

    conn_ = psycopg2.connect(**PARAMS)  # type: ignore
    return conn_


@pytest.fixture()
def db(conn: Any) -> Generator:
    conn.autocommit = True

    with conn.cursor() as c:
        c.execute(f"DROP DATABASE IF EXISTS {TEST_DB}")
        c.execute(f"CREATE DATABASE {TEST_DB}")
        conn.commit()
    yield
    with conn.cursor() as c:
        c.execute(f"DROP DATABASE {TEST_DB}")
        conn.commit()


@pytest.fixture
def pg(db: None) -> Any:
    pg = PGVectorStore.from_params(
        **PARAMS,  # type: ignore
        database=TEST_DB,
        table_name=TEST_TABLE_NAME,
        embed_dim=TEST_EMBED_DIM,
    )

    yield pg

    asyncio.run(pg.close())


@pytest.fixture
def pg_hybrid(db: None) -> Any:
    pg = PGVectorStore.from_params(
        **PARAMS,  # type: ignore
        database=TEST_DB,
        table_name=TEST_TABLE_NAME,
        hybrid_search=True,
        embed_dim=TEST_EMBED_DIM,
    )

    yield pg

    asyncio.run(pg.close())


@pytest.fixture(scope="session")
def node_embeddings() -> List[NodeWithEmbedding]:
    return [
        NodeWithEmbedding(
            embedding=_get_sample_vector(1.0),
            node=TextNode(
                text="lorem ipsum",
                id_="aaa",
                relationships={NodeRelationship.SOURCE: RelatedNodeInfo(node_id="aaa")},
            ),
        ),
        NodeWithEmbedding(
            embedding=_get_sample_vector(0.1),
            node=TextNode(
                text="dolor sit amet",
                id_="bbb",
                relationships={NodeRelationship.SOURCE: RelatedNodeInfo(node_id="bbb")},
                extra_info={"test_key": "test_value"},
            ),
        ),
    ]


@pytest.fixture(scope="session")
def hybrid_node_embeddings() -> List[NodeWithEmbedding]:
    return [
        NodeWithEmbedding(
            embedding=_get_sample_vector(0.1),
            node=TextNode(
                text="lorem ipsum",
                id_="aaa",
                relationships={NodeRelationship.SOURCE: RelatedNodeInfo(node_id="aaa")},
            ),
        ),
        NodeWithEmbedding(
            embedding=_get_sample_vector(1.0),
            node=TextNode(
                text="dolor sit amet",
                id_="bbb",
                relationships={NodeRelationship.SOURCE: RelatedNodeInfo(node_id="bbb")},
                extra_info={"test_key": "test_value"},
            ),
        ),
        NodeWithEmbedding(
            embedding=_get_sample_vector(5.0),
            node=TextNode(
                text="The quick brown fox jumped over the lazy dog.",
                id_="ccc",
                relationships={NodeRelationship.SOURCE: RelatedNodeInfo(node_id="ccc")},
            ),
        ),
        NodeWithEmbedding(
            embedding=_get_sample_vector(10.0),
            node=TextNode(
                text="The fox and the hound",
                id_="ddd",
                relationships={NodeRelationship.SOURCE: RelatedNodeInfo(node_id="ddd")},
                extra_info={"test_key": "test_value"},
            ),
        ),
    ]


@pytest.mark.skipif(postgres_not_available, reason="postgres db is not available")
@pytest.mark.asyncio
async def test_instance_creation(db: None) -> None:
    pg = PGVectorStore.from_params(
        **PARAMS,  # type: ignore
        database=TEST_DB,
        table_name=TEST_TABLE_NAME,
    )
    assert isinstance(pg, PGVectorStore)
    await pg.close()


@pytest.mark.skipif(postgres_not_available, reason="postgres db is not available")
@pytest.mark.asyncio
@pytest.mark.parametrize("use_async", [True, False])
async def test_add_to_db_and_query(
    pg: PGVectorStore, node_embeddings: List[NodeWithEmbedding], use_async: bool
) -> None:
    if use_async:
        await pg.async_add(node_embeddings)
    else:
        pg.add(node_embeddings)
    assert isinstance(pg, PGVectorStore)
    q = VectorStoreQuery(query_embedding=_get_sample_vector(1.0), similarity_top_k=1)
    if use_async:
        res = await pg.aquery(q)
    else:
        res = pg.query(q)
    assert res.nodes
    assert len(res.nodes) == 1
    assert res.nodes[0].node_id == "aaa"


@pytest.mark.skipif(postgres_not_available, reason="postgres db is not available")
@pytest.mark.asyncio
@pytest.mark.parametrize("use_async", [True, False])
async def test_add_to_db_and_query_with_metadata_filters(
    pg: PGVectorStore, node_embeddings: List[NodeWithEmbedding], use_async: bool
) -> None:
    if use_async:
        await pg.async_add(node_embeddings)
    else:
        pg.add(node_embeddings)
    assert isinstance(pg, PGVectorStore)
    filters = MetadataFilters(
        filters=[ExactMatchFilter(key="test_key", value="test_value")]
    )
    q = VectorStoreQuery(
        query_embedding=_get_sample_vector(0.5), similarity_top_k=10, filters=filters
    )
    if use_async:
        res = await pg.aquery(q)
    else:
        res = pg.query(q)
    assert res.nodes
    assert len(res.nodes) == 1
    assert res.nodes[0].node_id == "bbb"


@pytest.mark.skipif(postgres_not_available, reason="postgres db is not available")
@pytest.mark.asyncio
@pytest.mark.parametrize("use_async", [True, False])
async def test_add_to_db_query_and_delete(
    pg: PGVectorStore, node_embeddings: List[NodeWithEmbedding], use_async: bool
) -> None:
    if use_async:
        await pg.async_add(node_embeddings)
    else:
        pg.add(node_embeddings)
    assert isinstance(pg, PGVectorStore)

<<<<<<< HEAD
    q = VectorStoreQuery(query_embedding=[1.0] * 1536, similarity_top_k=1)

    if use_async:
        res = await pg.aquery(q)
    else:
        res = pg.query(q)
    assert res.nodes
    assert len(res.nodes) == 1
    assert res.nodes[0].node_id == "aaa"
    pg.delete("aaa")
=======
    q = VectorStoreQuery(query_embedding=_get_sample_vector(0.1), similarity_top_k=1)
>>>>>>> f55e7e5e

    if use_async:
        res = await pg.aquery(q)
    else:
        res = pg.query(q)
    assert res.nodes
    assert len(res.nodes) == 1
    assert res.nodes[0].node_id == "bbb"


@pytest.mark.skipif(postgres_not_available, reason="postgres db is not available")
@pytest.mark.asyncio
@pytest.mark.parametrize("use_async", [(True,), (False,)])
async def test_save_load(
    pg: PGVectorStore, node_embeddings: List[NodeWithEmbedding], use_async: bool
) -> None:
    if use_async:
        await pg.async_add(node_embeddings)
    else:
        pg.add(node_embeddings)
    assert isinstance(pg, PGVectorStore)

    q = VectorStoreQuery(query_embedding=[1.0] * 1536, similarity_top_k=1)

    if use_async:
        res = await pg.aquery(q)
    else:
        res = pg.query(q)
    assert res.nodes
    assert len(res.nodes) == 1
    assert res.nodes[0].node_id == "aaa"

<<<<<<< HEAD
    pg_dict = pg.to_dict()
    await pg.close()

    loaded_pg = cast(PGVectorStore, load_vector_store(pg_dict))

    if use_async:
        res = await loaded_pg.aquery(q)
    else:
        res = loaded_pg.query(q)
    assert res.nodes
    assert len(res.nodes) == 1
    assert res.nodes[0].node_id == "aaa"

    await loaded_pg.close()
=======

@pytest.mark.skipif(postgres_not_available, reason="postgres db is not available")
@pytest.mark.asyncio
@pytest.mark.parametrize("use_async", [True, False])
async def test_sparse_query(
    pg_hybrid: PGVectorStore,
    hybrid_node_embeddings: List[NodeWithEmbedding],
    use_async: bool,
) -> None:
    if use_async:
        await pg_hybrid.async_add(hybrid_node_embeddings)
    else:
        pg_hybrid.add(hybrid_node_embeddings)
    assert isinstance(pg_hybrid, PGVectorStore)

    # text search should work when query is a sentence and not just a single word
    q = VectorStoreQuery(
        query_embedding=_get_sample_vector(0.1),
        query_str="who is the fox?",
        sparse_top_k=2,
        mode=VectorStoreQueryMode.SPARSE,
    )

    if use_async:
        res = await pg_hybrid.aquery(q)
    else:
        res = pg_hybrid.query(q)
    assert res.nodes
    assert len(res.nodes) == 2
    assert res.nodes[0].node_id == "ccc"
    assert res.nodes[1].node_id == "ddd"


@pytest.mark.skipif(postgres_not_available, reason="postgres db is not available")
@pytest.mark.asyncio
@pytest.mark.parametrize("use_async", [True, False])
async def test_hybrid_query(
    pg_hybrid: PGVectorStore,
    hybrid_node_embeddings: List[NodeWithEmbedding],
    use_async: bool,
) -> None:
    if use_async:
        await pg_hybrid.async_add(hybrid_node_embeddings)
    else:
        pg_hybrid.add(hybrid_node_embeddings)
    assert isinstance(pg_hybrid, PGVectorStore)

    q = VectorStoreQuery(
        query_embedding=_get_sample_vector(0.1),
        query_str="fox",
        similarity_top_k=2,
        mode=VectorStoreQueryMode.HYBRID,
        sparse_top_k=1,
    )

    if use_async:
        res = await pg_hybrid.aquery(q)
    else:
        res = pg_hybrid.query(q)
    assert res.nodes
    assert len(res.nodes) == 3
    assert res.nodes[0].node_id == "aaa"
    assert res.nodes[1].node_id == "bbb"
    assert res.nodes[2].node_id == "ccc"

    # if sparse_top_k is not specified, it should default to similarity_top_k
    q = VectorStoreQuery(
        query_embedding=_get_sample_vector(0.1),
        query_str="fox",
        similarity_top_k=2,
        mode=VectorStoreQueryMode.HYBRID,
    )

    if use_async:
        res = await pg_hybrid.aquery(q)
    else:
        res = pg_hybrid.query(q)
    assert res.nodes
    assert len(res.nodes) == 4
    assert res.nodes[0].node_id == "aaa"
    assert res.nodes[1].node_id == "bbb"
    assert res.nodes[2].node_id == "ccc"
    assert res.nodes[3].node_id == "ddd"

    # text search should work when query is a sentence and not just a single word
    q = VectorStoreQuery(
        query_embedding=_get_sample_vector(0.1),
        query_str="who is the fox?",
        similarity_top_k=2,
        mode=VectorStoreQueryMode.HYBRID,
    )

    if use_async:
        res = await pg_hybrid.aquery(q)
    else:
        res = pg_hybrid.query(q)
    assert res.nodes
    assert len(res.nodes) == 4
    assert res.nodes[0].node_id == "aaa"
    assert res.nodes[1].node_id == "bbb"
    assert res.nodes[2].node_id == "ccc"
    assert res.nodes[3].node_id == "ddd"


@pytest.mark.skipif(postgres_not_available, reason="postgres db is not available")
@pytest.mark.asyncio
@pytest.mark.parametrize("use_async", [True, False])
async def test_add_to_db_and_hybrid_query_with_metadata_filters(
    pg_hybrid: PGVectorStore,
    hybrid_node_embeddings: List[NodeWithEmbedding],
    use_async: bool,
) -> None:
    if use_async:
        await pg_hybrid.async_add(hybrid_node_embeddings)
    else:
        pg_hybrid.add(hybrid_node_embeddings)
    assert isinstance(pg_hybrid, PGVectorStore)
    filters = MetadataFilters(
        filters=[ExactMatchFilter(key="test_key", value="test_value")]
    )
    q = VectorStoreQuery(
        query_embedding=_get_sample_vector(0.1),
        query_str="fox",
        similarity_top_k=10,
        filters=filters,
        mode=VectorStoreQueryMode.HYBRID,
    )
    if use_async:
        res = await pg_hybrid.aquery(q)
    else:
        res = pg_hybrid.query(q)
    assert res.nodes
    assert len(res.nodes) == 2
    assert res.nodes[0].node_id == "bbb"
    assert res.nodes[1].node_id == "ddd"


@pytest.mark.skipif(postgres_not_available, reason="postgres db is not available")
def test_hybrid_query_fails_if_no_query_str_provided(
    pg_hybrid: PGVectorStore, hybrid_node_embeddings: List[NodeWithEmbedding]
) -> None:
    q = VectorStoreQuery(
        query_embedding=_get_sample_vector(1.0),
        similarity_top_k=10,
        mode=VectorStoreQueryMode.HYBRID,
    )

    with pytest.raises(Exception) as exc:
        pg_hybrid.query(q)

        assert str(exc) == "query_str must be specified for a sparse vector query."
>>>>>>> f55e7e5e
<|MERGE_RESOLUTION|>--- conflicted
+++ resolved
@@ -1,9 +1,5 @@
-<<<<<<< HEAD
+import asyncio
 from typing import List, Any, Dict, Union, Generator, cast
-=======
-import asyncio
-from typing import Any, Dict, Generator, List, Union
->>>>>>> f55e7e5e
 
 import pytest
 
@@ -238,20 +234,7 @@
         pg.add(node_embeddings)
     assert isinstance(pg, PGVectorStore)
 
-<<<<<<< HEAD
-    q = VectorStoreQuery(query_embedding=[1.0] * 1536, similarity_top_k=1)
-
-    if use_async:
-        res = await pg.aquery(q)
-    else:
-        res = pg.query(q)
-    assert res.nodes
-    assert len(res.nodes) == 1
-    assert res.nodes[0].node_id == "aaa"
-    pg.delete("aaa")
-=======
     q = VectorStoreQuery(query_embedding=_get_sample_vector(0.1), similarity_top_k=1)
->>>>>>> f55e7e5e
 
     if use_async:
         res = await pg.aquery(q)
@@ -284,7 +267,6 @@
     assert len(res.nodes) == 1
     assert res.nodes[0].node_id == "aaa"
 
-<<<<<<< HEAD
     pg_dict = pg.to_dict()
     await pg.close()
 
@@ -299,7 +281,6 @@
     assert res.nodes[0].node_id == "aaa"
 
     await loaded_pg.close()
-=======
 
 @pytest.mark.skipif(postgres_not_available, reason="postgres db is not available")
 @pytest.mark.asyncio
@@ -450,5 +431,4 @@
     with pytest.raises(Exception) as exc:
         pg_hybrid.query(q)
 
-        assert str(exc) == "query_str must be specified for a sparse vector query."
->>>>>>> f55e7e5e
+        assert str(exc) == "query_str must be specified for a sparse vector query."